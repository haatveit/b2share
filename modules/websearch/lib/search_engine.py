--- conflicted
+++ resolved
@@ -1873,13 +1873,8 @@
     can_see_hidden = False
     if req:
         user_info = collect_user_info(req)
-<<<<<<< HEAD
         can_see_hidden = user_info.get('precached_canseehiddenmarctags', False)
-    if not req and ap == 9: # special request, coming from webcoll
-=======
-        can_see_hidden = (acc_authorize_action(user_info, 'runbibedit')[0] == 0)
     if not req and ap == -9: # special request, coming from webcoll
->>>>>>> 3323a3fb
         can_see_hidden = True
     if can_see_hidden:
         myhiddens = []
