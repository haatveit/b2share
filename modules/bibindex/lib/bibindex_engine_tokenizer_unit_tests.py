# -*- coding:utf-8 -*-
##
## This file is part of Invenio.
## Copyright (C) 2010, 2011, 2012, 2013 CERN.
##
## Invenio is free software; you can redistribute it and/or
## modify it under the terms of the GNU General Public License as
## published by the Free Software Foundation; either version 2 of the
## License, or (at your option) any later version.
##
## Invenio is distributed in the hope that it will be useful, but
## WITHOUT ANY WARRANTY; without even the implied warranty of
## MERCHANTABILITY or FITNESS FOR A PARTICULAR PURPOSE.  See the GNU
## General Public License for more details.
##
## You should have received a copy of the GNU General Public License
## along with Invenio; if not, write to the Free Software Foundation, Inc.,
## 59 Temple Place, Suite 330, Boston, MA 02111-1307, USA.
"""bibindex_engine_tokenizer_tests - unit tests for tokenizers

There should always be at least one test class for each class in b_e_t.
"""

<<<<<<< HEAD
from invenio.importutils import lazy_import
from invenio.testutils import make_test_suite, run_test_suite, InvenioTestCase
load_tokenizers = lazy_import('invenio.bibindex_engine_utils:load_tokenizers')
=======
from invenio.testutils import InvenioTestCase
>>>>>>> 4a2c28f7

_TOKENIZERS = None



<<<<<<< HEAD
=======

>>>>>>> 4a2c28f7
class TestAuthorTokenizerScanning(InvenioTestCase):
    """Test BibIndex name tokenization"""

    def setUp(self):
        _TOKENIZERS = load_tokenizers()
        self.tokenizer = _TOKENIZERS["BibIndexAuthorTokenizer"]()
        self.scan = self.tokenizer.scan_string_for_phrases

    def test_bifnt_scan_single(self):
        """BibIndexAuthorTokenizer - scanning single names like 'Dido'"""
        teststr = "Dido"
        output = self.scan(teststr)
        anticipated = {'TOKEN_TAG_LIST': ['lastnames', 'nonlastnames', 'titles', 'raw'], 'lastnames': ['Dido'], 'nonlastnames': [], 'titles': [], 'raw' : teststr}
        self.assertEqual(output, anticipated)

    def test_bifnt_scan_simple_western_forward(self):
        """BibIndexAuthorTokenizer - scanning simple Western-style: first last"""
        teststr = "Ringo Starr"
        output = self.scan(teststr)
        anticipated = {'TOKEN_TAG_LIST': ['lastnames', 'nonlastnames', 'titles', 'raw'], 'lastnames': ['Starr'], 'nonlastnames': ['Ringo'], 'titles': [], 'raw' : teststr}
        self.assertEqual(output, anticipated)

    def test_bifnt_scan_simple_western_reverse(self):
        """BibIndexAuthorTokenizer - scanning simple Western-style: last, first"""
        teststr = "Starr, Ringo"
        output = self.scan(teststr)
        anticipated = {'TOKEN_TAG_LIST': ['lastnames', 'nonlastnames', 'titles', 'raw'], 'lastnames': ['Starr'], 'nonlastnames': ['Ringo'], 'titles': [], 'raw' : teststr}
        self.assertEqual(output, anticipated)

    def test_bifnt_scan_multiname_forward(self):
        """BibIndexAuthorTokenizer - scanning multiword: first middle last"""
        teststr = "Michael Edward Peskin"
        output = self.scan(teststr)
        anticipated = {'TOKEN_TAG_LIST': ['lastnames', 'nonlastnames', 'titles', 'raw'],
                       'lastnames': ['Peskin'], 'nonlastnames': ['Michael', 'Edward'], 'titles': [], 'raw' : teststr}
        self.assertEqual(output, anticipated)

    def test_bifnt_scan_multiname_dotcrammed(self):
        """BibIndexAuthorTokenizer - scanning multiword: f.m. last"""
        teststr = "M.E. Peskin"
        output = self.scan(teststr)
        anticipated = {'TOKEN_TAG_LIST': ['lastnames', 'nonlastnames', 'titles', 'raw'],
                       'lastnames': ['Peskin'], 'nonlastnames': ['M', 'E'], 'titles': [], 'raw' : teststr}
        self.assertEqual(output, anticipated)

    def test_bifnt_scan_multiname_dotcrammed_reversed(self):
        """BibIndexAuthorTokenizer - scanning multiword: last, f.m."""
        teststr = "Peskin, M.E."
        output = self.scan(teststr)
        anticipated = {'TOKEN_TAG_LIST': ['lastnames', 'nonlastnames', 'titles', 'raw'],
                       'lastnames': ['Peskin'], 'nonlastnames': ['M', 'E'], 'titles': [], 'raw' : teststr}
        self.assertEqual(output, anticipated)

    def test_bifnt_scan_multiname_dashcrammed(self):
        """BibIndexAuthorTokenizer - scanning multiword: first-middle last"""
        teststr = "Jean-Luc Picard"
        output = self.scan(teststr)
        anticipated = {'TOKEN_TAG_LIST': ['lastnames', 'nonlastnames', 'titles', 'raw'],
                       'lastnames': ['Picard'], 'nonlastnames': ['Jean', 'Luc'], 'titles': [], 'raw' : teststr}
        self.assertEqual(output, anticipated)

    def test_bifnt_scan_multiname_dashcrammed_reversed(self):
        """BibIndexAuthorTokenizer - scanning multiword: last, first-middle"""
        teststr = "Picard, Jean-Luc"
        output = self.scan(teststr)
        anticipated = {'TOKEN_TAG_LIST': ['lastnames', 'nonlastnames', 'titles', 'raw'],
                       'lastnames': ['Picard'], 'nonlastnames': ['Jean', 'Luc'], 'titles': [], 'raw' : teststr}
        self.assertEqual(output, anticipated)

    def test_bifnt_scan_compound_lastname_dashes(self):
        """BibIndexAuthorTokenizer - scanning multiword: first middle last-last"""
        teststr = "Cantina Octavia Jones-Smith"
        output = self.scan(teststr)
        anticipated = {'TOKEN_TAG_LIST': ['lastnames', 'nonlastnames', 'titles', 'raw'],
                       'lastnames': ['Jones', 'Smith'], 'nonlastnames': ['Cantina', 'Octavia'], 'titles': [], 'raw' : teststr}
        self.assertEqual(output, anticipated)

    def test_bifnt_scan_compound_lastname_dashes_reverse(self):
        """BibIndexAuthorTokenizer - scanning multiword: last-last, first middle"""
        teststr = "Jones-Smith, Cantina Octavia"
        output = self.scan(teststr)
        anticipated = {'TOKEN_TAG_LIST': ['lastnames', 'nonlastnames', 'titles', 'raw'],
                       'lastnames': ['Jones', 'Smith'], 'nonlastnames': ['Cantina', 'Octavia'], 'titles': [], 'raw' : teststr}
        self.assertEqual(output, anticipated)

    def test_bifnt_scan_compound_lastname_reverse(self):
        """BibIndexAuthorTokenizer - scanning compound last: last last, first"""
        teststr = "Alvarez Gaume, Joachim"
        output = self.scan(teststr)
        anticipated = {'TOKEN_TAG_LIST': ['lastnames', 'nonlastnames', 'titles', 'raw'],
                       'lastnames': ['Alvarez', 'Gaume'], 'nonlastnames': ['Joachim'], 'titles': [], 'raw' : teststr}
        self.assertEqual(output, anticipated)

    def test_bifnt_scan_titled(self):
        """BibIndexAuthorTokenizer - scanning title-bearing: last, first, title"""
        teststr = "Epstein, Brian, The Fifth Beatle"
        output = self.scan(teststr)
        anticipated = {'TOKEN_TAG_LIST': ['lastnames', 'nonlastnames', 'titles', 'raw'],
                       'lastnames': ['Epstein'], 'nonlastnames': ['Brian'], 'titles': ['The Fifth Beatle'], 'raw' : teststr}
        self.assertEqual(output, anticipated)

    def test_bifnt_scan_wildly_interesting(self):
        """BibIndexAuthorTokenizer - scanning last last last, first first, title, title"""
        teststr = "Ibanez y Gracia, Maria Luisa, II., ed."
        output = self.scan(teststr)
        anticipated = {'TOKEN_TAG_LIST': ['lastnames', 'nonlastnames', 'titles', 'raw'],
                       'lastnames': ['Ibanez', 'y', 'Gracia'], 'nonlastnames': ['Maria', 'Luisa'], 'titles': ['II.', 'ed.'], 'raw' : teststr}
        self.assertEqual(output, anticipated)


class TestAuthorTokenizerTokens(InvenioTestCase):
    """Test BibIndex name variant token generation from scanned and tagged sets"""

    def setUp(self):
        _TOKENIZERS = load_tokenizers()
        self.tokenizer = _TOKENIZERS["BibIndexAuthorTokenizer"]()
        self.get_index_tokens = self.tokenizer.parse_scanned_for_phrases

    def test_bifnt_tokenize_single(self):
        """BibIndexAuthorTokenizer - tokens for single-word name

        Ronaldo
        """
        tagged_data = {'TOKEN_TAG_LIST': ['lastnames', 'nonlastnames', 'titles', 'raw'],
                 'lastnames': ['Ronaldo'], 'nonlastnames': [], 'titles': [], 'raw' : 'Ronaldo'}
        output = self.get_index_tokens(tagged_data)
        anticipated = ['Ronaldo']
        self.assertEqual(output, anticipated)

    def test_bifnt_tokenize_simple_forward(self):
        """BibIndexAuthorTokenizer - tokens for first last

        Ringo Starr
        """
        tagged_data = {'TOKEN_TAG_LIST': ['lastnames', 'nonlastnames', 'titles', 'raw'],
                 'lastnames': ['Starr'], 'nonlastnames': ['Ringo'], 'titles': [], 'raw' : 'Ringo Starr'}
        output = self.get_index_tokens(tagged_data)
        anticipated = ['R Starr', 'Ringo Starr', 'Starr, R', 'Starr, Ringo']
        self.assertEqual(output, anticipated)

    def test_bifnt_tokenize_simple_reverse(self):
        """BibIndexAuthorTokenizer - tokens for last, first

        Starr, Ringo
        """
        tagged_data = {'TOKEN_TAG_LIST': ['lastnames', 'nonlastnames', 'titles', 'raw'],
                 'lastnames': ['Starr'], 'nonlastnames': ['Ringo'], 'titles': [], 'raw' : 'Starr, Ringo'}
        output = self.get_index_tokens(tagged_data)
        anticipated = ['R Starr', 'Ringo Starr', 'Starr, R', 'Starr, Ringo']
        self.assertEqual(output, anticipated)

    def test_bifnt_tokenize_twoname_forward(self):
        """BibIndexAuthorTokenizer - tokens for first middle last

        Michael Edward Peskin
        """
        tagged_data = {'TOKEN_TAG_LIST': ['lastnames', 'nonlastnames', 'titles', 'raw'],
                 'lastnames': ['Peskin'], 'nonlastnames': ['Michael', 'Edward'], 'titles': [], 'raw' : 'Michael Edward Peskin'}
        output = self.get_index_tokens(tagged_data)
        anticipated = ['E Peskin', 'Edward Peskin', 'M E Peskin', 'M Edward Peskin', 'M Peskin',
                       'Michael E Peskin', 'Michael Edward Peskin', 'Michael Peskin',
                       'Peskin, E', 'Peskin, Edward', 'Peskin, M',
                       'Peskin, M E', 'Peskin, M Edward', 'Peskin, Michael',
                       'Peskin, Michael E', 'Peskin, Michael Edward']
        self.assertEqual(output, anticipated)

    def test_bifnt_tokenize_compound_last(self):
        """BibIndexAuthorTokenizer - tokens for last last, first

        Alvarez Gaume, Joachim
        """
        tagged_data = {'TOKEN_TAG_LIST': ['lastnames', 'nonlastnames', 'titles', 'raw'],
                 'lastnames': ['Alvarez', 'Gaume'], 'nonlastnames': ['Joachim'], 'titles': [], 'raw' : 'Alvarez Gaume, Joachim'}
        output = self.get_index_tokens(tagged_data)
        anticipated = ['Alvarez Gaume, J', 'Alvarez Gaume, Joachim', 'Alvarez, J', 'Alvarez, Joachim', 'Gaume, J',
                       'Gaume, Joachim', 'J Alvarez', 'J Alvarez Gaume', 'J Gaume', 'Joachim Alvarez',
                       'Joachim Alvarez Gaume', 'Joachim Gaume']
        self.assertEqual(output, anticipated)

    def test_bifnt_tokenize_titled(self):
        """BibIndexAuthorTokenizer - tokens for last, first, title

        Epstein, Brian, The Fifth Beatle
        """
        tagged_data = {'TOKEN_TAG_LIST': ['lastnames', 'nonlastnames', 'titles', 'raw'],
                 'lastnames': ['Epstein'], 'nonlastnames': ['Brian'], 'titles': ['The Fifth Beatle'], 'raw' : 'Epstein, Brian, The Fifth Beatle'}
        output = self.get_index_tokens(tagged_data)
        anticipated = ['B Epstein', 'B Epstein, The Fifth Beatle', 'Brian Epstein',
                       'Brian Epstein, The Fifth Beatle', 'Epstein, B', 'Epstein, B, The Fifth Beatle',
                       'Epstein, Brian', 'Epstein, Brian, The Fifth Beatle']
        self.assertEqual(output, anticipated)

    def test_bifnt_tokenize_wildly_interesting(self):
        """BibIndexAuthorTokenizer - tokens for last last last, first first, title, title

        Ibanez y Gracia, Maria Luisa, II, (ed.)
        """
        tagged_data = {'TOKEN_TAG_LIST': ['lastnames', 'nonlastnames', 'titles', 'raw'],
                 'lastnames': ['Ibanez', 'y', 'Gracia'], 'nonlastnames': ['Maria', 'Luisa'], 'titles': ['II', '(ed.)'], 'raw' : 'Ibanez y Gracia, Maria Luisa, II, (ed.)'}
        output = self.get_index_tokens(tagged_data)
        anticipated = ['Gracia, L', 'Gracia, Luisa', 'Gracia, M', 'Gracia, M L', 'Gracia, M Luisa',
            'Gracia, Maria', 'Gracia, Maria L', 'Gracia, Maria Luisa',
            'Ibanez y Gracia, L', 'Ibanez y Gracia, L, II',
            'Ibanez y Gracia, Luisa', 'Ibanez y Gracia, Luisa, II',
            'Ibanez y Gracia, M', 'Ibanez y Gracia, M L', 'Ibanez y Gracia, M L, II',
            'Ibanez y Gracia, M Luisa', 'Ibanez y Gracia, M Luisa, II',
            'Ibanez y Gracia, M, II',
            'Ibanez y Gracia, Maria',
            'Ibanez y Gracia, Maria L', 'Ibanez y Gracia, Maria L, II',
            'Ibanez y Gracia, Maria Luisa', 'Ibanez y Gracia, Maria Luisa, II',
            'Ibanez y Gracia, Maria, II',
            'Ibanez, L', 'Ibanez, Luisa',
            'Ibanez, M', 'Ibanez, M L', 'Ibanez, M Luisa', 'Ibanez, Maria',
            'Ibanez, Maria L', 'Ibanez, Maria Luisa', 'L Gracia', 'L Ibanez',
            'L Ibanez y Gracia', 'L Ibanez y Gracia, II', 'Luisa Gracia', 'Luisa Ibanez',
            'Luisa Ibanez y Gracia', 'Luisa Ibanez y Gracia, II', 'M Gracia',
            'M Ibanez', 'M Ibanez y Gracia', 'M Ibanez y Gracia, II', 'M L Gracia',
            'M L Ibanez', 'M L Ibanez y Gracia', 'M L Ibanez y Gracia, II',
            'M Luisa Gracia', 'M Luisa Ibanez', 'M Luisa Ibanez y Gracia', 'M Luisa Ibanez y Gracia, II',
            'Maria Gracia',
            'Maria Ibanez', 'Maria Ibanez y Gracia', 'Maria Ibanez y Gracia, II',
            'Maria L Gracia', 'Maria L Ibanez', 'Maria L Ibanez y Gracia', 'Maria L Ibanez y Gracia, II',
            'Maria Luisa Gracia', 'Maria Luisa Ibanez', 'Maria Luisa Ibanez y Gracia',
            'Maria Luisa Ibanez y Gracia, II']
        self.assertEqual(output, anticipated)

    def test_bifnt_tokenize_multimiddle_forward(self):
        """BibIndexAuthorTokenizer - tokens for first middle middle last

        W K H Panofsky
        """
        tagged_data = {'TOKEN_TAG_LIST': ['lastnames', 'nonlastnames', 'titles', 'raw'],
                 'lastnames': ['Panofsky'], 'nonlastnames': ['W', 'K', 'H'], 'titles': [], 'raw' : 'W K H Panofsky'}
        output = self.get_index_tokens(tagged_data)
        anticipated = ['H Panofsky', 'K H Panofsky', 'K Panofsky', 'Panofsky, H', 'Panofsky, K',
                       'Panofsky, K H', 'Panofsky, W', 'Panofsky, W H', 'Panofsky, W K',
                       'Panofsky, W K H', 'W H Panofsky',
                       'W K H Panofsky', 'W K Panofsky', 'W Panofsky']
        self.assertEqual(output, anticipated)

    def test_tokenize(self):
        """BibIndexAuthorTokenizer - check tokenize_for_phrases()

        Ringo Starr
        """
        teststr = "Ringo Starr"
        output = self.tokenizer.tokenize_for_phrases(teststr)
        anticipated = ['R Starr', 'Ringo Starr', 'Starr, R', 'Starr, Ringo']
        self.assertEqual(output, anticipated)



class TestExactAuthorTokenizer(InvenioTestCase):
    """Test exact author name tokenizer."""

    def setUp(self):
        """setup"""
        _TOKENIZERS = load_tokenizers()
        self.tokenizer = _TOKENIZERS["BibIndexExactAuthorTokenizer"]()
        self.tokenize = self.tokenizer.tokenize_for_phrases

    def test_exact_author_name_tokenizer_bare(self):
        """BibIndexExactNameTokenizer - bare name"""
        self.assertEqual(self.tokenize('John Doe'),
                         ['John Doe'])

    def test_exact_author_name_tokenizer_dots(self):
        """BibIndexExactNameTokenizer - name with dots"""
        self.assertEqual(self.tokenize('J. Doe'),
                         ['J Doe'])
        self.assertEqual(self.tokenize('J.R. Doe'),
                         ['J R Doe'])
        self.assertEqual(self.tokenize('J. R. Doe'),
                         ['J R Doe'])

    def test_exact_author_name_tokenizer_trailing_dots(self):
        """BibIndexExactNameTokenizer - name with trailing dots"""
        self.assertEqual(self.tokenize('Doe, J'),
                         ['Doe, J'])
        self.assertEqual(self.tokenize('Doe, J.'),
                         ['Doe, J'])

    def test_exact_author_name_tokenizer_hyphens(self):
        """BibIndexExactNameTokenizer - name with hyphens"""
        self.assertEqual(self.tokenize('Doe, Jean-Pierre'),
                         ['Doe, Jean Pierre'])



class TestCJKTokenizer(InvenioTestCase):
    """Tests for CJK Tokenizer which splits CJK words into characters and treats
       every single character as a word"""


    @classmethod
    def setUp(self):
        _TOKENIZERS = load_tokenizers()
        self.tokenizer = _TOKENIZERS["BibIndexCJKTokenizer"]()

    def test_tokenize_for_words_phrase_galaxy(self):
        """tokenizing phrase: galaxy s4据信"""
        phrase = "galaxy s4据信"
        result = self.tokenizer.tokenize_for_words(phrase)
        self.assertEqual(sorted(['galaxy','s4','据','信']), sorted(result))

    def test_tokenize_for_words_phrase_with_special_punctuation(self):
        """tokenizing phrase: 马英九：台湾民"""
        phrase = u"马英九：台湾民"
        result = self.tokenizer.tokenize_for_words(phrase)
        self.assertEqual(sorted(['马','英','九','台','湾','民']), sorted(result))

    def test_tokenize_for_words_phrase_with_special_punctuation_two(self):
        """tokenizing phrase: 色的“刀子嘴”"""
        phrase = u"色的“刀子嘴”"
        result = self.tokenizer.tokenize_for_words(phrase)
        self.assertEqual(sorted(['色','的','刀','子','嘴']), sorted(result))

    def test_tokenize_for_words_simple_phrase(self):
        """tokenizing phrase: 春眠暁覚"""
        self.assertEqual(sorted(self.tokenizer.tokenize_for_words(u'春眠暁覚')), sorted(['春', '眠', '暁', '覚']))

    def test_tokenize_for_words_mixed_phrase(self):
        """tokenizing phrase: 春眠暁ABC覚"""
        self.assertEqual(sorted(self.tokenizer.tokenize_for_words(u'春眠暁ABC覚')), sorted(['春', '眠', '暁', 'abc', '覚']))

    def test_tokenize_for_words_phrase_with_comma(self):
        """tokenizing phrase: 春眠暁, 暁"""
        phrase = u"春眠暁, 暁"
        self.assertEqual(sorted(self.tokenizer.tokenize_for_words(phrase)), sorted(['春','眠','暁']))


TEST_SUITE = make_test_suite(TestAuthorTokenizerScanning,
                             TestAuthorTokenizerTokens,
                             TestExactAuthorTokenizer,
                             TestCJKTokenizer)


if __name__ == '__main__':
    run_test_suite(TEST_SUITE)<|MERGE_RESOLUTION|>--- conflicted
+++ resolved
@@ -21,22 +21,13 @@
 There should always be at least one test class for each class in b_e_t.
 """
 
-<<<<<<< HEAD
 from invenio.importutils import lazy_import
 from invenio.testutils import make_test_suite, run_test_suite, InvenioTestCase
 load_tokenizers = lazy_import('invenio.bibindex_engine_utils:load_tokenizers')
-=======
-from invenio.testutils import InvenioTestCase
->>>>>>> 4a2c28f7
 
 _TOKENIZERS = None
 
 
-
-<<<<<<< HEAD
-=======
-
->>>>>>> 4a2c28f7
 class TestAuthorTokenizerScanning(InvenioTestCase):
     """Test BibIndex name tokenization"""
 
