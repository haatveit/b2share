--- conflicted
+++ resolved
@@ -1,7 +1,7 @@
 # -*- coding: utf-8 -*-
 
 ## This file is part of Invenio.
-## Copyright (C) 2003, 2004, 2005, 2006, 2007, 2008, 2009, 2010, 2011, 2012, 2013 CERN.
+## Copyright (C) 2003, 2004, 2005, 2006, 2007, 2008, 2009, 2010, 2011, 2012, 2013, 2014 CERN.
 ##
 ## Invenio is free software; you can redistribute it and/or
 ## modify it under the terms of the GNU General Public License as
@@ -985,18 +985,11 @@
         # Add metadata in meta tags for Google scholar-esque harvesting...
         # only if we have a detailed meta format and we are looking at a
         # single record
-<<<<<<< HEAD
-        if (recID != -1 and CFG_WEBSEARCH_DETAILED_META_FORMAT):
+        if recID != -1 and CFG_WEBSEARCH_DETAILED_META_FORMAT and \
+          record_exists(recID) == 1:
             metaheaderadd += format_record(recID,
                                            CFG_WEBSEARCH_DETAILED_META_FORMAT,
                                            ln=ln)
-=======
-        if recID != -1 and CFG_WEBSEARCH_DETAILED_META_FORMAT and \
-          record_exists(recID) == 1:
-            metaheaderadd += format_record(recID, \
-                                           CFG_WEBSEARCH_DETAILED_META_FORMAT, \
-                                           ln = ln)
->>>>>>> fd1e8dca
 
         ## generate navtrail:
         navtrail = create_navtrail_links(cc, aas, ln)
