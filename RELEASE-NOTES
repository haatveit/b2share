--- conflicted
+++ resolved
@@ -710,19 +710,10 @@
      $ sudo rsync -a /opt/invenio/etc/ /opt/invenio/etc.OLD/
      $ sh /opt/invenio/etc/build/config.nice # (1)
      $ make
-<<<<<<< HEAD
-     #FIXME: create new python virtual environment, install invenio and check upgrades
-     $ make check-upgrade # (1)
-     $ sudo -u www-data make install
-     $ sudo rsync -a /opt/invenio/etc.OLD/ \
-         --exclude invenio-autotools.conf \
-         /opt/invenio/etc/ # (2)
-=======
      $ sudo -u www-data make check-upgrade
      $ sudo -u www-data make install # (2)
      $ sudo diff -r -u /opt/invenio/etc.OLD/ \
          /opt/invenio/etc/ # (3)
->>>>>>> 1f44bd56
      $ sudo -u www-data /opt/invenio/bin/inveniocfg --update-all
      $ sudo -u www-data /opt/invenio/bin/inveniocfg --upgrade # (4)
 
