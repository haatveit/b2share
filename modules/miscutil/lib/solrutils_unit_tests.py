--- conflicted
+++ resolved
@@ -19,11 +19,6 @@
 
 """Unit tests for the solrutils library."""
 
-<<<<<<< HEAD
-
-=======
-from invenio.testutils import InvenioTestCase
->>>>>>> 4a2c28f7
 from invenio import intbitset
 from invenio.importutils import lazy_import
 from invenio.testutils import make_test_suite, run_test_suite, InvenioTestCase
