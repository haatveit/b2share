## This file is part of Invenio.
## Copyright (C) 2004, 2005, 2006, 2007, 2008, 2010, 2011 CERN.
##
## Invenio is free software; you can redistribute it and/or
## modify it under the terms of the GNU General Public License as
## published by the Free Software Foundation; either version 2 of the
## License, or (at your option) any later version.
##
## Invenio is distributed in the hope that it will be useful, but
## WITHOUT ANY WARRANTY; without even the implied warranty of
## MERCHANTABILITY or FITNESS FOR A PARTICULAR PURPOSE.  See the GNU
## General Public License for more details.
##
## You should have received a copy of the GNU General Public License
## along with Invenio; if not, write to the Free Software Foundation, Inc.,
## 59 Temple Place, Suite 330, Boston, MA 02111-1307, USA.

__revision__ = "$Id$"

import sys
import time
import urllib
import math
import re
import ConfigParser

from invenio.config import \
     CFG_SITE_LANG, \
<<<<<<< HEAD
     CFG_ETCDIR
from invenio.search_engine import perform_request_search, wash_index_term
=======
     CFG_ETCDIR, \
     CFG_SITE_URL
from invenio.search_engine import perform_request_search, strip_accents, wash_index_term
>>>>>>> d766aa2e
from invenio.dbquery import run_sql, DatabaseError, serialize_via_marshal, deserialize_via_marshal
from invenio.bibindex_engine_stemmer import is_stemmer_available_for_language, stem
from invenio.bibindex_engine_stopwords import is_stopword
from invenio.bibindex_engine import beautify_range_list, \
    kill_sleepy_mysql_threads, create_range_list
from invenio.bibtask import write_message, task_get_option, task_update_progress, \
    task_update_status, task_sleep_now_if_required
from invenio.intbitset import intbitset
from invenio.errorlib import register_exception
from invenio.textutils import strip_accents

options = {} # global variable to hold task options

## safety parameters concerning DB thread-multiplication problem:
CFG_CHECK_MYSQL_THREADS = 0 # to check or not to check the problem?
CFG_MAX_MYSQL_THREADS = 50 # how many threads (connections) we consider as still safe
CFG_MYSQL_THREAD_TIMEOUT = 20 # we'll kill threads that were sleeping for more than X seconds

## override urllib's default password-asking behaviour:
class MyFancyURLopener(urllib.FancyURLopener):
    def prompt_user_passwd(self, host, realm):
        # supply some dummy credentials by default
        return ("mysuperuser", "mysuperpass")
    def http_error_401(self, url, fp, errcode, errmsg, headers):
        # do not bother with protected pages
        raise IOError, (999, 'unauthorized access')
        return None

#urllib._urlopener = MyFancyURLopener()


nb_char_in_line = 50  # for verbose pretty printing
chunksize = 1000 # default size of chunks that the records will be treated by
base_process_size = 4500 # process base size

## Dictionary merging functions
def dict_union(list1, list2):
    "Returns union of the two dictionaries."
    union_dict = {}

    for (e, count) in list1.iteritems():
        union_dict[e] = count
    for (e, count) in list2.iteritems():
        if not union_dict.has_key(e):
            union_dict[e] = count
        else:
            union_dict[e] = (union_dict[e][0] + count[0], count[1])

    #for (e, count) in list2.iteritems():
    #    list1[e] = (list1.get(e, (0, 0))[0] + count[0], count[1])

    #return list1
    return union_dict

# tagToFunctions mapping. It offers an indirection level necesary for
# indexing fulltext. The default is get_words_from_phrase
tagToWordsFunctions = {}

def get_words_from_phrase(phrase, weight, lang="",
                          chars_punctuation=r"[\.\,\:\;\?\!\"]",
                          chars_alphanumericseparators=r"[1234567890\!\"\#\$\%\&\'\(\)\*\+\,\-\.\/\:\;\<\=\>\?\@\[\\\]\^\_\`\{\|\}\~]",
                          split=str.split):
    "Returns list of words from phrase 'phrase'."
    words = {}
    phrase = strip_accents(phrase)
    phrase = phrase.lower()
    #Getting rid of strange characters
    phrase = re.sub("&eacute;", 'e', phrase)
    phrase = re.sub("&egrave;", 'e', phrase)
    phrase = re.sub("&agrave;", 'a', phrase)
    phrase = re.sub("&nbsp;", ' ', phrase)
    phrase = re.sub("&laquo;", ' ', phrase)
    phrase = re.sub("&raquo;", ' ', phrase)
    phrase = re.sub("&ecirc;", ' ', phrase)
    phrase = re.sub("&amp;", ' ', phrase)
    if phrase.find("</") > -1:
        #Most likely html, remove html code
        phrase = re.sub("(?s)<[^>]*>|&#?\w+;", ' ', phrase)
    #removes http links
    phrase = re.sub("(?s)http://[^( )]*", '', phrase)
    phrase = re.sub(chars_punctuation, ' ', phrase)

    #By doing this like below, characters standing alone, like c a b is not added to the inedx, but when they are together with characters like c++ or c$ they are added.
    for word in split(phrase):
        if options["remove_stopword"] == "True" and not is_stopword(word, 1) and check_term(word, 0):
            if lang and lang !="none" and options["use_stemming"]:
                word = stem(word, lang)
                if not words.has_key(word):
                    words[word] = (0, 0)
            else:
                if not words.has_key(word):
                    words[word] = (0, 0)
            words[word] = (words[word][0] + weight, 0)
        elif options["remove_stopword"] == "True" and not is_stopword(word, 1):
            phrase = re.sub(chars_alphanumericseparators, ' ', word)
            for word_ in split(phrase):
                if lang and lang !="none" and options["use_stemming"]:
                    word_ = stem(word_, lang)
                if word_:
                    if not words.has_key(word_):
                        words[word_] = (0,0)
                    words[word_] = (words[word_][0] + weight, 0)
    return words

class WordTable:
    "A class to hold the words table."

    def __init__(self, tablename, fields_to_index, separators="[^\s]"):
        "Creates words table instance."
        self.tablename = tablename
        self.recIDs_in_mem = []
        self.fields_to_index = fields_to_index
        self.separators = separators
        self.value = {}

    def get_field(self, recID, tag):
        """Returns list of values of the MARC-21 'tag' fields for the
           record 'recID'."""

        out = []
        bibXXx = "bib" + tag[0] + tag[1] + "x"
        bibrec_bibXXx = "bibrec_" + bibXXx
        query = """SELECT value FROM %s AS b, %s AS bb
                WHERE bb.id_bibrec=%s AND bb.id_bibxxx=b.id
                AND tag LIKE '%s'""" % (bibXXx, bibrec_bibXXx, recID, tag);
        res = run_sql(query)
        for row in res:
            out.append(row[0])
        return out

    def clean(self):
        "Cleans the words table."
        self.value={}

    def put_into_db(self, mode="normal"):
        """Updates the current words table in the corresponding DB
           rnkWORD table.  Mode 'normal' means normal execution,
           mode 'emergency' means words index reverting to old state.
           """
        write_message("%s %s wordtable flush started" % (self.tablename,mode))
        write_message('...updating %d words into %sR started' % \
                (len(self.value), self.tablename[:-1]))
        task_update_progress("%s flushed %d/%d words" % (self.tablename, 0, len(self.value)))

        self.recIDs_in_mem = beautify_range_list(self.recIDs_in_mem)

        if mode == "normal":
            for group in self.recIDs_in_mem:
                query = """UPDATE %sR SET type='TEMPORARY' WHERE id_bibrec
                BETWEEN '%d' AND '%d' AND type='CURRENT'""" % \
                (self.tablename[:-1], group[0], group[1])
                write_message(query, verbose=9)
                run_sql(query)

        nb_words_total = len(self.value)
        nb_words_report = int(nb_words_total/10)
        nb_words_done = 0
        for word in self.value.keys():
            self.put_word_into_db(word, self.value[word])
            nb_words_done += 1
            if nb_words_report!=0 and ((nb_words_done % nb_words_report) == 0):
                write_message('......processed %d/%d words' % (nb_words_done, nb_words_total))
                task_update_progress("%s flushed %d/%d words" % (self.tablename, nb_words_done, nb_words_total))
        write_message('...updating %d words into %s ended' % \
                (nb_words_total, self.tablename), verbose=9)

        #if options["verbose"]:
        #    write_message('...updating reverse table %sR started' % self.tablename[:-1])
        if mode == "normal":
            for group in self.recIDs_in_mem:
                query = """UPDATE %sR SET type='CURRENT' WHERE id_bibrec
                BETWEEN '%d' AND '%d' AND type='FUTURE'""" % \
                (self.tablename[:-1], group[0], group[1])
                write_message(query, verbose=9)
                run_sql(query)
                query = """DELETE FROM %sR WHERE id_bibrec
                BETWEEN '%d' AND '%d' AND type='TEMPORARY'""" % \
                (self.tablename[:-1], group[0], group[1])
                write_message(query, verbose=9)
                run_sql(query)
            write_message('End of updating wordTable into %s' % self.tablename, verbose=9)
        elif mode == "emergency":
            write_message("emergency")
            for group in self.recIDs_in_mem:
                query = """UPDATE %sR SET type='CURRENT' WHERE id_bibrec
                BETWEEN '%d' AND '%d' AND type='TEMPORARY'""" % \
                (self.tablename[:-1], group[0], group[1])
                write_message(query, verbose=9)
                run_sql(query)
                query = """DELETE FROM %sR WHERE id_bibrec
                BETWEEN '%d' AND '%d' AND type='FUTURE'""" % \
                (self.tablename[:-1], group[0], group[1])
                write_message(query, verbose=9)
                run_sql(query)
            write_message('End of emergency flushing wordTable into %s' % self.tablename, verbose=9)
        #if options["verbose"]:
        #    write_message('...updating reverse table %sR ended' % self.tablename[:-1])

        self.clean()
        self.recIDs_in_mem = []
        write_message("%s %s wordtable flush ended" % (self.tablename, mode))
        task_update_progress("%s flush ended" % (self.tablename))

    def load_old_recIDs(self,word):
        """Load existing hitlist for the word from the database index files."""
        query = "SELECT hitlist FROM %s WHERE term=%%s" % self.tablename
        res = run_sql(query, (word,))
        if res:
            return deserialize_via_marshal(res[0][0])
        else:
            return None

    def merge_with_old_recIDs(self,word,recIDs, set):
        """Merge the system numbers stored in memory (hash of recIDs with value[0] > 0 or -1
        according to whether to add/delete them) with those stored in the database index
        and received in set universe of recIDs for the given word.

        Return 0 in case no change was done to SET, return 1 in case SET was changed.
        """

        set_changed_p = 0
        for recID,sign in recIDs.iteritems():
            if sign[0] == -1 and set.has_key(recID):
                # delete recID if existent in set and if marked as to be deleted
                del set[recID]
                set_changed_p = 1
            elif sign[0] > -1 and not set.has_key(recID):
                # add recID if not existent in set and if marked as to be added
                set[recID] = sign
                set_changed_p = 1
            elif sign[0] > -1 and sign[0] != set[recID][0]:
                set[recID] = sign
                set_changed_p = 1

        return set_changed_p

    def put_word_into_db(self, word, recIDs, split=str.split):
        """Flush a single word to the database and delete it from memory"""
        set = self.load_old_recIDs(word)
        #write_message("%s %s" % (word, self.value[word]))
        if set is not None: # merge the word recIDs found in memory:
            options["modified_words"][word] = 1
            if not self.merge_with_old_recIDs(word, recIDs, set):
                # nothing to update:
                write_message("......... unchanged hitlist for ``%s''" % word, verbose=9)
                pass
            else:
                # yes there were some new words:
                write_message("......... updating hitlist for ``%s''" % word, verbose=9)
                run_sql("UPDATE %s SET hitlist=%%s WHERE term=%%s" % self.tablename,
                        (serialize_via_marshal(set), word))
        else: # the word is new, will create new set:
            write_message("......... inserting hitlist for ``%s''" % word, verbose=9)
            set = self.value[word]
            if len(set) > 0:
                #new word, add to list
                options["modified_words"][word] = 1
                try:
                    run_sql("INSERT INTO %s (term, hitlist) VALUES (%%s, %%s)" % self.tablename,
                            (word, serialize_via_marshal(set)))
                except Exception, e:
                    ## FIXME: This is for debugging encoding errors
                    register_exception(prefix="Error when putting the term '%s' into db (hitlist=%s): %s\n" % (repr(word), set, e), alert_admin=True)
        if not set: # never store empty words
            run_sql("DELETE from %s WHERE term=%%s" % self.tablename,
                    (word,))

        del self.value[word]

    def display(self):
        "Displays the word table."
        keys = self.value.keys()
        keys.sort()
        for k in keys:
            write_message("%s: %s" % (k, self.value[k]))

    def count(self):
        "Returns the number of words in the table."
        return len(self.value)

    def info(self):
        "Prints some information on the words table."
        write_message("The words table contains %d words." % self.count())

    def lookup_words(self, word=""):
        "Lookup word from the words table."

        if not word:
            done = 0
            while not done:
                try:
                    word = raw_input("Enter word: ")
                    done = 1
                except (EOFError, KeyboardInterrupt):
                    return

        if self.value.has_key(word):
            write_message("The word '%s' is found %d times." \
                % (word, len(self.value[word])))
        else:
            write_message("The word '%s' does not exist in the word file."\
                              % word)

    def update_last_updated(self, rank_method_code, starting_time=None):
        """Update last_updated column of the index table in the database.
        Puts starting time there so that if the task was interrupted for record download,
        the records will be reindexed next time."""
        if starting_time is None:
            return None
        write_message("updating last_updated to %s..." % starting_time, verbose=9)
        return run_sql("UPDATE rnkMETHOD SET last_updated=%s WHERE name=%s",
                       (starting_time, rank_method_code,))

    def add_recIDs(self, recIDs):
        """Fetches records which id in the recIDs arange list and adds
        them to the wordTable.  The recIDs arange list is of the form:
        [[i1_low,i1_high],[i2_low,i2_high], ..., [iN_low,iN_high]].
        """
        global chunksize
        flush_count = 0
        records_done = 0
        records_to_go = 0

        for arange in recIDs:
            records_to_go = records_to_go + arange[1] - arange[0] + 1

        time_started = time.time() # will measure profile time
        for arange in recIDs:
            i_low = arange[0]
            chunksize_count = 0
            while i_low <= arange[1]:
                # calculate chunk group of recIDs and treat it:
                i_high = min(i_low+task_get_option("flush")-flush_count-1,arange[1])
                i_high = min(i_low+chunksize-chunksize_count-1, i_high)
                try:
                    self.chk_recID_range(i_low, i_high)
                except StandardError, e:
                    write_message("Exception caught: %s" % e, sys.stderr)
                    register_exception()
                    task_update_status("ERROR")
                    sys.exit(1)
                write_message("%s adding records #%d-#%d started" % \
                        (self.tablename, i_low, i_high))
                if CFG_CHECK_MYSQL_THREADS:
                    kill_sleepy_mysql_threads()
                task_update_progress("%s adding recs %d-%d" % (self.tablename, i_low, i_high))
                self.del_recID_range(i_low, i_high)
                just_processed = self.add_recID_range(i_low, i_high)
                flush_count = flush_count + i_high - i_low + 1
                chunksize_count = chunksize_count + i_high - i_low + 1
                records_done = records_done + just_processed
                write_message("%s adding records #%d-#%d ended  " % \
                        (self.tablename, i_low, i_high))
                if chunksize_count >= chunksize:
                    chunksize_count = 0
                # flush if necessary:
                if flush_count >= task_get_option("flush"):
                    self.put_into_db()
                    self.clean()
                    write_message("%s backing up" % (self.tablename))
                    flush_count = 0
                    self.log_progress(time_started,records_done,records_to_go)
                # iterate:
                i_low = i_high + 1
        if flush_count > 0:
            self.put_into_db()
            self.log_progress(time_started,records_done,records_to_go)

    def add_recIDs_by_date(self, dates=""):
        """Add recIDs modified between DATES[0] and DATES[1].
           If DATES is not set, then add records modified since the last run of
           the ranking method.
        """
        if not dates:
            write_message("Using the last update time for the rank method")
            query = """SELECT last_updated FROM rnkMETHOD WHERE name='%s'
            """ % options["current_run"]
            res = run_sql(query)

            if not res:
                return
            if not res[0][0]:
                dates = ("0000-00-00",'')
            else:
                dates = (res[0][0],'')

        query = """SELECT b.id FROM bibrec AS b WHERE b.modification_date >=
        '%s'""" % dates[0]
        if dates[1]:
            query += "and b.modification_date <= '%s'" % dates[1]
        query += " ORDER BY b.id ASC"""
        res = run_sql(query)

        alist = create_range_list([row[0] for row in res])
        if not alist:
            write_message( "No new records added. %s is up to date" % self.tablename)
        else:
            self.add_recIDs(alist)
        return alist


    def add_recID_range(self, recID1, recID2):
        """Add records from RECID1 to RECID2."""
        wlist = {}
        normalize = {}

        self.recIDs_in_mem.append([recID1,recID2])
        # secondly fetch all needed tags:

        for (tag, weight, lang) in self.fields_to_index:
            if tag in tagToWordsFunctions.keys():
                get_words_function = tagToWordsFunctions[tag]
            else:
                get_words_function = get_words_from_phrase
            bibXXx = "bib" + tag[0] + tag[1] + "x"
            bibrec_bibXXx = "bibrec_" + bibXXx
            query = """SELECT bb.id_bibrec,b.value FROM %s AS b, %s AS bb
                    WHERE bb.id_bibrec BETWEEN %d AND %d
                    AND bb.id_bibxxx=b.id AND tag LIKE '%s'""" % (bibXXx, bibrec_bibXXx, recID1, recID2, tag)
            res = run_sql(query)
            nb_total_to_read = len(res)
            verbose_idx = 0     # for verbose pretty printing
            for row in res:
                recID, phrase = row
                if recID in options["validset"]:
                    if not wlist.has_key(recID): wlist[recID] = {}
                    new_words = get_words_function(phrase, weight, lang) # ,self.separators
                    wlist[recID] = dict_union(new_words,wlist[recID])

        # were there some words for these recIDs found?
        if len(wlist) == 0: return 0
        recIDs = wlist.keys()
        for recID in recIDs:
            # was this record marked as deleted?
            if "DELETED" in self.get_field(recID, "980__c"):
                wlist[recID] = {}
                write_message("... record %d was declared deleted, removing its word list" % recID, verbose=9)
            write_message("... record %d, termlist: %s" % (recID, wlist[recID]), verbose=9)

        # put words into reverse index table with FUTURE status:
        for recID in recIDs:
            run_sql("INSERT INTO %sR (id_bibrec,termlist,type) VALUES (%%s,%%s,'FUTURE')" % self.tablename[:-1],
                    (recID, serialize_via_marshal(wlist[recID])))
            # ... and, for new records, enter the CURRENT status as empty:
            try:
                run_sql("INSERT INTO %sR (id_bibrec,termlist,type) VALUES (%%s,%%s,'CURRENT')" % self.tablename[:-1],
                        (recID, serialize_via_marshal([])))
            except DatabaseError:
                # okay, it's an already existing record, no problem
                pass

        # put words into memory word list:
        put = self.put
        for recID in recIDs:
            for (w, count) in wlist[recID].iteritems():
                put(recID, w, count)

        return len(recIDs)

    def log_progress(self, start, done, todo):
        """Calculate progress and store it.
        start: start time,
        done: records processed,
        todo: total number of records"""
        time_elapsed = time.time() - start
        # consistency check
        if time_elapsed == 0 or done > todo:
            return

        time_recs_per_min = done/(time_elapsed/60.0)
        write_message("%d records took %.1f seconds to complete.(%1.f recs/min)"\
                % (done, time_elapsed, time_recs_per_min))

        if time_recs_per_min:
            write_message("Estimated runtime: %.1f minutes" % \
                    ((todo-done)/time_recs_per_min))

    def put(self, recID, word, sign):
        "Adds/deletes a word to the word list."
        try:
            word = wash_index_term(word)
            if self.value.has_key(word):
                # the word 'word' exist already: update sign
                self.value[word][recID] = sign
                # PROBLEM ?
            else:
                self.value[word] = {recID: sign}
        except:
            write_message("Error: Cannot put word %s with sign %d for recID %s." % (word, sign, recID))


    def del_recIDs(self, recIDs):
        """Fetches records which id in the recIDs range list and adds
        them to the wordTable.  The recIDs range list is of the form:
        [[i1_low,i1_high],[i2_low,i2_high], ..., [iN_low,iN_high]].
        """
        count = 0
        for range in recIDs:
            self.del_recID_range(range[0],range[1])
            count = count + range[1] - range[0]
        self.put_into_db()

    def del_recID_range(self, low, high):
        """Deletes records with 'recID' system number between low
           and high from memory words index table."""
        write_message("%s fetching existing words for records #%d-#%d started" % \
                (self.tablename, low, high), verbose=3)
        self.recIDs_in_mem.append([low,high])
        query = """SELECT id_bibrec,termlist FROM %sR as bb WHERE bb.id_bibrec
        BETWEEN '%d' AND '%d'""" % (self.tablename[:-1], low, high)
        recID_rows = run_sql(query)
        for recID_row in recID_rows:
            recID = recID_row[0]
            wlist = deserialize_via_marshal(recID_row[1])
            for word in wlist:
                self.put(recID, word, (-1, 0))
        write_message("%s fetching existing words for records #%d-#%d ended" % \
                (self.tablename, low, high), verbose=3)

    def report_on_table_consistency(self):
        """Check reverse words index tables (e.g. rnkWORD01R) for
        interesting states such as 'TEMPORARY' state.
        Prints small report (no of words, no of bad words).
        """
        # find number of words:
        query = """SELECT COUNT(*) FROM %s""" % (self.tablename)
        res = run_sql(query, None, 1)
        if res:
            nb_words = res[0][0]
        else:
            nb_words = 0

        # find number of records:
        query = """SELECT COUNT(DISTINCT(id_bibrec)) FROM %sR""" % (self.tablename[:-1])
        res = run_sql(query, None, 1)
        if res:
            nb_records = res[0][0]
        else:
            nb_records = 0

        # report stats:
        write_message("%s contains %d words from %d records" % (self.tablename, nb_words, nb_records))

        # find possible bad states in reverse tables:
        query = """SELECT COUNT(DISTINCT(id_bibrec)) FROM %sR WHERE type <> 'CURRENT'""" % (self.tablename[:-1])
        res = run_sql(query)
        if res:
            nb_bad_records = res[0][0]
        else:
            nb_bad_records = 999999999
        if nb_bad_records:
            write_message("EMERGENCY: %s needs to repair %d of %d index records" % \
                (self.tablename, nb_bad_records, nb_records))
        else:
            write_message("%s is in consistent state" % (self.tablename))

        return nb_bad_records

    def repair(self):
        """Repair the whole table"""
        # find possible bad states in reverse tables:
        query = """SELECT COUNT(DISTINCT(id_bibrec)) FROM %sR WHERE type <> 'CURRENT'""" % (self.tablename[:-1])
        res = run_sql(query, None, 1)
        if res:
            nb_bad_records = res[0][0]
        else:
            nb_bad_records = 0

        # find number of records:
        query = """SELECT COUNT(DISTINCT(id_bibrec)) FROM %sR""" % (self.tablename[:-1])
        res = run_sql(query)
        if res:
            nb_records = res[0][0]
        else:
            nb_records = 0

        if nb_bad_records == 0:
            return
        query = """SELECT id_bibrec FROM %sR WHERE type <> 'CURRENT' ORDER BY id_bibrec""" \
                % (self.tablename[:-1])
        res = run_sql(query)
        recIDs = create_range_list([row[0] for row in res])

        flush_count = 0
        records_done = 0
        records_to_go = 0

        for range in recIDs:
            records_to_go = records_to_go + range[1] - range[0] + 1

        time_started = time.time() # will measure profile time
        for range in recIDs:
            i_low = range[0]
            chunksize_count = 0
            while i_low <= range[1]:
                # calculate chunk group of recIDs and treat it:
                i_high = min(i_low+task_get_option("flush")-flush_count-1,range[1])
                i_high = min(i_low+chunksize-chunksize_count-1, i_high)
                try:
                    self.fix_recID_range(i_low, i_high)
                except StandardError, e:
                    write_message("Exception caught: %s" % e, sys.stderr)
                    register_exception()
                    task_update_status("ERROR")
                    sys.exit(1)

                flush_count = flush_count + i_high - i_low + 1
                chunksize_count = chunksize_count + i_high - i_low + 1
                records_done = records_done + i_high - i_low + 1
                if chunksize_count >= chunksize:
                    chunksize_count = 0
                # flush if necessary:
                if flush_count >= task_get_option("flush"):
                    self.put_into_db("emergency")
                    self.clean()
                    flush_count = 0
                    self.log_progress(time_started,records_done,records_to_go)
                # iterate:
                i_low = i_high + 1
        if flush_count > 0:
            self.put_into_db("emergency")
            self.log_progress(time_started,records_done,records_to_go)
        write_message("%s inconsistencies repaired." % self.tablename)

    def chk_recID_range(self, low, high):
        """Check if the reverse index table is in proper state"""
        ## check db
        query = """SELECT COUNT(*) FROM %sR WHERE type <> 'CURRENT'
        AND id_bibrec BETWEEN '%d' AND '%d'""" % (self.tablename[:-1], low, high)
        res = run_sql(query, None, 1)
        if res[0][0]==0:
            write_message("%s for %d-%d is in consistent state"%(self.tablename,low,high))
            return # okay, words table is consistent

        ## inconsistency detected!
        write_message("EMERGENCY: %s inconsistencies detected..." % self.tablename)
        write_message("""EMERGENCY: Errors found. You should check consistency of the %s - %sR tables.\nRunning 'bibrank --repair' is recommended.""" \
            % (self.tablename, self.tablename[:-1]))
        raise StandardError

    def fix_recID_range(self, low, high):
        """Try to fix reverse index database consistency (e.g. table rnkWORD01R) in the low,high doc-id range.

        Possible states for a recID follow:
        CUR TMP FUT: very bad things have happened: warn!
        CUR TMP    : very bad things have happened: warn!
        CUR     FUT: delete FUT (crash before flushing)
        CUR        : database is ok
            TMP FUT: add TMP to memory and del FUT from memory
                     flush (revert to old state)
            TMP    : very bad things have happened: warn!
                FUT: very bad things have happended: warn!
        """

        state = {}
        query = "SELECT id_bibrec,type FROM %sR WHERE id_bibrec BETWEEN '%d' AND '%d'"\
                % (self.tablename[:-1], low, high)
        res = run_sql(query)
        for row in res:
            if not state.has_key(row[0]):
                state[row[0]]=[]
            state[row[0]].append(row[1])

        ok = 1 # will hold info on whether we will be able to repair
        for recID in state.keys():
            if not 'TEMPORARY' in state[recID]:
                if 'FUTURE' in state[recID]:
                    if 'CURRENT' not in state[recID]:
                        write_message("EMERGENCY: Index record %d is in inconsistent state. Can't repair it" % recID)
                        ok = 0
                    else:
                        write_message("EMERGENCY: Inconsistency in index record %d detected" % recID)
                        query = """DELETE FROM %sR
                        WHERE id_bibrec='%d'""" % (self.tablename[:-1], recID)
                        run_sql(query)
                        write_message("EMERGENCY: Inconsistency in index record %d repaired." % recID)
            else:
                if 'FUTURE' in state[recID] and not 'CURRENT' in state[recID]:
                    self.recIDs_in_mem.append([recID,recID])
                    # Get the words file
                    query = """SELECT type,termlist FROM %sR
                    WHERE id_bibrec='%d'""" % (self.tablename[:-1], recID)
                    write_message(query, verbose=9)
                    res = run_sql(query)
                    for row in res:
                        wlist = deserialize_via_marshal(row[1])
                        write_message("Words are %s " % wlist, verbose=9)
                        if row[0] == 'TEMPORARY':
                            sign = 1
                        else:
                            sign = -1
                        for word in wlist:
                            self.put(recID, word, wlist[word])

                else:
                    write_message("EMERGENCY: %s for %d is in inconsistent state. Couldn't repair it." % (self.tablename, recID))
                    ok = 0

        if not ok:
            write_message("""EMERGENCY: Unrepairable errors found. You should check consistency
                of the %s - %sR tables. Deleting affected TEMPORARY and FUTURE entries
                from these tables is recommended; see the BibIndex Admin Guide.
                (The repairing procedure is similar for bibrank word indexes.)""" % (self.tablename, self.tablename[:-1]))
            raise StandardError

def word_index(run):
    """Run the indexing task.  The row argument is the BibSched task
    queue row, containing if, arguments, etc.
    Return 1 in case of success and 0 in case of failure.
    """
    global languages

    max_recid = 0
    res = run_sql("SELECT max(id) FROM bibrec")
    if res and res[0][0]:
        max_recid = int(res[0][0])

    options["run"] = []
    options["run"].append(run)
    for rank_method_code in options["run"]:
        task_sleep_now_if_required(can_stop_too=True)
        method_starting_time = time.strftime("%Y-%m-%d %H:%M:%S", time.localtime())
        write_message("Running rank method: %s" % getName(rank_method_code))
        try:
            file = CFG_ETCDIR + "/bibrank/" + rank_method_code + ".cfg"
            config = ConfigParser.ConfigParser()
            config.readfp(open(file))
        except StandardError, e:
            write_message("Cannot find configurationfile: %s" % file, sys.stderr)
            raise StandardError
        options["current_run"] = rank_method_code
        options["modified_words"] = {}
        options["table"] = config.get(config.get("rank_method", "function"), "table")
        options["use_stemming"] = config.get(config.get("rank_method","function"),"stemming")
        options["remove_stopword"] = config.get(config.get("rank_method","function"),"stopword")
        tags = get_tags(config) #get the tags to include
        options["validset"] = get_valid_range(rank_method_code) #get the records from the collections the method is enabled for
        function = config.get("rank_method","function")
        wordTable = WordTable(options["table"], tags)
        wordTable.report_on_table_consistency()
        try:
            if task_get_option("cmd") == "del":
                if task_get_option("id"):
                    wordTable.del_recIDs(task_get_option("id"))
                    task_sleep_now_if_required(can_stop_too=True)
                elif task_get_option("collection"):
                    l_of_colls = task_get_option("collection").split(",")
                    recIDs = perform_request_search(c=l_of_colls)
                    recIDs_range = []
                    for recID in recIDs:
                        recIDs_range.append([recID,recID])
                    wordTable.del_recIDs(recIDs_range)
                    task_sleep_now_if_required(can_stop_too=True)
                else:
                    write_message("Missing IDs of records to delete from index %s.", wordTable.tablename,
                                  sys.stderr)
                    raise StandardError
            elif task_get_option("cmd") == "add":
                if task_get_option("id"):
                    wordTable.add_recIDs(task_get_option("id"))
                    task_sleep_now_if_required(can_stop_too=True)
                elif task_get_option("collection"):
                    l_of_colls = task_get_option("collection").split(",")
                    recIDs = perform_request_search(c=l_of_colls)
                    recIDs_range = []
                    for recID in recIDs:
                        recIDs_range.append([recID,recID])
                    wordTable.add_recIDs(recIDs_range)
                    task_sleep_now_if_required(can_stop_too=True)
                elif task_get_option("last_updated"):
                    wordTable.add_recIDs_by_date("")
                    # only update last_updated if run via automatic mode:
                    wordTable.update_last_updated(rank_method_code, method_starting_time)
                    task_sleep_now_if_required(can_stop_too=True)
                elif task_get_option("modified"):
                    wordTable.add_recIDs_by_date(task_get_option("modified"))
                    task_sleep_now_if_required(can_stop_too=True)
                else:
                    wordTable.add_recIDs([[0,max_recid]])
                    task_sleep_now_if_required(can_stop_too=True)
            elif task_get_option("cmd") == "repair":
                wordTable.repair()
                check_rnkWORD(options["table"])
                task_sleep_now_if_required(can_stop_too=True)
            elif task_get_option("cmd") == "check":
                check_rnkWORD(options["table"])
                options["modified_words"] = {}
                task_sleep_now_if_required(can_stop_too=True)
            elif task_get_option("cmd") == "stat":
                rank_method_code_statistics(options["table"])
                task_sleep_now_if_required(can_stop_too=True)
            else:
                write_message("Invalid command found processing %s" % \
                     wordTable.tablename, sys.stderr)
                raise StandardError
            update_rnkWORD(options["table"], options["modified_words"])
            task_sleep_now_if_required(can_stop_too=True)
        except StandardError, e:
            register_exception(alert_admin=True)
            write_message("Exception caught: %s" % e, sys.stderr)
            sys.exit(1)
        wordTable.report_on_table_consistency()
    # We are done. State it in the database, close and quit

    return 1

def get_tags(config):
    """Get the tags that should be used creating the index and each tag's parameter"""
    tags = []
    function = config.get("rank_method","function")
    i = 1
    shown_error = 0

    #try:
    if 1:
        while config.has_option(function,"tag%s"% i):
            tag = config.get(function, "tag%s" % i)
            tag = tag.split(",")
            tag[1] = int(tag[1].strip())
            tag[2] = tag[2].strip()

            #check if stemmer for language is available
            if config.get(function, "stemming") and stem("information", "en") != "inform":
                if shown_error == 0:
                    write_message("Warning: Stemming not working. Please check it out!")
                    shown_error = 1
            elif tag[2] and tag[2] != "none" and config.get(function,"stemming") and not is_stemmer_available_for_language(tag[2]):
                write_message("Warning: Stemming not available for language '%s'." % tag[2])
            tags.append(tag)
            i += 1
    #except Exception:
    #    write_message("Could not read data from configuration file, please check for errors")
    #    raise StandardError

    return tags

def get_valid_range(rank_method_code):
    """Returns which records are valid for this rank method, according to which collections it is enabled for."""

    #if options["verbose"] >=9:
    #    write_message("Getting records from collections enabled for rank method.")
    #res = run_sql("SELECT collection.name FROM collection,collection_rnkMETHOD,rnkMETHOD WHERE collection.id=id_collection and id_rnkMETHOD=rnkMETHOD.id and rnkMETHOD.name='%s'" %  rank_method_code)
    #l_of_colls = []
    #for coll in res:
    #    l_of_colls.append(coll[0])
    #if len(l_of_colls) > 0:
    #    recIDs = perform_request_search(c=l_of_colls)
    #else:
    #    recIDs = []

    valid = intbitset(trailing_bits=1)
    valid.discard(0)

    #valid.addlist(recIDs)
    return valid

def check_term(term, termlength):
    """Check if term contains not allowed characters, or for any other reasons for not using this term."""
    try:
        if len(term) <= termlength:
            return False
        reg = re.compile(r"[1234567890\!\"\#\$\%\&\'\(\)\*\+\,\-\.\/\:\;\<\=\>\?\@\[\\\]\^\_\`\{\|\}\~]")
        if re.search(reg, term):
            return False
        term = str.replace(term, "-", "")
        term = str.replace(term, ".", "")
        term = str.replace(term, ",", "")
        if int(term):
            return False
    except StandardError, e:
        pass
    return True

def check_rnkWORD(table):
    """Checks for any problems in rnkWORD tables."""
    i = 0
    errors = {}
    termslist = run_sql("SELECT term FROM %s" % table)
    N = run_sql("select max(id_bibrec) from %sR" % table[:-1])[0][0]
    write_message("Checking integrity of rank values in %s" % table)
    terms = map(lambda x: x[0], termslist)

    while i < len(terms):
        query_params = ()
        for j in range(i, ((i+5000)< len(terms) and (i+5000) or len(terms))):
            query_params += (terms[j],)
        terms_docs = run_sql("SELECT term, hitlist FROM %s WHERE term IN (%s)" % (table, (len(query_params)*"%s,")[:-1]),
                             query_params)
        for (t, hitlist) in terms_docs:
            term_docs = deserialize_via_marshal(hitlist)
            if (term_docs.has_key("Gi") and term_docs["Gi"][1] == 0) or not term_docs.has_key("Gi"):
                write_message("ERROR: Missing value for term: %s (%s) in %s: %s" % (t, repr(t), table, len(term_docs)))
                errors[t] = 1
        i += 5000
    write_message("Checking integrity of rank values in %sR" % table[:-1])
    i = 0
    while i < N:
        docs_terms = run_sql("SELECT id_bibrec, termlist FROM %sR WHERE id_bibrec>=%s and id_bibrec<=%s" % (table[:-1], i, i+5000))
        for (j, termlist) in docs_terms:
            termlist = deserialize_via_marshal(termlist)
            for (t, tf) in termlist.iteritems():
                if tf[1] == 0 and not errors.has_key(t):
                    errors[t] = 1
                    write_message("ERROR: Gi missing for record %s and term: %s (%s) in %s" % (j,t,repr(t), table))
                    terms_docs = run_sql("SELECT term, hitlist FROM %s WHERE term=%%s" % table, (t,))
                    termlist = deserialize_via_marshal(terms_docs[0][1])
            i += 5000

    if len(errors) == 0:
        write_message("No direct errors found, but nonconsistent data may exist.")
    else:
        write_message("%s errors found during integrity check, repair and rebalancing recommended." % len(errors))
    options["modified_words"] = errors

def rank_method_code_statistics(table):
    """Shows some statistics about this rank method."""

    maxID = run_sql("select max(id) from %s" % table)
    maxID = maxID[0][0]
    terms = {}
    Gi = {}

    write_message("Showing statistics of terms in index:")
    write_message("Important: For the 'Least used terms', the number of terms is shown first, and the number of occurences second.")
    write_message("Least used terms---Most important terms---Least important terms")
    i = 0
    while i < maxID:
        terms_docs=run_sql("SELECT term, hitlist FROM %s WHERE id>= %s and id < %s" % (table, i, i + 10000))
        for (t, hitlist) in terms_docs:
            term_docs=deserialize_via_marshal(hitlist)
            terms[len(term_docs)] = terms.get(len(term_docs), 0) + 1
            if term_docs.has_key("Gi"):
                Gi[t] = term_docs["Gi"]
        i=i + 10000
    terms=terms.items()
    terms.sort(lambda x, y: cmp(y[1], x[1]))
    Gi=Gi.items()
    Gi.sort(lambda x, y: cmp(y[1], x[1]))
    for i in range(0, 20):
        write_message("%s/%s---%s---%s" % (terms[i][0],terms[i][1], Gi[i][0],Gi[len(Gi) - i - 1][0]))

def update_rnkWORD(table, terms):
    """Updates rnkWORDF and rnkWORDR with Gi and Nj values. For each term in rnkWORDF, a Gi value for the term is added. And for each term in each document, the Nj value for that document is added. In rnkWORDR, the Gi value for each term in each document is added. For description on how things are computed, look in the hacking docs.
    table - name of forward index to update
    terms - modified terms"""

    zero_division_msg = """\
ERROR: %s captured. This might be caused by not enough balanced indexes.
Please, schedule a regular, e.g. weekly, rebalancing of the word similarity
ranking indexes, by using e.g.
"bibrank -f50000 -R -wwrd -s14d -LSunday"
as recommended in %s/help/admin/howto-run"""

    stime = time.time()
    Gi = {}
    Nj = {}
    N = run_sql("select count(id_bibrec) from %sR" % table[:-1])[0][0]

    if len(terms) == 0 and task_get_option("quick") == "yes":
        write_message("No terms to process, ending...")
        return ""
    elif task_get_option("quick") == "yes": #not used -R option, fast calculation (not accurate)
        write_message("Beginning post-processing of %s terms" % len(terms))

        #Locating all documents related to the modified/new/deleted terms, if fast update,
        #only take into account new/modified occurences
        write_message("Phase 1: Finding records containing modified terms")
        terms = terms.keys()
        i = 0

        while i < len(terms):
            terms_docs = get_from_forward_index(terms, i, (i+5000), table)
            for (t, hitlist) in terms_docs:
                term_docs = deserialize_via_marshal(hitlist)
                if term_docs.has_key("Gi"):
                    del term_docs["Gi"]
                for (j, tf) in term_docs.iteritems():
                    if (task_get_option("quick") == "yes" and tf[1] == 0) or task_get_option("quick") == "no":
                        Nj[j] = 0
            write_message("Phase 1: ......processed %s/%s terms" % ((i+5000>len(terms) and len(terms) or (i+5000)), len(terms)))
            i += 5000
        write_message("Phase 1: Finished finding records containing modified terms")

        #Find all terms in the records found in last phase
        write_message("Phase 2: Finding all terms in affected records")
        records = Nj.keys()
        i = 0
        while i < len(records):
            docs_terms = get_from_reverse_index(records, i, (i + 5000), table)
            for (j, termlist) in docs_terms:
                doc_terms = deserialize_via_marshal(termlist)
                for (t, tf) in doc_terms.iteritems():
                    Gi[t] = 0
            write_message("Phase 2: ......processed %s/%s records " % ((i+5000>len(records) and len(records) or (i+5000)), len(records)))
            i += 5000
        write_message("Phase 2: Finished finding all terms in affected records")

    else: #recalculate
        max_id = run_sql("SELECT MAX(id) FROM %s" % table)
        max_id = max_id[0][0]
        write_message("Beginning recalculation of %s terms" % max_id)

        terms = []
        i = 0
        while i < max_id:
            terms_docs = get_from_forward_index_with_id(i, (i+5000), table)
            for (t, hitlist) in terms_docs:
                Gi[t] = 0
                term_docs = deserialize_via_marshal(hitlist)
                if term_docs.has_key("Gi"):
                    del term_docs["Gi"]
                for (j, tf) in term_docs.iteritems():
                    Nj[j] = 0
            write_message("Phase 1: ......processed %s/%s terms" % ((i+5000)>max_id and max_id or (i+5000), max_id))
            i += 5000

        write_message("Phase 1: Finished finding which records contains which terms")
        write_message("Phase 2: Jumping over..already done in phase 1 because of -R option")

    terms = Gi.keys()
    Gi = {}
    i = 0
    if task_get_option("quick") == "no":
        #Calculating Fi and Gi value for each term
        write_message("Phase 3: Calculating importance of all affected terms")
        while i < len(terms):
            terms_docs = get_from_forward_index(terms, i, (i+5000), table)
            for (t, hitlist) in terms_docs:
                term_docs = deserialize_via_marshal(hitlist)
                if term_docs.has_key("Gi"):
                    del term_docs["Gi"]
                Fi = 0
                Gi[t] = 1
                for (j, tf) in term_docs.iteritems():
                    Fi += tf[0]
                for (j, tf) in term_docs.iteritems():
                    if tf[0] != Fi:
                        Gi[t] = Gi[t] + ((float(tf[0]) / Fi) * math.log(float(tf[0]) / Fi) / math.log(2)) / math.log(N)
            write_message("Phase 3: ......processed %s/%s terms" % ((i+5000>len(terms) and len(terms) or (i+5000)), len(terms)))
            i += 5000
        write_message("Phase 3: Finished calculating importance of all affected terms")
    else:
        #Using existing Gi value instead of calculating a new one. Missing some accurancy.
        write_message("Phase 3: Getting approximate importance of all affected terms")
        while i < len(terms):
            terms_docs = get_from_forward_index(terms, i, (i+5000), table)
            for (t, hitlist) in terms_docs:
                term_docs = deserialize_via_marshal(hitlist)
                if term_docs.has_key("Gi"):
                    Gi[t] = term_docs["Gi"][1]
                elif len(term_docs) == 1:
                    Gi[t] = 1
                else:
                    Fi = 0
                    Gi[t] = 1
                    for (j, tf) in term_docs.iteritems():
                        Fi += tf[0]
                    for (j, tf) in term_docs.iteritems():
                        if tf[0] != Fi:
                            Gi[t] = Gi[t] + ((float(tf[0]) / Fi) * math.log(float(tf[0]) / Fi) / math.log(2)) / math.log(N)
            write_message("Phase 3: ......processed %s/%s terms" % ((i+5000>len(terms) and len(terms) or (i+5000)), len(terms)))
            i += 5000
        write_message("Phase 3: Finished getting approximate importance of all affected terms")

    write_message("Phase 4: Calculating normalization value for all affected records and updating %sR" % table[:-1])
    records = Nj.keys()
    i = 0
    while i < len(records):
        #Calculating the normalization value for each document, and adding the Gi value to each term in each document.
        docs_terms = get_from_reverse_index(records, i, (i + 5000), table)
        for (j, termlist) in docs_terms:
            doc_terms = deserialize_via_marshal(termlist)
            try:
                for (t, tf) in doc_terms.iteritems():
                    if Gi.has_key(t):
                        Nj[j] = Nj.get(j, 0) + math.pow(Gi[t] * (1 + math.log(tf[0])), 2)
                        Git = int(math.floor(Gi[t]*100))
                        if Git >= 0:
                            Git += 1
                        doc_terms[t] = (tf[0], Git)
                    else:
                        Nj[j] = Nj.get(j, 0) + math.pow(tf[1] * (1 + math.log(tf[0])), 2)
                Nj[j] = 1.0 / math.sqrt(Nj[j])
                Nj[j] = int(Nj[j] * 100)
                if Nj[j] >= 0:
                    Nj[j] += 1
                run_sql("UPDATE %sR SET termlist=%%s WHERE id_bibrec=%%s" % table[:-1],
                        (serialize_via_marshal(doc_terms), j))
            except (ZeroDivisionError, OverflowError), e:
                ## This is to try to isolate division by zero errors.
                write_message(zero_division_msg % (e, CFG_SITE_URL), stream=sys.stderr)
                register_exception(prefix=zero_division_msg % (e, CFG_SITE_URL), alert_admin=True)
        write_message("Phase 4: ......processed %s/%s records" % ((i+5000>len(records) and len(records) or (i+5000)), len(records)))
        i += 5000
    write_message("Phase 4: Finished calculating normalization value for all affected records and updating %sR" % table[:-1])
    write_message("Phase 5: Updating %s with new normalization values" % table)
    i = 0
    terms = Gi.keys()
    while i < len(terms):
        #Adding the Gi value to each term, and adding the normalization value to each term in each document.
        terms_docs = get_from_forward_index(terms, i, (i+5000), table)
        for (t, hitlist) in terms_docs:
            try:
                term_docs = deserialize_via_marshal(hitlist)
                if term_docs.has_key("Gi"):
                    del term_docs["Gi"]
                for (j, tf) in term_docs.iteritems():
                    if Nj.has_key(j):
                        term_docs[j] = (tf[0], Nj[j])
                Git = int(math.floor(Gi[t]*100))
                if Git >= 0:
                    Git += 1
                term_docs["Gi"] = (0, Git)
                run_sql("UPDATE %s SET hitlist=%%s WHERE term=%%s" % table,
                        (serialize_via_marshal(term_docs), t))
            except (ZeroDivisionError, OverflowError), e:
                write_message(zero_division_msg % (e, CFG_SITE_URL), stream=sys.stderr)
                register_exception(prefix=zero_division_msg % (e, CFG_SITE_URL), alert_admin=True)
        write_message("Phase 5: ......processed %s/%s terms" % ((i+5000>len(terms) and len(terms) or (i+5000)), len(terms)))
        i += 5000
    write_message("Phase 5:  Finished updating %s with new normalization values" % table)
    write_message("Time used for post-processing: %.1fmin" % ((time.time() - stime) / 60))
    write_message("Finished post-processing")


def get_from_forward_index(terms, start, stop, table):
    terms_docs = ()
    for j in range(start, (stop < len(terms) and stop or len(terms))):
        terms_docs += run_sql("SELECT term, hitlist FROM %s WHERE term=%%s" % table,
                              (terms[j],))
    return terms_docs

def get_from_forward_index_with_id(start, stop, table):
    terms_docs = run_sql("SELECT term, hitlist FROM %s WHERE id BETWEEN %s AND %s" % (table, start, stop))
    return terms_docs

def get_from_reverse_index(records, start, stop, table):
    current_recs = "%s" % records[start:stop]
    current_recs = current_recs[1:-1]
    docs_terms = run_sql("SELECT id_bibrec, termlist FROM %sR WHERE id_bibrec IN (%s)" % (table[:-1], current_recs))
    return docs_terms

#def test_word_separators(phrase="hep-th/0101001"):
    #"""Tests word separating policy on various input."""
    #print "%s:" % phrase
    #gwfp = get_words_from_phrase(phrase)
    #for (word, count) in gwfp.iteritems():
        #print "\t-> %s - %s" % (word, count)

def getName(methname, ln=CFG_SITE_LANG, type='ln'):
    """Returns the name of the rank method, either in default language or given language.
    methname = short name of the method
    ln - the language to get the name in
    type - which name "type" to get."""

    try:
        rnkid = run_sql("SELECT id FROM rnkMETHOD where name='%s'" % methname)
        if rnkid:
            rnkid = str(rnkid[0][0])
            res = run_sql("SELECT value FROM rnkMETHODNAME where type='%s' and ln='%s' and id_rnkMETHOD=%s" % (type, ln, rnkid))
            if not res:
                res = run_sql("SELECT value FROM rnkMETHODNAME WHERE ln='%s' and id_rnkMETHOD=%s and type='%s'"  % (CFG_SITE_LANG, rnkid, type))
            if not res:
                return methname
            return res[0][0]
        else:
            raise Exception
    except Exception, e:
        write_message("Cannot run rank method, either given code for method is wrong, or it has not been added using the webinterface.")
        raise Exception

def word_similarity(run):
    """Call correct method"""
    return word_index(run)<|MERGE_RESOLUTION|>--- conflicted
+++ resolved
@@ -1,5 +1,5 @@
 ## This file is part of Invenio.
-## Copyright (C) 2004, 2005, 2006, 2007, 2008, 2010, 2011 CERN.
+## Copyright (C) 2004, 2005, 2006, 2007, 2008, 2010, 2011, 2014 CERN.
 ##
 ## Invenio is free software; you can redistribute it and/or
 ## modify it under the terms of the GNU General Public License as
@@ -26,14 +26,9 @@
 
 from invenio.config import \
      CFG_SITE_LANG, \
-<<<<<<< HEAD
-     CFG_ETCDIR
-from invenio.search_engine import perform_request_search, wash_index_term
-=======
      CFG_ETCDIR, \
      CFG_SITE_URL
-from invenio.search_engine import perform_request_search, strip_accents, wash_index_term
->>>>>>> d766aa2e
+from invenio.search_engine import perform_request_search, wash_index_term
 from invenio.dbquery import run_sql, DatabaseError, serialize_via_marshal, deserialize_via_marshal
 from invenio.bibindex_engine_stemmer import is_stemmer_available_for_language, stem
 from invenio.bibindex_engine_stopwords import is_stopword
