--- conflicted
+++ resolved
@@ -1,5 +1,5 @@
 ## This file is part of Invenio.
-## Copyright (C) 2005, 2006, 2007, 2008, 2009, 2010, 2011 CERN.
+## Copyright (C) 2005, 2006, 2007, 2008, 2009, 2010, 2011, 2012 CERN.
 ##
 ## Invenio is free software; you can redistribute it and/or
 ## modify it under the terms of the GNU General Public License as
@@ -894,23 +894,13 @@
                    <td align="left"><input type="checkbox" name="remember_me" id="remember_me"/><em><label for="remember_me">%(remember_me)s</label></em></td>
                   <tr>
                    <td></td>
-<<<<<<< HEAD
-                   <td align="center" colspan="3"><code class="blocknote"><input class="formbutton" type="submit" name="action" value="%(login)s" /></code>""" % {
+                   <td align="center" colspan="3"><input class="formbutton" type="submit" name="action" value="%(login)s" />""" % {
                        'ln': cgi.escape(ln, True),
                        'referer' : cgi.escape(referer, True),
                        'username' : cgi.escape(_("Username")),
                        'password' : cgi.escape(_("Password")),
                        'remember_me' : cgi.escape(_("Remember login on this computer.")),
                        'login' : cgi.escape(_("login")),
-=======
-                   <td align="center" colspan="3"><input class="formbutton" type="submit" name="action" value="%(login)s" />""" % {
-                       'ln': ln,
-                       'referer' : cgi.escape(referer),
-                       'username' : _("Username"),
-                       'password' : _("Password"),
-                       'remember_me' : _("Remember login on this computer."),
-                       'login' : _("login"),
->>>>>>> 6ff36a40
                        }
         if internal:
             out += """&nbsp;&nbsp;&nbsp;(<a href="./lost?ln=%(ln)s">%(lost_pass)s</a>)""" % {
