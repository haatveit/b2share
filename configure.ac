## This file is part of CDS Invenio.
## Copyright (C) 2002, 2003, 2004, 2005, 2006, 2007, 2008 CERN.
##
## CDS Invenio is free software; you can redistribute it and/or
## modify it under the terms of the GNU General Public License as
## published by the Free Software Foundation; either version 2 of the
## License, or (at your option) any later version.
##
## CDS Invenio is distributed in the hope that it will be useful, but
## WITHOUT ANY WARRANTY; without even the implied warranty of
## MERCHANTABILITY or FITNESS FOR A PARTICULAR PURPOSE.  See the GNU
## General Public License for more details.
##
## You should have received a copy of the GNU General Public License
## along with CDS Invenio; if not, write to the Free Software Foundation, Inc.,
## 59 Temple Place, Suite 330, Boston, MA 02111-1307, USA.

## This is CDS Invenio main configure.ac file.  If you change this
## file, then please run "autoreconf" to regenerate the "configure"
## script.

## Initialize autoconf and automake:
<<<<<<< HEAD
AC_INIT(cds-invenio, 0.99.90.20101008, cds.support@cern.ch)
=======
AC_INIT([cds-invenio],
        m4_esyscmd([./git-version-gen .tarball-version]),
        [cds.support@cern.ch])
>>>>>>> 423be833
AM_INIT_AUTOMAKE([tar-ustar])

## By default we shall install into /opt/cds-invenio.  (Do not use
## AC_PREFIX_DEFAULT for this, because it would not work well with
## the localstatedir hack below.)
test "${prefix}" = NONE && prefix=/opt/cds-invenio

## Remove eventual trailing slashes from the prefix value:
test "${prefix%/}" != "" && prefix=${prefix%/}

## Check for install:
AC_PROG_INSTALL

## Check for gettext support:
AM_GNU_GETTEXT(external)
AM_GNU_GETTEXT_VERSION(0.14.4)

## Check for MySQL client:
AC_MSG_CHECKING(for mysql)
AC_ARG_WITH(mysql, AC_HELP_STRING([--with-mysql], [path to a specific MySQL binary (optional)]), MYSQL=${withval})
if test -n "$MYSQL"; then
   AC_MSG_RESULT($MYSQL)
else
   AC_PATH_PROG(MYSQL, mysql)
   if test -z "$MYSQL"; then
      AC_MSG_ERROR([
      MySQL command-line client was not found in your PATH.
      Please install it first.
      Available from <http://mysql.com/>.])
   fi
fi

## Check for Python:
AC_MSG_CHECKING(for python)
AC_ARG_WITH(python, AC_HELP_STRING([--with-python], [path to a specific Python binary (optional)]), PYTHON=${withval})
if test -n "$PYTHON"; then
   AC_MSG_RESULT($PYTHON)
else
   AC_PATH_PROG(PYTHON, python)
   if test -z "$PYTHON"; then
      AC_MSG_ERROR([
      Python was not found in your PATH.  Please either install it
      in your PATH or specify --with-python configure option.
      Python is available from <http://python.org/>.])
   fi
fi

## Check for OpenOffice.org Python binary:
AC_MSG_CHECKING(for OpenOffice.org Python binary)
AC_ARG_WITH(openoffice-python, AC_HELP_STRING([--with-openoffice-python], [path to a specific OpenOffice.org Python binary (optional)]), OPENOFFICE_PYTHON=`which ${withval}`)

if test -z "$OPENOFFICE_PYTHON"; then
   OPENOFFICE_PYTHON=`locate -n 1 -r "o.*office/program/python$"`
   OPENOFFICE_PYTHON="$PYTHON $OPENOFFICE_PYTHON"
   if test -n "$OPENOFFICE_PYTHON" && ($OPENOFFICE_PYTHON -c "import uno" 2> /dev/null); then
      AC_MSG_RESULT($OPENOFFICE_PYTHON)
   else
      AC_MSG_WARN([
      You have not specified the path ot the OpenOffice.org Python binary.
      OpenOffice.org and Microsoft Office document conversion and fulltext indexing
      will not be available.  We recommend you to install OpenOffice.org first
      and to rerun the configure script. OpenOffice.org is available from
      <http://www.openoffice.org/>.])
   fi
elif ($OPENOFFICE_PYTHON -c "import uno" 2> /dev/null); then
   AC_MSG_RESULT($OPENOFFICE_PYTHON)
else
   AC_MSG_ERROR([
   The specified OpenOffice.org Python binary is not correctly configured.
   Please specify the correct path to the specific OpenOffice Python binary
   (OpenOffice.org is available from <http://www.openoffice.org/>).])
fi

## Check for Python version and modules:
AC_MSG_CHECKING(for required Python modules)
$PYTHON ${srcdir}/configure-tests.py
if test $? -ne 0; then
   AC_MSG_ERROR([Please fix the above Python problem before continuing.])
fi
AC_MSG_RESULT(found)

## Check for PHP:
AC_PATH_PROG(PHP, php)

## Check for gzip:
AC_PATH_PROG(GZIP, gzip)
if test -z "$GZIP"; then
   AC_MSG_WARN([
   Gzip was not found in your PATH.  It is used in
   the WebSubmit module to compress the data submitted in an archive.
   You can continue without it but you will miss some CDS Invenio
   functionality.  We recommend you to install it first and to rerun
   the configure script.  Gzip is available from
   <http://www.gzip.org/>.])
fi

## Check for gunzip:
AC_PATH_PROG(GUNZIP, gunzip)
if test -z "$GUNZIP"; then
   AC_MSG_WARN([
   Gunzip was not found in your PATH.  It is used in
   the WebSubmit module to correctly deal with submitted compressed
   files.
   You can continue without it but you will miss some CDS Invenio
   functionality.  We recommend you to install it first and to rerun
   the configure script.  Gunzip is available from
   <http://www.gzip.org/>.])
fi

## Check for tar:
AC_PATH_PROG(TAR, tar)
if test -z "$TAR"; then
   AC_MSG_WARN([
   Tar was not found in your PATH.  It is used in
   the WebSubmit module to pack the submitted data into an archive.
   You can continue without it but you will miss some CDS Invenio
   functionality.  We recommend you to install it first and to rerun
   the configure script.  Tar is available from
   <ftp://prep.ai.mit.edu/pub/gnu/tar/>.])
fi

## Check for wget:
AC_PATH_PROG(WGET, wget)
if test -z "$WGET"; then
   AC_MSG_WARN([
   wget was not found in your PATH.  It is used for the fulltext file
   retrieval.
   You can continue without it but we recomend you to install it first
   and to rerun the configure script.  wget is available from
   <http://www.gnu.org/software/wget/>.])
fi

## Check for md5sum:
AC_PATH_PROG(MD5SUM, md5sum)
if test -z "$MD5SUM"; then
   AC_MSG_WARN([
   md5sum was not found in your PATH.  It is used for the fulltext file
   checksum verification.
   You can continue without it but we recomend you to install it first
   and to rerun the configure script.  md5sum is available from
   <http://www.gnu.org/software/coreutils/>.])
fi

## Check for ps2pdf:
AC_PATH_PROG(PS2PDF, ps2pdf)
if test -z "$PS2PDF"; then
   AC_MSG_WARN([
   ps2pdf was not found in your PATH.  It is used in
   the WebSubmit module to convert submitted PostScripts into PDF.
   You can continue without it but you will miss some CDS Invenio
   functionality.  We recommend you to install it first and to rerun
   the configure script.  ps2pdf is available from
   <http://www.cs.wisc.edu/~ghost/doc/AFPL/>.])
fi

## Check for tiff2pdf:
AC_PATH_PROG(TIFF2PDF, tiff2pdf)
if test -z "$TIFF2PDF"; then
   AC_MSG_WARN([
   tiff2pdf was not found in your PATH.  It is used in
   the WebSubmit module to convert submitted TIFF file into PDF.
   You can continue without it but you will miss some CDS Invenio
   functionality.  We recommend you to install it first and to rerun
   the configure script.  tiff2pdf is available from
   <http://www.remotesensing.org/libtiff/>.])
fi

## Check for gs:
AC_PATH_PROG(GS, gs)
if test -z "$GS"; then
   AC_MSG_WARN([
   gs was not found in your PATH.  It is used in
   the WebSubmit module to convert submitted PostScripts into PDF.
   You can continue without it but you will miss some CDS Invenio
   functionality.  We recommend you to install it first and to rerun
   the configure script.  gs is available from
   <http://www.cs.wisc.edu/~ghost/doc/AFPL/>.])
fi

## Check for pdftotext:
AC_PATH_PROG(PDFTOTEXT, pdftotext)
if test -z "$PDFTOTEXT"; then
   AC_MSG_WARN([
   pdftotext was not found in your PATH.  It is used for the fulltext indexation
   of PDF files.
   You can continue without it but you may miss fulltext searching capability
   of CDS Invenio.  We recomend you to install it first and to rerun the configure
   script.  pdftotext is available from <http://www.foolabs.com/xpdf/home.html>.
   ])
fi

## Check for pdftotext:
AC_PATH_PROG(PDFINFO, pdfinfo)
if test -z "$PDFINFO"; then
   AC_MSG_WARN([
   pdfinfo was not found in your PATH.  It is used for gathering information on
   PDF files.
   You can continue without it but you may miss this feature of CDS Invenio.
   We recomend you to install it first and to rerun the configure
   script.  pdftotext is available from <http://www.foolabs.com/xpdf/home.html>.
   ])
fi

## Check for pdftk:
AC_PATH_PROG(PDFTK, pdftk)
if test -z "$PDFTK"; then
   AC_MSG_WARN([
   pdftk was not found in your PATH.  It is used for the fulltext file stamping.
   You can continue without it but you may miss this feature of CDS Invenio.
   We recomend you to install it first and to rerun the configure
   script.  pdftk is available from <http://www.accesspdf.com/pdftk/>.
   ])
fi

## Check for pdf2ps:
AC_PATH_PROG(PDF2PS, pdf2ps)
if test -z "$PDF2PS"; then
   AC_MSG_WARN([
   pdf2ps was not found in your PATH.  It is used in
   the WebSubmit module to convert submitted PDFs into PostScript.
   You can continue without it but you will miss some CDS Invenio
   functionality.  We recommend you to install it first and to rerun
   the configure script.  pdf2ps is available from
   <http://www.cs.wisc.edu/~ghost/doc/AFPL/>.])
fi

## Check for pdftops:
AC_PATH_PROG(PDFTOPS, pdftops)
if test -z "$PDFTOPS"; then
   AC_MSG_WARN([
   pdftops was not found in your PATH.  It is used in
   the WebSubmit module to convert submitted PDFs into PostScript.
   You can continue without it but you will miss some CDS Invenio
   functionality.  We recommend you to install it first and to rerun
   the configure script.  pdftops is available from
   <http://poppler.freedesktop.org/>.])
fi

## Check for pdfopt:
AC_PATH_PROG(PDFOPT, pdfopt)
if test -z "$PDFOPT"; then
   AC_MSG_WARN([
   pdfopt was not found in your PATH.  It is used in
   the WebSubmit module to linearized submitted PDFs.
   You can continue without it but you will miss some CDS Invenio
   functionality.  We recommend you to install it first and to rerun
   the configure script.  pdfopt is available from
   <http://www.cs.wisc.edu/~ghost/doc/AFPL/>.])
fi

## Check for pdfimages:
AC_PATH_PROG(PDFTOPPM, pdftoppm)
if test -z "$PDFTOPPM"; then
   AC_MSG_WARN([
   pdftoppm was not found in your PATH.  It is used in
   the WebSubmit module to extract images from PDFs for OCR.
   You can continue without it but you will miss some CDS Invenio
   functionality.  We recommend you to install it first and to rerun
   the configure script.  pdftoppm is available from
   <http://poppler.freedesktop.org/>.])
fi

## Check for pdfimages:
AC_PATH_PROG(PAMFILE, pdftoppm)
if test -z "$PAMFILE"; then
   AC_MSG_WARN([
   pamfile was not found in your PATH.  It is used in
   the WebSubmit module to retrieve the size of images extracted from PDFs
   for OCR.
   You can continue without it but you will miss some CDS Invenio
   functionality.  We recommend you to install it first and to rerun
   the configure script.  pamfile is available as part of the netpbm utilities
   from:
   <http://netpbm.sourceforge.net/>.])
fi

## Check for ocroscript:
AC_PATH_PROG(OCROSCRIPT, ocroscript)
if test -z "$OCROSCRIPT"; then
   AC_MSG_WARN([
   If you plan to run OCR on your PDFs, then please install
   ocroscript now.  Otherwise you can safely continue.  You have also an
   option to install ocroscript later and edit invenio-local.conf to let
   CDS Invenio know the path to ocroscript.
   ocroscript is available as part of OCROpus from
   <http://code.google.com/p/ocropus/>.
   NOTE: Since OCROpus is being actively developed and its api is continuosly
   changing, please install relase 0.3.1])
fi

## Check for pstotext:
AC_PATH_PROG(PSTOTEXT, pstotext)
if test -z "$PSTOTEXT"; then
   AC_MSG_WARN([
   pstotext was not found in your PATH.  It is used for the fulltext indexation
   of PDF and PostScript files.
   Please install pstotext.  Otherwise you can safely continue.  You have also an
   option to install pstotext later and edit invenio-local.conf to let
   CDS Invenio know the path to pstotext.
   pstotext is available from <http://www.cs.wisc.edu/~ghost/doc/AFPL/>.
   ])
fi

## Check for ps2ascii:
AC_PATH_PROG(PSTOASCII, ps2ascii)
if test -z "$PSTOASCII"; then
   AC_MSG_WARN([
   ps2ascii was not found in your PATH.  It is used for the fulltext indexation
   of PostScript files.
   Please install ps2ascii.  Otherwise you can safely continue.  You have also an
   option to install ps2ascii later and edit invenio-local.conf to let
   CDS Invenio know the path to ps2ascii.
   ps2ascii is available from <http://www.cs.wisc.edu/~ghost/doc/AFPL/>.
   ])
fi

## Check for any2djvu:
AC_PATH_PROG(ANY2DJVU, any2djvu)
if test -z "$ANY2DJVU"; then
   AC_MSG_WARN([
   any2djvu was not found in your PATH.  It is used in
   the WebSubmit module to convert documents to DJVU.
   Please install any2djvu.  Otherwise you can safely continue.  You have also an
   option to install any2djvu later and edit invenio-local.conf to let
   CDS Invenio know the path to any2djvu.
   any2djvu is available from
   <http://djvu.sourceforge.net/>.])
fi

## Check for DJVUPS:
AC_PATH_PROG(DJVUPS, djvups)
if test -z "$DJVUPS"; then
   AC_MSG_WARN([
   djvups was not found in your PATH.  It is used in
   the WebSubmit module to convert documents from DJVU.
   Please install djvups.  Otherwise you can safely continue.  You have also an
   option to install djvups later and edit invenio-local.conf to let
   CDS Invenio know the path to djvups.
   djvups is available from
   <http://djvu.sourceforge.net/>.])
fi

## Check for DJVUTXT:
AC_PATH_PROG(DJVUTXT, djvutxt)
if test -z "$DJVUTXT"; then
   AC_MSG_WARN([
   djvutxt was not found in your PATH.  It is used in
   the WebSubmit module to extract text from DJVU documents.
   You can continue without it but you will miss some CDS Invenio
   functionality.  We recommend you to install it first and to rerun
   the configure script.  djvutxt is available from
   <http://djvu.sourceforge.net/>.])
fi

## Check for file:
AC_PATH_PROG(FILE, file)
if test -z "$FILE"; then
   AC_MSG_WARN([
   File was not found in your PATH.  It is used in
   the WebSubmit module to check the validity of the submitted files.
   You can continue without it but you will miss some CDS Invenio
   functionality.  We recommend you to install it first and to rerun
   the configure script.  File is available from
   <ftp://ftp.astron.com/pub/file/>.])
fi

## Check for convert:
AC_PATH_PROG(CONVERT, convert)
if test -z "$CONVERT"; then
   AC_MSG_WARN([
   Convert was not found in your PATH.  It is used in
   the WebSubmit module to create an icon from a submitted picture.
   You can continue without it but you will miss some CDS Invenio
   functionality.  We recommend you to install it first and to rerun
   the configure script.  Convert is available from
   <http://www.imagemagick.org/>.])
fi

## Check for CLISP:
AC_MSG_CHECKING(for clisp)
AC_ARG_WITH(clisp, AC_HELP_STRING([--with-clisp], [path to a specific CLISP binary (optional)]), CLISP=${withval})
if test -n "$CLISP"; then
   AC_MSG_RESULT($CLISP)
else
   AC_PATH_PROG(CLISP, clisp)
   if test -z "$CLISP"; then
      AC_MSG_WARN([
      GNU CLISP was not found in your PATH.  It is used by the WebStat
      module to produce statistics about CDS Invenio usage.  (Alternatively,
      SBCL or CMUCL can be used instead of CLISP.)
      You can continue without it but you will miss this feature.  We
      recommend you to install it first (if you don't have neither CMUCL
      nor SBCL) and to rerun the configure script.
      GNU CLISP is available from <http://clisp.cons.org/>.])
   fi
fi

## Check for CMUCL:
AC_MSG_CHECKING(for cmucl)
AC_ARG_WITH(cmucl, AC_HELP_STRING([--with-cmucl], [path to a specific CMUCL binary (optional)]), CMUCL=${withval})
if test -n "$CMUCL"; then
   AC_MSG_RESULT($CMUCL)
else
   AC_PATH_PROG(CMUCL, cmucl)
   if test -z "$CMUCL"; then
      AC_MSG_CHECKING(for lisp) # CMUCL can also be installed under `lisp' exec name
      AC_PATH_PROG(CMUCL, lisp)
   fi
   if test -z "$CMUCL"; then
      AC_MSG_WARN([
      CMUCL was not found in your PATH.  It is used by the WebStat
      module to produce statistics about CDS Invenio usage.  (Alternatively,
      CLISP or SBCL can be used instead of CMUCL.)
      You can continue without it but you will miss this feature.  We
      recommend you to install it first (if you don't have neither CLISP
      nor SBCL) and to rerun the configure script.
      CMUCL is available from <http://www.cons.org/cmucl/>.])
   fi
fi

## Check for SBCL:
AC_MSG_CHECKING(for sbcl)
AC_ARG_WITH(sbcl, AC_HELP_STRING([--with-sbcl], [path to a specific SBCL binary (optional)]), SBCL=${withval})
if test -n "$SBCL"; then
   AC_MSG_RESULT($SBCL)
else
   AC_PATH_PROG(SBCL, sbcl)
   if test -z "$SBCL"; then
      AC_MSG_WARN([
      SBCL was not found in your PATH.  It is used by the WebStat
      module to produce statistics about CDS Invenio usage.  (Alternatively,
      CLISP or CMUCL can be used instead of SBCL.)
      You can continue without it but you will miss this feature.  We
      recommend you to install it first (if you don't have neither CLISP
      nor CMUCL) and to rerun the configure script.
      SBCL is available from <http://sbcl.sourceforge.net/>.])
   fi
fi

## Check for gnuplot:
AC_PATH_PROG(GNUPLOT, gnuplot)
if test -z "$GNUPLOT"; then
   AC_MSG_WARN([
   Gnuplot was not found in your PATH.  It is used by the BibRank
   module to produce graphs about download and citation history.
   You can continue without it but you will miss these graphs.  We
   recommend you to install it first and to rerun the configure script.
   Gnuplot is available from <http://www.gnuplot.info/>.])
fi

## Substitute variables:
AC_SUBST(VERSION)
AC_SUBST(OPENOFFICE_PYTHON)
AC_SUBST(MYSQL)
AC_SUBST(PYTHON)
AC_SUBST(GZIP)
AC_SUBST(GUNZIP)
AC_SUBST(TAR)
AC_SUBST(WGET)
AC_SUBST(MD5SUM)
AC_SUBST(PS2PDF)
AC_SUBST(GS)
AC_SUBST(PDFTOTEXT)
AC_SUBST(PDFTK)
AC_SUBST(PDF2PS)
AC_SUBST(PDFTOPS)
AC_SUBST(PDFOPT)
AC_SUBST(PDFTOPPM)
AC_SUBST(OCROSCRIPT)
AC_SUBST(PSTOTEXT)
AC_SUBST(PSTOASCII)
AC_SUBST(ANY2DJVU)
AC_SUBST(DJVUPS)
AC_SUBST(DJVUTXT)
AC_SUBST(FILE)
AC_SUBST(CONVERT)
AC_SUBST(GNUPLOT)
AC_SUBST(CLISP)
AC_SUBST(CMUCL)
AC_SUBST(SBCL)
AC_SUBST(CACHEDIR)
AC_SUBST(localstatedir, `eval echo "${localstatedir}"`)

## Define output files:
AC_CONFIG_FILES([config.nice  \
	  Makefile \
	  po/Makefile.in \
	  config/Makefile \
	  config/invenio-autotools.conf \
	  modules/Makefile \
	  modules/bibcatalog/Makefile \
	  modules/bibcatalog/doc/Makefile \
	  modules/bibcatalog/doc/admin/Makefile \
	  modules/bibcatalog/doc/hacking/Makefile
	  modules/bibcatalog/lib/Makefile \
	  modules/bibcheck/Makefile \
	  modules/bibcheck/doc/Makefile \
	  modules/bibcheck/doc/admin/Makefile \
	  modules/bibcheck/doc/hacking/Makefile \
	  modules/bibcheck/etc/Makefile \
	  modules/bibcheck/web/Makefile \
	  modules/bibcheck/web/admin/Makefile \
	  modules/bibcirculation/Makefile \
	  modules/bibcirculation/bin/Makefile \
	  modules/bibcirculation/doc/Makefile \
	  modules/bibcirculation/doc/admin/Makefile \
	  modules/bibcirculation/doc/hacking/Makefile
	  modules/bibcirculation/lib/Makefile \
	  modules/bibcirculation/web/Makefile \
	  modules/bibcirculation/web/admin/Makefile \
	  modules/bibclassify/Makefile \
	  modules/bibclassify/bin/Makefile \
	  modules/bibclassify/bin/bibclassify \
	  modules/bibclassify/doc/Makefile \
	  modules/bibclassify/doc/admin/Makefile \
	  modules/bibclassify/doc/hacking/Makefile \
	  modules/bibclassify/lib/Makefile \
	  modules/bibconvert/Makefile \
	  modules/bibconvert/bin/Makefile \
	  modules/bibconvert/bin/bibconvert \
	  modules/bibconvert/doc/Makefile \
	  modules/bibconvert/doc/admin/Makefile \
	  modules/bibconvert/doc/hacking/Makefile \
	  modules/bibconvert/etc/Makefile \
	  modules/bibconvert/lib/Makefile \
	  modules/bibedit/Makefile \
	  modules/bibedit/bin/Makefile \
	  modules/bibedit/bin/bibedit \
	  modules/bibedit/bin/refextract \
	  modules/bibedit/bin/xmlmarc2textmarc \
	  modules/bibedit/bin/textmarc2xmlmarc \
	  modules/bibedit/bin/xmlmarclint \
	  modules/bibedit/doc/Makefile \
	  modules/bibedit/doc/admin/Makefile \
	  modules/bibedit/doc/hacking/Makefile \
	  modules/bibedit/etc/Makefile \
	  modules/bibedit/lib/Makefile \
	  modules/bibedit/web/Makefile \
	  modules/bibexport/Makefile \
	  modules/bibexport/bin/Makefile \
	  modules/bibexport/bin/bibexport \
	  modules/bibexport/doc/Makefile \
	  modules/bibexport/doc/admin/Makefile \
	  modules/bibexport/doc/hacking/Makefile
	  modules/bibexport/etc/Makefile \
	  modules/bibexport/lib/Makefile \
	  modules/bibexport/web/Makefile \
	  modules/bibexport/web/admin/Makefile \
	  modules/bibformat/Makefile \
	  modules/bibformat/bin/Makefile \
	  modules/bibformat/bin/bibreformat \
	  modules/bibformat/doc/Makefile \
	  modules/bibformat/doc/admin/Makefile \
	  modules/bibformat/doc/hacking/Makefile \
	  modules/bibformat/etc/Makefile \
	  modules/bibformat/etc/format_templates/Makefile \
	  modules/bibformat/etc/output_formats/Makefile \
	  modules/bibformat/lib/Makefile \
	  modules/bibformat/lib/elements/Makefile \
	  modules/bibformat/web/Makefile \
	  modules/bibformat/web/admin/Makefile \
	  modules/bibharvest/Makefile \
	  modules/bibharvest/bin/Makefile \
	  modules/bibharvest/bin/oairepositoryupdater \
	  modules/bibharvest/bin/oaiharvest \
	  modules/bibharvest/doc/Makefile \
	  modules/bibharvest/doc/admin/Makefile \
	  modules/bibharvest/doc/hacking/Makefile \
	  modules/bibharvest/lib/Makefile \
	  modules/bibharvest/web/Makefile \
	  modules/bibharvest/web/admin/Makefile \
	  modules/bibindex/Makefile \
	  modules/bibindex/bin/Makefile \
	  modules/bibindex/bin/bibindex \
	  modules/bibindex/bin/bibstat \
	  modules/bibindex/doc/Makefile \
	  modules/bibindex/doc/admin/Makefile \
	  modules/bibindex/doc/hacking/Makefile \
	  modules/bibindex/lib/Makefile \
	  modules/bibindex/web/Makefile \
	  modules/bibindex/web/admin/Makefile \
	  modules/bibknowledge/Makefile \
	  modules/bibknowledge/lib/Makefile \
	  modules/bibknowledge/doc/Makefile \
	  modules/bibknowledge/doc/admin/Makefile \
	  modules/bibknowledge/doc/hacking/Makefile \
	  modules/bibmatch/Makefile \
	  modules/bibmatch/bin/Makefile \
	  modules/bibmatch/bin/bibmatch \
	  modules/bibmatch/doc/Makefile \
	  modules/bibmatch/doc/admin/Makefile \
	  modules/bibmatch/etc/Makefile \
	  modules/bibmatch/lib/Makefile \
	  modules/bibmerge/Makefile \
	  modules/bibmerge/bin/Makefile \
	  modules/bibmerge/doc/Makefile \
	  modules/bibmerge/doc/admin/Makefile \
	  modules/bibmerge/doc/hacking/Makefile \
	  modules/bibmerge/lib/Makefile \
	  modules/bibmerge/web/Makefile \
	  modules/bibmerge/web/admin/Makefile \
	  modules/bibrank/Makefile \
	  modules/bibrank/bin/Makefile \
	  modules/bibrank/bin/bibrank \
	  modules/bibrank/bin/bibrankgkb \
	  modules/bibrank/doc/Makefile \
	  modules/bibrank/doc/admin/Makefile \
	  modules/bibrank/doc/hacking/Makefile \
	  modules/bibrank/etc/Makefile \
	  modules/bibrank/etc/bibrankgkb.cfg \
	  modules/bibrank/etc/demo_jif.cfg \
	  modules/bibrank/etc/template_single_tag_rank_method.cfg \
	  modules/bibrank/lib/Makefile \
	  modules/bibrank/web/Makefile \
	  modules/bibrank/web/admin/Makefile \
	  modules/bibsched/Makefile \
	  modules/bibsched/bin/Makefile \
	  modules/bibsched/bin/bibsched \
	  modules/bibsched/bin/bibtaskex \
	  modules/bibsched/doc/Makefile \
	  modules/bibsched/doc/admin/Makefile \
	  modules/bibsched/doc/hacking/Makefile \
	  modules/bibsched/lib/Makefile \
	  modules/bibupload/Makefile \
	  modules/bibupload/bin/Makefile \
	  modules/bibupload/bin/bibupload \
	  modules/bibupload/bin/batchuploader \
	  modules/bibupload/doc/Makefile \
	  modules/bibupload/doc/admin/Makefile \
	  modules/bibupload/doc/hacking/Makefile \
	  modules/bibupload/lib/Makefile \
	  modules/elmsubmit/Makefile \
	  modules/elmsubmit/bin/Makefile \
	  modules/elmsubmit/bin/elmsubmit \
	  modules/elmsubmit/doc/Makefile \
	  modules/elmsubmit/doc/admin/Makefile \
	  modules/elmsubmit/doc/hacking/Makefile \
	  modules/elmsubmit/etc/Makefile \
	  modules/elmsubmit/etc/elmsubmit.cfg \
	  modules/elmsubmit/lib/Makefile \
	  modules/miscutil/Makefile \
	  modules/miscutil/bin/Makefile \
	  modules/miscutil/bin/dbdump \
	  modules/miscutil/bin/dbexec \
	  modules/miscutil/bin/inveniocfg \
	  modules/miscutil/bin/plotextractor \
	  modules/miscutil/demo/Makefile \
	  modules/miscutil/doc/Makefile \
	  modules/miscutil/doc/hacking/Makefile \
	  modules/miscutil/etc/Makefile \
	  modules/miscutil/etc/bash_completion.d/Makefile \
	  modules/miscutil/etc/bash_completion.d/inveniocfg \
	  modules/miscutil/lib/Makefile \
	  modules/miscutil/sql/Makefile \
	  modules/miscutil/web/Makefile \
	  modules/webaccess/Makefile \
	  modules/webaccess/bin/Makefile \
	  modules/webaccess/bin/authaction \
	  modules/webaccess/bin/webaccessadmin \
	  modules/webaccess/doc/Makefile \
	  modules/webaccess/doc/admin/Makefile \
	  modules/webaccess/doc/hacking/Makefile \
	  modules/webaccess/lib/Makefile \
	  modules/webaccess/web/Makefile \
	  modules/webaccess/web/admin/Makefile \
	  modules/webalert/Makefile \
	  modules/webalert/bin/Makefile \
	  modules/webalert/bin/alertengine \
	  modules/webalert/doc/Makefile \
	  modules/webalert/doc/admin/Makefile \
	  modules/webalert/doc/hacking/Makefile \
	  modules/webalert/lib/Makefile \
	  modules/webalert/web/Makefile \
	  modules/webbasket/Makefile \
	  modules/webbasket/doc/Makefile \
	  modules/webbasket/doc/admin/Makefile \
	  modules/webbasket/doc/hacking/Makefile \
	  modules/webbasket/lib/Makefile \
	  modules/webbasket/web/Makefile \
	  modules/webcomment/Makefile \
	  modules/webcomment/doc/Makefile \
	  modules/webcomment/doc/admin/Makefile \
	  modules/webcomment/doc/hacking/Makefile \
	  modules/webcomment/lib/Makefile \
	  modules/webcomment/web/Makefile \
	  modules/webcomment/web/admin/Makefile \
	  modules/webhelp/Makefile \
	  modules/webhelp/web/Makefile \
	  modules/webhelp/web/admin/Makefile \
	  modules/webhelp/web/admin/howto/Makefile \
	  modules/webhelp/web/hacking/Makefile \
	  modules/webjournal/Makefile \
	  modules/webjournal/etc/Makefile \
	  modules/webjournal/doc/Makefile \
	  modules/webjournal/doc/admin/Makefile \
	  modules/webjournal/doc/hacking/Makefile \
	  modules/webjournal/lib/Makefile \
	  modules/webjournal/lib/elements/Makefile \
	  modules/webjournal/lib/widgets/Makefile \
	  modules/webjournal/web/Makefile \
	  modules/webjournal/web/admin/Makefile \
	  modules/webmessage/Makefile \
	  modules/webmessage/bin/Makefile \
	  modules/webmessage/bin/webmessageadmin \
	  modules/webmessage/doc/Makefile \
	  modules/webmessage/doc/admin/Makefile \
	  modules/webmessage/doc/hacking/Makefile \
	  modules/webmessage/lib/Makefile \
	  modules/webmessage/web/Makefile \
	  modules/websearch/Makefile \
	  modules/websearch/bin/Makefile \
	  modules/websearch/bin/webcoll \
	  modules/websearch/doc/Makefile \
	  modules/websearch/doc/admin/Makefile \
	  modules/websearch/doc/hacking/Makefile \
	  modules/websearch/lib/Makefile \
	  modules/websearch/web/Makefile \
	  modules/websearch/web/admin/Makefile \
	  modules/websession/Makefile \
	  modules/websession/bin/Makefile \
	  modules/websession/bin/inveniogc \
	  modules/websession/doc/Makefile \
	  modules/websession/doc/admin/Makefile \
	  modules/websession/doc/hacking/Makefile \
	  modules/websession/lib/Makefile \
	  modules/websession/web/Makefile \
	  modules/webstat/Makefile \
	  modules/webstat/bin/Makefile \
	  modules/webstat/bin/webstat \
	  modules/webstat/bin/webstatadmin \
	  modules/webstat/doc/Makefile \
	  modules/webstat/doc/admin/Makefile \
	  modules/webstat/doc/hacking/Makefile \
	  modules/webstat/etc/Makefile \
	  modules/webstat/lib/Makefile \
	  modules/webstyle/Makefile \
	  modules/webstyle/bin/Makefile \
	  modules/webstyle/bin/webdoc \
	  modules/webstyle/css/Makefile \
	  modules/webstyle/doc/Makefile \
	  modules/webstyle/doc/admin/Makefile \
	  modules/webstyle/doc/hacking/Makefile \
	  modules/webstyle/etc/Makefile \
	  modules/webstyle/img/Makefile \
	  modules/webstyle/lib/Makefile \
	  modules/websubmit/Makefile \
	  modules/websubmit/bin/Makefile \
	  modules/websubmit/bin/bibdocfile \
	  modules/websubmit/doc/Makefile \
	  modules/websubmit/doc/admin/Makefile \
	  modules/websubmit/doc/hacking/Makefile \
	  modules/websubmit/etc/Makefile \
	  modules/websubmit/lib/Makefile \
	  modules/websubmit/lib/functions/Makefile \
	  modules/websubmit/web/Makefile \
	  modules/websubmit/web/admin/Makefile \
	  ])

## Finally, write output files:
AC_OUTPUT

## Write help:
AC_MSG_RESULT([****************************************************************************])
AC_MSG_RESULT([** Your CDS Invenio installation is now ready for building.               **])
AC_MSG_RESULT([** You have entered the following parameters:                             **])
AC_MSG_RESULT([**   - CDS Invenio main install directory: ${prefix}])
AC_MSG_RESULT([**   - Python executable: $PYTHON])
AC_MSG_RESULT([**   - MySQL client executable: $MYSQL])
AC_MSG_RESULT([**   - CLISP executable: $CLISP])
AC_MSG_RESULT([**   - CMUCL executable: $CMUCL])
AC_MSG_RESULT([**   - SBCL executable: $SBCL])
AC_MSG_RESULT([** Here are the steps to continue the building process:                   **])
AC_MSG_RESULT([**   1) Type 'make' to build your CDS Invenio system.                     **])
AC_MSG_RESULT([**   2) Type 'make install' to install your CDS Invenio system.           **])
AC_MSG_RESULT([** After that you can start customizing your installation as documented   **])
AC_MSG_RESULT([** in the INSTALL file (i.e. edit invenio.conf, run inveniocfg, etc).     **])
AC_MSG_RESULT([** Good luck, and thanks for choosing CDS Invenio.                        **])
AC_MSG_RESULT([**              -- CDS Development Group <cds.support@cern.ch>            **])
AC_MSG_RESULT([****************************************************************************])

## end of file<|MERGE_RESOLUTION|>--- conflicted
+++ resolved
@@ -20,13 +20,9 @@
 ## script.
 
 ## Initialize autoconf and automake:
-<<<<<<< HEAD
-AC_INIT(cds-invenio, 0.99.90.20101008, cds.support@cern.ch)
-=======
 AC_INIT([cds-invenio],
         m4_esyscmd([./git-version-gen .tarball-version]),
         [cds.support@cern.ch])
->>>>>>> 423be833
 AM_INIT_AUTOMAKE([tar-ustar])
 
 ## By default we shall install into /opt/cds-invenio.  (Do not use
