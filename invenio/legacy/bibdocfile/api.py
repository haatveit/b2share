--- conflicted
+++ resolved
@@ -2972,17 +2972,6 @@
             self.cd = self.md
 
         self.dir = os.path.dirname(fullpath)
-<<<<<<< HEAD
-        url_name = urllib.quote(self.name)
-        from flask import current_app
-        CFG_FILE_SERVER_URL_PREFIX = current_app.config.get("CFG_FILE_SERVER_URL_PREFIX", CFG_SITE_SECURE_URL)
-        if self.subformat:
-            self.url = create_url('/%s/%s/files/%s%s' % (CFG_SITE_RECORD, self.recids_doctypes[0][0], url_name, self.superformat), {'subformat' : self.subformat})
-            self.fullurl = create_url('%s/%s/%s/files/%s%s' % (CFG_FILE_SERVER_URL_PREFIX, CFG_SITE_RECORD, self.recids_doctypes[0][0], url_name, self.superformat), {'subformat' : self.subformat, 'version' : self.version})
-        else:
-            self.url = create_url('/%s/%s/files/%s%s' % (CFG_SITE_RECORD, self.recids_doctypes[0][0], url_name, self.superformat), {})
-            self.fullurl = create_url('%s/%s/%s/files/%s%s' % (CFG_FILE_SERVER_URL_PREFIX, CFG_SITE_RECORD, self.recids_doctypes[0][0], url_name, self.superformat), {'version' : self.version})
-=======
         # make filename url safe
         url_safe_filename = urllib.quote(self.name)
         if self.subformat:
@@ -2991,7 +2980,6 @@
         else:
             self.url = create_url('%s/%s/%s/files/%s%s' % (CFG_SITE_SECURE_URL, CFG_SITE_RECORD, self.recids_doctypes[0][0], url_safe_filename, self.superformat), {})
             self.fullurl = create_url('%s/%s/%s/files/%s%s' % (CFG_SITE_SECURE_URL, CFG_SITE_RECORD, self.recids_doctypes[0][0], url_safe_filename, self.superformat), {'version' : self.version})
->>>>>>> 66edb099
         self.etag = '"%i%s%i"' % (self.docid, self.format, self.version)
         self.magic = None
 
