--- conflicted
+++ resolved
@@ -24,26 +24,17 @@
 the tests.
 """
 
-<<<<<<< HEAD
 from invenio.flaskshell import *
 
-import unittest
-=======
-from invenio.testutils import InvenioTestCase
->>>>>>> 4a2c28f7
 from invenio import dataciteutils
 from invenio import config
-from invenio.testutils import make_test_suite, run_test_suite
+from invenio.testutils import make_test_suite, run_test_suite, InvenioTestCase
 import random
 import string
 import os
 
-<<<<<<< HEAD
-class DataCiteTestCase(unittest.TestCase):
-=======
 
 class DataCiteTestCase(InvenioTestCase):
->>>>>>> 4a2c28f7
 
     def setUp(self):
         # Force API in test mode
