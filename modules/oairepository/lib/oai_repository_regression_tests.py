--- conflicted
+++ resolved
@@ -1,7 +1,7 @@
 # -*- coding: utf-8 -*-
 ##
 ## This file is part of Invenio.
-## Copyright (C) 2006, 2007, 2008, 2009, 2010, 2011 CERN.
+## Copyright (C) 2006, 2007, 2008, 2009, 2010, 2011, 2013 CERN.
 ##
 ## Invenio is free software; you can redistribute it and/or
 ## modify it under the terms of the GNU General Public License as
@@ -21,10 +21,6 @@
 
 __revision__ = "$Id$"
 
-<<<<<<< HEAD
-=======
-from invenio.testutils import InvenioTestCase
->>>>>>> 4a2c28f7
 import time
 from datetime import datetime, timedelta
 import re
@@ -42,13 +38,10 @@
                               test_web_page_content, merge_error_messages, \
                               InvenioTestCase
 
-<<<<<<< HEAD
 oai_repository_server = lazy_import('invenio.oai_repository_server')
 search_engine = lazy_import('invenio.search_engine')
 
 
-=======
->>>>>>> 4a2c28f7
 class OAIRepositoryTouchSetTest(InvenioTestCase):
     """Check OAI-PMH consistency when touching a set."""
     def setUp(self):
@@ -84,10 +77,7 @@
         self.assertEqual(len(new_timestamps), len(current_timestamps), "new %s, old %s, from: %s" % (new_timestamps, current_timestamps, future_timestamp))
         self.failUnless(new_timestamps > current_timestamps)
 
-<<<<<<< HEAD
-
-=======
->>>>>>> 4a2c28f7
+
 class OAIRepositoryWebPagesAvailabilityTest(InvenioTestCase):
     """Check OAI Repository web pages whether they are up or not."""
 
@@ -121,10 +111,7 @@
             self.fail(merge_error_messages(error_messages))
         return
 
-<<<<<<< HEAD
-
-=======
->>>>>>> 4a2c28f7
+
 class TestSelectiveHarvesting(InvenioTestCase):
     """Test set, from and until parameters used to do selective harvesting."""
 
@@ -197,10 +184,7 @@
 
         self.assert_('badResumptionToken' in req.getvalue())
 
-<<<<<<< HEAD
-
-=======
->>>>>>> 4a2c28f7
+
 class TestPerformance(InvenioTestCase):
     """Test performance of the repository """
 
