--- conflicted
+++ resolved
@@ -23,15 +23,9 @@
 """
 
 ## minimally recommended/required versions:
-<<<<<<< HEAD
-CFG_MIN_PYTHON_VERSION = (2, 4)
+CFG_MIN_PYTHON_VERSION = (2, 6)
 CFG_MAX_PYTHON_VERSION = (2, 9, 9999)
 CFG_MIN_MYSQLDB_VERSION = "1.2.1_p2"
-=======
-cfg_min_python_version = "2.6"
-cfg_max_python_version = "2.9.9999"
-cfg_min_mysqldb_version = "1.2.1_p2"
->>>>>>> 205bafa0
 
 ## 0) import modules needed for this testing:
 import string
