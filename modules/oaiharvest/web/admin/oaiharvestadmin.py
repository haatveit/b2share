--- conflicted
+++ resolved
@@ -526,53 +526,17 @@
         nodeYear = int(elements[1])
         nodeMonth = int(elements[2])
         nodeDay = int(elements[3])
-<<<<<<< HEAD
-        filter = elements[4]
-        daySize = get_holdingpen_day_size(nodeYear, nodeMonth, nodeDay, filter);
-        resultHtml = """<li><div id="%s_pager"></div>&nbsp;</li>""" % (elementId,)
-        resultsPerPage = 20
-        numberOfPages = math.ceil(float(daySize) / resultsPerPage)
-        pages = []
-        urlFilter = urllib.quote(filter)
-        for i in range(0, numberOfPages):
-            pages += [
-            {
-              "baseurl": "%s/admin/oaiharvest/oaiharvestadmin.py/get_entries_fragment" % (CFG_SITE_URL, ),
-              "selector": False,
-              "type": "ajax",
-              "year" : nodeYear,
-              "month" : nodeMonth,
-              "day" : nodeDay,
-              "start": i * resultsPerPage,
-              "limit": resultsPerPage,
-              "filter": urlFilter
-            }]
-
-        additionalData = {
-               "pagerId": elementId + "_pager",
-               "pages" : pages
-           }
-=======
         filter_key = elements[4]
         daySize = get_holdingpen_day_size(nodeYear, nodeMonth, nodeDay, filter_key)
         urlFilter = urllib.quote(filter_key)
         resultHtml = perform_request_gethpdayfragment(nodeYear, nodeMonth, nodeDay, daySize, 0, urlFilter)
->>>>>>> c64c7dd9
     else:
         # nothing of the above. error
         resultHtml = "Wrong request"
     return json.dumps({"elementId": elementId, "html": resultHtml})
 
-<<<<<<< HEAD
-    return json.dumps({"elementId": elementId, "html" : resultHtml, "additionalData" : additionalData})
-
-#        return "<li id=\"ajax_generated_li\"><span>Ajax generated position " + element_id + "</span><ul id=\"ble_ajaxgenerated_ul\"><li>element</li></ul></li>"
-
 def get_entries_fragment(req, year, month, day, start, limit, filter, pagerPrefix, pageNumber):
     """ Serve the request of getting only part of the result set """
-=======
-def get_entries_fragment(req, year, month, day, start, limit, filter_key):
->>>>>>> c64c7dd9
     try:
         getUid(req)
     except Error:
@@ -582,15 +546,9 @@
         }
     auth = check_user(req, 'cfgoaiharvest')
     if not auth[0]:
-<<<<<<< HEAD
-        result["html"] = oha.perform_request_gethpdayfragment(int(year), int(month), int(day), int(limit), int(start), filter)
-        return json.dumps(result)
-=======
         return oha.perform_request_gethpdayfragment(int(year), int(month), int(day), int(limit), int(start), filter_key)
->>>>>>> c64c7dd9
     else:
         return "unauthorised access !"
-
 
 def viewholdingpen(req, filter_key = "", ln=CFG_SITE_LANG):
     navtrail_previous_links = oha.getnavtrail() + """&gt; <a class="navtrail" href="%s/admin/oaiharvest/oaiharvestadmin.py">OAIHarvest Admin Interface</a> """ % (CFG_SITE_URL)
