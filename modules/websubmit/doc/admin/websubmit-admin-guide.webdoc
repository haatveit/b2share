--- conflicted
+++ resolved
@@ -1,7 +1,7 @@
 ## -*- mode: html; coding: utf-8; -*-
 
 ## This file is part of Invenio.
-## Copyright (C) 2007, 2008, 2010, 2011 CERN.
+## Copyright (C) 2007, 2008, 2010, 2011, 2013 CERN.
 ##
 ## Invenio is free software; you can redistribute it and/or
 ## modify it under the terms of the GNU General Public License as
@@ -119,7 +119,6 @@
     <li>6.2&nbsp;&nbsp;<a href="#6.2">User-level</a></li>
   </ul>
 </li>
-<<<<<<< HEAD
 <li><strong>7. <a href="#linking">Linking to submissions</a></strong>
   <ul style="list-style-type:None">
     <li>7.1&nbsp;&nbsp;<a href="#linkingfromsubmissions">Adding a link from the submissions page</a></li>
@@ -132,11 +131,9 @@
     <li>8.2&nbsp;&nbsp;<a href="#terminologycurdir">8.2 The submission directory (<code>curdir</code>)</a></li>
   </ul>
 </li>
-=======
-<li><strong>7. <a href="#load_dump_cli">Load/dump Submissions</a></strong>
+<li><strong>9. <a href="#load_dump_cli">Load/dump Submissions</a></strong>
 </li>
 
->>>>>>> 6999ab19
 </ul>
 
 &nbsp;&nbsp;&nbsp;&nbsp;(Check out the <a href="#oldwebsubmitguide">old WebSubmit admin guide</a>)<br/>
@@ -1591,44 +1588,6 @@
 
 <p>In such cases you have to make sure that you provide all the information requested by the submission at each of the steps/pages until the provided step/page. Depending on how your submission is built it might be simply not possible to do that. This would be especially true when advancing steps, as functions netween the steps would not be run &mdash; most probably advancing directly to step 1 will be a maximum one can easily support &mdash; while controlling "<code>curpage</code>" parameter might be easier.</p>
 
-<a name="load_dump_cli"></a><h2>7. Load/dump Submissions</h2>
-
-<p>Use <code>websubmitadmin</code> to dump a given submission
-configuration from the database to a file. For example:
-<pre>
-$ /opt/invenio/bin/websubmitadmin --dump=DEMOART > DEMOART_db_dump.sql
-</pre>
-</p>
-
-<p>
-The submission dumper tool relies on the fact that submission-specific
-elements and functions are prefixed with the submission doctype (for
-example <code>DEMOART</code>), and will only dump those. Functions,
-elements, etc. without prefix are considered "shared", and not dumped by
-default, in order to eliminate duplicates). See also
-option <code>--method</code> to change that behaviour.
-</p>
-
-<p><code>websubmitadmin</code> can also help you "diff" between
-different submission versions (for eg. between a dump file and the
-database). This tool will optionally hide differences solely due to
-ordering of statements in the dump, or different modification
-dates. For example:
-<pre>
-$ /opt/invenio/bin/websubmitadmin --diff=DEMOART --ignore=d,o < DEMOART_db_dump.sql
-</pre>
-</p>
-
-<p>Run <code>/opt/invenio/bin/websubmitadmin --help</code> for more
-info and more examples.</p>
-
-<p>Use <code>dbexec</code> to load a submission dumped
-with <code>websubmitadmin</code>. For example:
-<pre>
-$ /opt/invenio/bin/dbexec < DEMOART_db_dump.sql
-</pre>
-</p>
-
 <a name="terminology"></a><h2>8. Terminology</h2>
 <a name="terminologydocumenttype"></a><h3>8.1 The document type of a file (<code>doctype</code>)</h3>
 
@@ -1690,6 +1649,43 @@
 submission directory to other places, and some functions will even let
 you configure where to move it.</p>
 
+<a name="load_dump_cli"></a><h2>9. Load/dump Submissions</h2>
+
+<p>Use <code>websubmitadmin</code> to dump a given submission
+configuration from the database to a file. For example:
+<pre>
+$ /opt/invenio/bin/websubmitadmin --dump=DEMOART > DEMOART_db_dump.sql
+</pre>
+</p>
+
+<p>
+The submission dumper tool relies on the fact that submission-specific
+elements and functions are prefixed with the submission doctype (for
+example <code>DEMOART</code>), and will only dump those. Functions,
+elements, etc. without prefix are considered "shared", and not dumped by
+default, in order to eliminate duplicates). See also
+option <code>--method</code> to change that behaviour.
+</p>
+
+<p><code>websubmitadmin</code> can also help you "diff" between
+different submission versions (for eg. between a dump file and the
+database). This tool will optionally hide differences solely due to
+ordering of statements in the dump, or different modification
+dates. For example:
+<pre>
+$ /opt/invenio/bin/websubmitadmin --diff=DEMOART --ignore=d,o < DEMOART_db_dump.sql
+</pre>
+</p>
+
+<p>Run <code>/opt/invenio/bin/websubmitadmin --help</code> for more
+info and more examples.</p>
+
+<p>Use <code>dbexec</code> to load a submission dumped
+with <code>websubmitadmin</code>. For example:
+<pre>
+$ /opt/invenio/bin/dbexec < DEMOART_db_dump.sql
+</pre>
+</p>
 
 <code>- End of new WebSubmit admin guide -</code>
 <hr/>
