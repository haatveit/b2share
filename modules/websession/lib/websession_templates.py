## This file is part of Invenio.
## Copyright (C) 2005, 2006, 2007, 2008, 2009, 2010, 2011, 2012, 2014 CERN.
##
## Invenio is free software; you can redistribute it and/or
## modify it under the terms of the GNU General Public License as
## published by the Free Software Foundation; either version 2 of the
## License, or (at your option) any later version.
##
## Invenio is distributed in the hope that it will be useful, but
## WITHOUT ANY WARRANTY; without even the implied warranty of
## MERCHANTABILITY or FITNESS FOR A PARTICULAR PURPOSE.  See the GNU
## General Public License for more details.
##
## You should have received a copy of the GNU General Public License
## along with Invenio; if not, write to the Free Software Foundation, Inc.,
## 59 Temple Place, Suite 330, Boston, MA 02111-1307, USA.

__revision__ = "$Id$"

import urllib
import cgi

from invenio.config import \
     CFG_CERN_SITE, \
     CFG_SITE_LANG, \
     CFG_SITE_NAME, \
     CFG_SITE_NAME_INTL, \
     CFG_SITE_SUPPORT_EMAIL, \
     CFG_SITE_SECURE_URL, \
     CFG_SITE_URL, \
     CFG_WEBSESSION_RESET_PASSWORD_EXPIRE_IN_DAYS, \
     CFG_WEBSESSION_ADDRESS_ACTIVATION_EXPIRE_IN_DAYS, \
     CFG_WEBSESSION_DIFFERENTIATE_BETWEEN_GUESTS, \
     CFG_WEBSEARCH_MAX_RECORDS_IN_GROUPS, \
     CFG_ACCESS_CONTROL_LEVEL_ACCOUNTS, \
     CFG_SITE_RECORD
from invenio.access_control_config import CFG_EXTERNAL_AUTH_USING_SSO, \
        CFG_EXTERNAL_AUTH_LOGOUT_SSO, CFG_WEB_API_KEY_STATUS, \
        CFG_OPENID_PROVIDERS, CFG_OAUTH2_PROVIDERS, \
        CFG_OAUTH1_PROVIDERS, CFG_OPENID_AUTHENTICATION, \
        CFG_OAUTH2_AUTHENTICATION, CFG_OAUTH1_AUTHENTICATION

from invenio.urlutils import make_canonical_urlargd, create_url, create_html_link
from invenio.htmlutils import escape_html, nmtoken_from_string
from invenio.messages import gettext_set_language, language_list_long
from invenio.websession_config import CFG_WEBSESSION_GROUP_JOIN_POLICY
class Template:
    def tmpl_back_form(self, ln, message, url, link):
        """
        A standard one-message-go-back-link page.

        Parameters:

          - 'ln' *string* - The language to display the interface in

          - 'message' *string* - The message to display

          - 'url' *string* - The url to go back to

          - 'link' *string* - The link text
        """
        out = """
                 <table>
                    <tr>
                      <td align="left">%(message)s
                       <a href="%(url)s">%(link)s</a></td>
                    </tr>
                 </table>
             """% {
               'message' : message,
               'url'     : url,
               'link'    : link,
               'ln'      : ln
             }

        return out

    def tmpl_external_setting(self, ln, key, value):
        _ = gettext_set_language(ln)
        out = """
        <tr>
            <td align="right"><strong>%s:</strong></td>
            <td><i>%s</i></td>
        </tr>""" % (key, value)
        return out

    def tmpl_external_user_settings(self, ln, html_settings):
        _ = gettext_set_language(ln)
        out = """
        <p><big><strong class="headline">%(external_user_settings)s</strong></big></p>
        <table>
            %(html_settings)s
        </table>
        <p><big><strong class="headline">%(external_user_groups)s</strong></big></p>
        <p>%(consult_external_groups)s</p>
        """ % {
            'external_user_settings' : _('External account settings'),
            'html_settings' : html_settings,
            'consult_external_groups' : _('You can consult the list of your external groups directly in the %(x_url_open)sgroups page%(x_url_close)s.') % {
                'x_url_open' : '<a href="../yourgroups/display?ln=%s#external_groups">' % ln,
                'x_url_close' : '</a>'
            },
            'external_user_groups' : _('External user groups'),
        }
        return out


    def tmpl_user_api_key(self, ln=CFG_SITE_LANG, keys_info=None, csrf_token=''):
        """
        Displays all the API key that the user owns the user

        Parameters:

          - 'ln' *string* - The language to display the interface in
          - 'key_info' *tuples* - Contains the tuples with the key data (id, desciption, status)
          - 'csrf_token' *string* - The CSRF token to verify the form origin.

        """

        # load the right message language
        _ = gettext_set_language(ln)

        out = """
                <script type="text/javascript">
                   $(document).ready(function(){
                        $(".key_value").hide();
                        $(".key_label").click(function(){
                            $(this).next(".key_value").slideToggle("slow");
                          });
                    });
                </script>
                <p><big><strong class="headline">%(user_api_key)s</strong></big></p>
              """ % {
                     'user_api_key' : _("API keys")
                     }

        if keys_info and len(keys_info) != 0:
            out += "<p>%(user_keys)s</p>" % {'user_keys': _("These are your current API keys")}
            out += """
                    <table>
                    """

            for key_info in keys_info:
                out += """
                        <tr><td>%(key_description)s</td>
                        <td>%(key_status)s</td>
                        </tr><tr>
                        <td class = "key_label">
                            <a name="#%(index)s" href="#%(index)s"> %(key_label)s</a>
                        </td>
                        <td class="key_value"><code/>%(key_id)s</code></td>
                        </tr><tr>
                        <td></td>
                        <td align="left">
                            <form method="post" action="%(sitesecureurl)s/youraccount/apikey" name="api_key_remove">
                                 <input type="hidden" name="key_id" value="%(key_id)s" />
                                <code class="blocknote"><input class="formbutton" type="%(input_type)s" value="%(remove_key)s" /></code>
                                <input type="hidden" name="csrf_token" value="%(csrf_token)s" />
                            </form>
                        </td>
                        </tr>
                       """ % {
                              'key_description': _("Description: " + cgi.escape(key_info[1])),
                              'key_status': _("Status: " + key_info[2]),
                              'key_id': _(key_info[0]),
                              'index':  keys_info.index(key_info),
                              'key_label': _("API key"),
                              'remove_key' : _("Delete key"),
                              'csrf_token': cgi.escape(csrf_token, True),
                              'sitesecureurl': CFG_SITE_SECURE_URL,
                              'input_type': ("submit", "hidden")[key_info[2] == CFG_WEB_API_KEY_STATUS['REVOKED']]
                              }
            out += "</table>"

        out += """
                <form method="post" action="%(sitesecureurl)s/youraccount/apikey" name="api_key_create">
                <p>%(create_new_key)s</p>
                <table>
                    <tr><td align="right" valign="top"><strong>
                      <label for="new_key_description">%(new_key_description_label)s:</label></strong><br />
                      <small class="important">(%(mandatory)s)</small>
                    </td><td valign="top">
                      <input type="text" size="50" name="key_description" id="key_description" value=""/><br />
                      <small><span class="quicknote">%(note)s:</span>
                       %(new_key_description_note)s
                      </small>
                    </td>
                  </tr>
                  <tr><td></td><td align="left">
                    <code class="blocknote"><input class="formbutton" type="submit" value="%(create_new_key_button)s" /></code>
                  </td></tr>
                </table>
                <input type="hidden" name="csrf_token" value="%(csrf_token)s" />
                </form>
        """ % {
               'create_new_key' : _("If you want to create a new API key, please enter a description for it"),
               'new_key_description_label' : _("Description for the new API key"),
               'mandatory' : _("mandatory"),
               'note' : _("Note"),
               'new_key_description_note': _("The description should be something meaningful for you to recognize the API key"),
               'create_new_key_button' : _("Create new key"),
               'csrf_token': cgi.escape(csrf_token, True),
               'sitesecureurl': CFG_SITE_SECURE_URL
               }

        return out

    def tmpl_user_preferences(self, ln, email, email_disabled, password_disabled, nickname, csrf_token=''):
        """
        Displays a form for the user to change his email/password.

        Parameters:

          - 'ln' *string* - The language to display the interface in

          - 'email' *string* - The email of the user

          - 'email_disabled' *boolean* - If the user has the right to edit his email

          - 'password_disabled' *boolean* - If the user has the right to edit his password

          - 'nickname' *string* - The nickname of the user (empty string if user does not have it)

          - 'csrf_token' *string* - The CSRF token to verify the form origin.
        """

        # load the right message language
        _ = gettext_set_language(ln)

        out = """
                <p><big><strong class="headline">%(edit_params)s</strong></big></p>
                <form method="post" action="%(sitesecureurl)s/youraccount/change" name="edit_logins_settings">
                <p>%(change_user)s</p>
                <table>
                  <tr><td align="right" valign="top"><strong>
                      <label for="nickname">%(nickname_label)s:</label></strong><br />
                      <small class="important">(%(mandatory)s)</small>
                    </td><td valign="top">
                      %(nickname_prefix)s%(nickname)s%(nickname_suffix)s<br />
                      <small><span class="quicknote">%(note)s:</span>
                       %(fixed_nickname_note)s
                      </small>
                    </td>
                  </tr>
                  <tr><td align="right"><strong>
                      <label for="email">%(new_email)s:</label></strong><br />
                      <small class="important">(%(mandatory)s)</small>
                    </td><td>
                      <input type="text" size="25" name="email" id="email" %(email_disabled)s value="%(email)s" /><br />
                      <small><span class="quicknote">%(example)s:</span>
                        <span class="example">john.doe@example.com</span>
                      </small>
                    </td>
                  </tr>
                  <tr><td></td><td align="left">
                    <input class="formbutton" type="submit" value="%(set_values)s" />&nbsp;&nbsp;&nbsp;
                  </td></tr>
                </table>
                <input type="hidden" name="action" value="edit" />
                <input type="hidden" name="csrf_token" value="%(csrf_token)s" />
                </form>
            """ % {
                'change_user' : _("If you want to change your email or set for the first time your nickname, please set new values in the form below."),
                'edit_params' : _("Edit login credentials"),
                'nickname_label' : _("Nickname"),
                'nickname' : nickname,
                'csrf_token': cgi.escape(csrf_token, True),
                'nickname_prefix' : nickname=='' and '<input type="text" size="25" name="nickname" id="nickname" value=""' or '',
                'nickname_suffix' : nickname=='' and '" /><br /><small><span class="quicknote">'+_("Example")+':</span><span class="example">johnd</span></small>' or '',
                'new_email' : _("New email address"),
                'mandatory' : _("mandatory"),
                'example' : _("Example"),
                'note' : _("Note"),
                'set_values' : _("Set new values"),
                'email' : email,
                'email_disabled' : email_disabled and "readonly" or "",
                'sitesecureurl': CFG_SITE_SECURE_URL,
                'fixed_nickname_note' : _('Since this is considered as a signature for comments and reviews, once set it can not be changed.')
            }

        if not password_disabled and not CFG_EXTERNAL_AUTH_USING_SSO:
            out += """
                <form method="post" action="%(sitesecureurl)s/youraccount/change" name="edit_password">
                <p>%(change_pass)s</p>
                <table>
                  <tr>
                    <td align="right"><strong><label for="old_password">%(old_password)s:</label></strong><br />
                    </td><td align="left">
                      <input type="password" size="25" name="old_password" id="old_password" %(password_disabled)s /><br />
                      <small><span class="quicknote">%(note)s:</span>
                       %(old_password_note)s
                      </small>
                    </td>
                  </tr>
                  <tr>
                    <td align="right"><strong><label for="new_password">%(new_password)s:</label></strong><br />
                    </td><td align="left">
                      <input type="password" size="25" name="password" id="new_password" %(password_disabled)s /><br />
                      <small><span class="quicknote">%(note)s:</span>
                       %(password_note)s
                      </small>
                    </td>
                  </tr>
                  <tr>
                    <td align="right"><strong><label for="new_password2">%(retype_password)s:</label></strong></td>
                    <td align="left">
                      <input type="password" size="25" name="password2" id="new_password2" %(password_disabled)s value="" />
                    </td>
                  </tr>
                  <tr><td></td><td align="left">
                    <input class="formbutton" type="submit" value="%(set_values)s" />&nbsp;&nbsp;&nbsp;
                  </td></tr>
                </table>
                <input type="hidden" name="action" value="edit" />
                <input type="hidden" name="csrf_token" value="%(csrf_token)s" />
                </form>
                """ % {
                    'change_pass' : _("If you want to change your password, please enter the old one and set the new value in the form below."),
                    'mandatory' : _("mandatory"),
                    'old_password' : _("Old password"),
                    'new_password' : _("New password"),
                    'csrf_token': cgi.escape(csrf_token, True),
                    'optional' : _("optional"),
                    'note' : _("Note"),
                    'password_note' : _("The password phrase may contain punctuation, spaces, etc."),
                    'old_password_note' : _("You must fill the old password in order to set a new one."),
                    'retype_password' : _("Retype password"),
                    'set_values' : _("Set new password"),
                    'password_disabled' : password_disabled and "disabled" or "",
                    'sitesecureurl': CFG_SITE_SECURE_URL,
                }
        elif not CFG_EXTERNAL_AUTH_USING_SSO and CFG_CERN_SITE:
            out += "<p>" + _("""If you are using a lightweight CERN account you can
                %(x_url_open)sreset the password%(x_url_close)s.""") % \
                    {'x_url_open' : \
                        '<a href="http://cern.ch/LightweightRegistration/ResetPassword.aspx%s">' \
                        % (make_canonical_urlargd({'email': email, 'returnurl' : CFG_SITE_SECURE_URL + '/youraccount/edit' + make_canonical_urlargd({'lang' : ln}, {})}, {})), 'x_url_close' : '</a>'} + "</p>"
        elif CFG_EXTERNAL_AUTH_USING_SSO and CFG_CERN_SITE:
            out += "<p>" + _("""You can change or reset your CERN account password by means of the %(x_url_open)sCERN account system%(x_url_close)s.""") % \
                {'x_url_open' : '<a href="https://cern.ch/login/password.aspx">', 'x_url_close' : '</a>'} + "</p>"
        return out


    def tmpl_user_bibcatalog_auth(self, bibcatalog_username="", bibcatalog_password="", ln=CFG_SITE_LANG, csrf_token=''):
        """template for setting username and pw for bibcatalog backend"""
        _ = gettext_set_language(ln)
        out = """
            <form method="post" action="%(sitesecureurl)s/youraccount/change" name="edit_bibcatalog_settings">
              <p><big><strong class="headline">%(edit_bibcatalog_settings)s</strong></big></p>
              <table>
                <tr>
                  <td> %(username)s: <input type="text" size="25" name="bibcatalog_username" value="%(bibcatalog_username)s" id="bibcatuid"></td>
                  <td> %(password)s: <input type="password" size="25" name="bibcatalog_password" value="%(bibcatalog_password)s" id="bibcatpw"></td>
                </tr>
                <tr>
                  <td><input class="formbutton" type="submit" value="%(update_settings)s" /></td>
                </tr>
<<<<<<< HEAD
              </table></form>
=======
              </table>
              <input type="hidden" name="csrf_token" value="%(csrf_token)s" />
            </form>
>>>>>>> 0ec4b95a
        """ % {
          'sitesecureurl' : CFG_SITE_SECURE_URL,
          'bibcatalog_username' : bibcatalog_username,
          'bibcatalog_password' : bibcatalog_password,
          'edit_bibcatalog_settings' : _("Edit cataloging interface settings"),
          'username' :  _("Username"),
          'password' :  _("Password"),
          'update_settings' : _('Update settings'),
          'csrf_token': cgi.escape(csrf_token, True),
        }
        return out


    def tmpl_user_lang_edit(self, ln, preferred_lang, csrf_token=''):
        _ = gettext_set_language(ln)
        out = """
            <form method="post" action="%(sitesecureurl)s/youraccount/change" name="edit_lang_settings">
              <p><big><strong class="headline">%(edit_lang_settings)s</strong></big></p>
              <table>
                <tr><td align="right"><select name="lang" id="lang">
        """ % {
          'sitesecureurl' : CFG_SITE_SECURE_URL,
          'edit_lang_settings' : _("Edit language-related settings"),
        }
        for short_ln, long_ln in language_list_long():
            out += """<option %(selected)s value="%(short_ln)s">%(long_ln)s</option>""" % {
                'selected' : preferred_lang == short_ln and 'selected="selected"' or '',
                'short_ln' : short_ln,
                'long_ln' : escape_html(long_ln)
            }
        out += """</select></td><td valign="top"><strong><label for="lang">%(select_lang)s</label></strong></td></tr>
            <tr><td></td><td><input class="formbutton" type="submit" value="%(update_settings)s" /></td></tr>
        </table><input type="hidden" name="csrf_token" value="%(csrf_token)s" /></form>""" % {
            'select_lang' : _('Select desired language of the web interface.'),
            'update_settings' : _('Update settings'),
            'csrf_token': cgi.escape(csrf_token, True),
        }
        return out

<<<<<<< HEAD
    def tmpl_user_profiling_settings(self, ln, enable_profiling):
        _ = gettext_set_language(ln)
        out = """
            <form method="post" action="%(sitesecureurl)s/youraccount/change" name="edit_profiling_settings">
              <p><big><strong class="headline">%(edit_settings)s</strong></big></p>
              <table>
                <tr><td align="right"><select name="profiling">
        """ % {
          'sitesecureurl' : CFG_SITE_SECURE_URL,
          'edit_settings' : _("Edit profiling settings"),
        }
        out += """<option %(selected)s value="0">%(desc)s</option>""" % {
            'selected' : 'selected="selected"' if enable_profiling is False else '',
            'desc' : _("Disabled")
        }
        out += """<option %(selected)s value="1">%(desc)s</option>""" % {
            'selected' : 'selected="selected"' if enable_profiling is True else '',
            'desc' : _("Enabled")
        }
        out += """</select></td><td valign="top"></td></tr>
            <tr><td></td><td><input class="formbutton" type="submit" value="%(update_settings)s" /></td></tr>
        </table></form>""" % {
            'update_settings' : _('Update settings')
        }
        return out

    def tmpl_user_websearch_edit(self, ln, current = 10, show_latestbox = True, show_helpbox = True):
=======
    def tmpl_user_websearch_edit(self, ln, current = 10, show_latestbox = True, show_helpbox = True, csrf_token=''):
>>>>>>> 0ec4b95a
        _ = gettext_set_language(ln)
        out = """
            <form method="post" action="%(sitesecureurl)s/youraccount/change" name="edit_websearch_settings">
              <p><big><strong class="headline">%(edit_websearch_settings)s</strong></big></p>
              <table>
                <tr><td align="right"><input type="checkbox" %(checked_latestbox)s value="1" name="latestbox" id="latestbox"/></td>
                <td valign="top"><b><label for="latestbox">%(show_latestbox)s</label></b></td></tr>
                <tr><td align="right"><input type="checkbox" %(checked_helpbox)s value="1" name="helpbox" id="helpbox"/></td>
                <td valign="top"><b><label for="helpbox">%(show_helpbox)s</label></b></td></tr>
                <tr><td align="right"><select name="group_records" id="group_records">
        """ % {
          'sitesecureurl' : CFG_SITE_SECURE_URL,
          'edit_websearch_settings' : _("Edit search-related settings"),
          'show_latestbox' : _("Show the latest additions box"),
          'checked_latestbox' : show_latestbox and 'checked="checked"' or '',
          'show_helpbox' : _("Show collection help boxes"),
          'checked_helpbox' : show_helpbox and 'checked="checked"' or '',
        }
        for i in 10, 25, 50, 100, 250, 500:
            if i <= CFG_WEBSEARCH_MAX_RECORDS_IN_GROUPS:
                out += """<option %(selected)s>%(i)s</option>
                    """ % {
                        'selected' : current == i and 'selected="selected"' or '',
                        'i' : i
                    }
        out += """</select></td><td valign="top"><strong><label for="group_records">%(select_group_records)s</label></strong></td></tr>
              <tr><td></td><td><input class="formbutton" type="submit" value="%(update_settings)s" /></td></tr>
              </table>
              <input type="hidden" name="csrf_token" value="%(csrf_token)s" />
            </form>""" % {
                'update_settings' : _("Update settings"),
                'select_group_records' : _("Number of search results per page"),
                'csrf_token': cgi.escape(csrf_token, True),
            }
        return out


    def tmpl_user_external_auth(self, ln, methods, current, method_disabled, csrf_token=''):
        """
        Displays a form for the user to change his authentication method.

        Parameters:

          - 'ln' *string* - The language to display the interface in

          - 'methods' *array* - The methods of authentication

          - 'method_disabled' *boolean* - If the user has the right to change this

          - 'current' *string* - The currently selected method

          - 'csrf_token' *string* - The CSRF token to verify the form origin.
        """

        # load the right message language
        _ = gettext_set_language(ln)

        out = """
                 <form method="post" action="%(sitesecureurl)s/youraccount/change">
                   <big><strong class="headline">%(edit_method)s</strong></big>
                   <p>%(explain_method)s:</p>
                   <table>
                     <tr><td valign="top"><b>%(select_method)s:</b></td><td>
               """ % {
                 'edit_method' : _("Edit login method"),
                 'explain_method' : _("Please select which login method you would like to use to authenticate yourself"),
                 'select_method' : _("Select method"),
                 'sitesecureurl': CFG_SITE_SECURE_URL,
               }
        for system in methods:
            out += """<input type="radio" name="login_method" value="%(system)s" id="%(id)s" %(disabled)s %(selected)s /><label for="%(id)s">%(system)s</label><br />""" % {
                     'system' : system,
                     'disabled' : method_disabled and 'disabled="disabled"' or "",
                     'selected' : current == system and 'checked="checked"' or "",
                     'id' : nmtoken_from_string(system),
                   }
        out += """  </td></tr>
                   <tr><td>&nbsp;</td>
                     <td><input class="formbutton" type="submit" value="%(select_method)s" /></td></tr></table>
                    <input type="hidden" name="csrf_token" value="%(csrf_token)s" />
                    </form>""" % {
                     'select_method' : _("Select method"),
                     'csrf_token': cgi.escape(csrf_token, True),
                   }

        return out

    def tmpl_lost_password_form(self, ln):
        """
        Displays a form for the user to ask for his password sent by email.

        Parameters:

          - 'ln' *string* - The language to display the interface in

          - 'msg' *string* - Explicative message on top of the form.
        """

        # load the right message language
        _ = gettext_set_language(ln)
        out = "<p>" + _("If you have lost the password for your %(sitename)s %(x_fmt_open)sinternal account%(x_fmt_close)s, then please enter your email address in the following form in order to have a password reset link emailed to you.") % {'x_fmt_open' : '<em>', 'x_fmt_close' : '</em>', 'sitename' : CFG_SITE_NAME_INTL[ln]} + "</p>"

        out += """
          <blockquote>
          <form  method="post" action="../youraccount/send_email">
          <table>
                <tr>
              <td align="right"><strong><label for="p_email">%(email)s:</label></strong></td>
              <td><input type="text" size="25" name="p_email" id="p_email" value="" />
                  <input type="hidden" name="ln" value="%(ln)s" />
                  <input type="hidden" name="action" value="lost" />
              </td>
            </tr>
            <tr><td>&nbsp;</td>
              <td><input class="formbutton" type="submit" value="%(send)s" /></td>
            </tr>
          </table>

          </form>
          </blockquote>
          """ % {
            'ln': ln,
            'email' : _("Email address"),
            'send' : _("Send password reset link"),
          }

        if CFG_CERN_SITE:
            out += "<p>" + _("If you have been using the %(x_fmt_open)sCERN login system%(x_fmt_close)s, then you can recover your password through the %(x_url_open)sCERN authentication system%(x_url_close)s.") % {'x_fmt_open' : '<em>', 'x_fmt_close' : '</em>', 'x_url_open' : '<a href="https://cern.ch/lightweightregistration/ResetPassword.aspx%s">' \
            % make_canonical_urlargd({'lf': 'auth', 'returnURL' : CFG_SITE_SECURE_URL + '/youraccount/login?ln='+ln}, {}), 'x_url_close' : '</a>'} + " "
        else:
            out += "<p>" + _("Note that if you have been using an external login system, then we cannot do anything and you have to ask there.") + " "
        out += _("Alternatively, you can ask %s to change your login system from external to internal.") % ("""<a href="mailto:%(email)s">%(email)s</a>""" % { 'email' : CFG_SITE_SUPPORT_EMAIL }) + "</p>"


        return out

    def tmpl_account_info(self, ln, uid, guest, CFG_CERN_SITE):
        """
        Displays the account information

        Parameters:

          - 'ln' *string* - The language to display the interface in

          - 'uid' *string* - The user id

          - 'guest' *boolean* - If the user is guest

          - 'CFG_CERN_SITE' *boolean* - If the site is a CERN site
        """

        # load the right message language
        _ = gettext_set_language(ln)

        out = """<p>%(account_offer)s</p>
                 <blockquote>
                 <dl>
              """ % {
                'account_offer' : _("%s offers you the possibility to personalize the interface, to set up your own personal library of documents, or to set up an automatic alert query that would run periodically and would notify you of search results by email.") % CFG_SITE_NAME_INTL[ln],
              }

        if not guest:
            out += """
                   <dt>
                   <a href="./edit?ln=%(ln)s">%(your_settings)s</a>
                   </dt>
                   <dd>%(change_account)s</dd>""" % {
                     'ln' : ln,
                     'your_settings' : _("Your Settings"),
                     'change_account' : _("Set or change your account email address or password. Specify your preferences about the look and feel of the interface.")
                   }

        out += """
        <dt><a href="../youralerts/display?ln=%(ln)s">%(your_searches)s</a></dt>
        <dd>%(search_explain)s</dd>""" % {
          'ln' : ln,
          'your_searches' : _("Your Searches"),
          'search_explain' : _("View all the searches you performed during the last 30 days."),

        }
        out += """
        <dt><a href="../yourbaskets/display?ln=%(ln)s">%(your_baskets)s</a></dt>
        <dd>%(basket_explain)s""" % {
        'ln' : ln,
        'your_baskets' : _("Your Baskets"),
        'basket_explain' : _("With baskets you can define specific collections of items, store interesting records you want to access later or share with others."),
        }
        if not guest:
            out += """
            <dt><a href="../yourcomments/?ln=%(ln)s">%(your_comments)s</a></dt>
            <dd>%(comments_explain)s""" % {
            'ln' : ln,
            'your_comments' : _("Your Comments"),
            'comments_explain' : _("Display all the comments you have submitted so far."),
            }
        if guest and CFG_WEBSESSION_DIFFERENTIATE_BETWEEN_GUESTS:
            out += self.tmpl_warning_guest_user(ln = ln, type = "baskets")
        out += """</dd>
        <dt><a href="../youralerts/list?ln=%(ln)s">%(your_alerts)s</a></dt>
        <dd>%(explain_alerts)s""" % {
          'ln' : ln,
          'your_alerts' : _("Your Alerts"),
          'explain_alerts' : _("Subscribe to a search which will be run periodically by our service. The result can be sent to you via Email or stored in one of your baskets."),
        }
        if guest and CFG_WEBSESSION_DIFFERENTIATE_BETWEEN_GUESTS:
            out += self.tmpl_warning_guest_user(type="alerts", ln = ln)
        out += "</dd>"
        if CFG_CERN_SITE:
            out += """</dd>
            <dt><a href="%(CFG_SITE_SECURE_URL)s/yourloans/display?ln=%(ln)s">%(your_loans)s</a></dt>
            <dd>%(explain_loans)s</dd>""" % {
              'your_loans' : _("Your Loans"),
              'explain_loans' : _("Check out book you have on loan, submit borrowing requests, etc. Requires CERN ID."),
            'ln': ln,
            'CFG_SITE_SECURE_URL': CFG_SITE_SECURE_URL
            }

        out += """
        </dl>
        </blockquote>"""

        return out

    def tmpl_warning_guest_user(self, ln, type):
        """
        Displays a warning message about the specified type

        Parameters:

          - 'ln' *string* - The language to display the interface in

          - 'type' *string* - The type of data that will get lost in case of guest account (for the moment: 'alerts' or 'baskets')
        """

        # load the right message language
        _ = gettext_set_language(ln)
        if (type=='baskets'):
            msg = _("You are logged in as a guest user, so your baskets will disappear at the end of the current session.") + ' '
        elif (type=='alerts'):
            msg = _("You are logged in as a guest user, so your alerts will disappear at the end of the current session.") + ' '
        msg += _("If you wish you can %(x_url_open)slogin or register here%(x_url_close)s.") % {'x_url_open': '<a href="' + CFG_SITE_SECURE_URL + '/youraccount/login?ln=' + ln + '">',
                                                                                               'x_url_close': '</a>'}
        return """<table class="errorbox" summary="">
                            <tr>
                             <th class="errorboxheader">%s</th>
                            </tr>
                          </table>""" % msg

    def tmpl_account_body(self, ln, user):
        """
        Displays the body of the actions of the user

        Parameters:

          - 'ln' *string* - The language to display the interface in

          - 'user' *string* - The username (nickname or email)
        """

        # load the right message language
        _ = gettext_set_language(ln)

        out = _("You are logged in as %(x_user)s. You may want to a) %(x_url1_open)slogout%(x_url1_close)s; b) edit your %(x_url2_open)saccount settings%(x_url2_close)s.") %\
            {'x_user': user,
             'x_url1_open': '<a href="' + CFG_SITE_SECURE_URL + '/youraccount/logout?ln=' + ln + '">',
             'x_url1_close': '</a>',
             'x_url2_open': '<a href="' + CFG_SITE_SECURE_URL + '/youraccount/edit?ln=' + ln + '">',
             'x_url2_close': '</a>',
             }
        return out + "<br /><br />"

    def tmpl_account_template(self, title, body, ln, url):
        """
        Displays a block of the your account page

        Parameters:

          - 'ln' *string* - The language to display the interface in

          - 'title' *string* - The title of the block

          - 'body' *string* - The body of the block

          - 'url' *string* - The URL to go to the proper section
        """

        out ="""
              <table class="youraccountbox" width="90%%" summary=""  >
                            <tr>
                             <th class="youraccountheader"><a href="%s">%s</a></th>
                            </tr>
                            <tr>
                             <td class="youraccountbody">%s</td>
                            </tr>
                          </table>""" % (url, title, body)
        return out

    def tmpl_account_page(self, ln, warnings, warning_list, accBody, baskets, alerts, searches, messages, loans, groups, submissions, approvals, tickets, administrative, comments):
        """
        Displays the your account page

        Parameters:

          - 'ln' *string* - The language to display the interface in

          - 'accBody' *string* - The body of the heading block

          - 'baskets' *string* - The body of the baskets block

          - 'alerts' *string* - The body of the alerts block

          - 'searches' *string* - The body of the searches block

          - 'messages' *string* - The body of the messages block

          - 'groups' *string* - The body of the groups block

          - 'submissions' *string* - The body of the submission block

          - 'approvals' *string* - The body of the approvals block

          - 'administrative' *string* - The body of the administrative block

          - 'comments' *string* - The body of the comments block

        """

        # load the right message language
        _ = gettext_set_language(ln)

        out = ""

        if warnings == "1":
            out += self.tmpl_general_warnings(warning_list)

        out += self.tmpl_account_template(_("Your Account"), accBody, ln, '/youraccount/edit?ln=%s' % ln)
        if messages:
            out += self.tmpl_account_template(_("Your Messages"), messages, ln, '/yourmessages/display?ln=%s' % ln)

        if loans:
            out += self.tmpl_account_template(_("Your Loans"), loans, ln, '/yourloans/display?ln=%s' % ln)

        if baskets:
            out += self.tmpl_account_template(_("Your Baskets"), baskets, ln, '/yourbaskets/display?ln=%s' % ln)

        if comments:
            comments_description = _("You can consult the list of %(x_url_open)syour comments%(x_url_close)s submitted so far.")
            comments_description %= {'x_url_open': '<a href="' + CFG_SITE_URL + '/yourcomments/?ln=' + ln + '">',
                                     'x_url_close': '</a>'}
            out += self.tmpl_account_template(_("Your Comments"), comments_description, ln, '/yourcomments/?ln=%s' % ln)
        if alerts:
            out += self.tmpl_account_template(_("Your Alert Searches"), alerts, ln, '/youralerts/list?ln=%s' % ln)

        if searches:
            out += self.tmpl_account_template(_("Your Searches"), searches, ln, '/youralerts/display?ln=%s' % ln)

        if groups:
            groups_description = _("You can consult the list of %(x_url_open)syour groups%(x_url_close)s you are administering or are a member of.")
            groups_description %= {'x_url_open': '<a href="' + CFG_SITE_URL + '/yourgroups/display?ln=' + ln + '">',
                               'x_url_close': '</a>'}
            out += self.tmpl_account_template(_("Your Groups"), groups_description, ln, '/yourgroups/display?ln=%s' % ln)

        if submissions:
            submission_description = _("You can consult the list of %(x_url_open)syour submissions%(x_url_close)s and inquire about their status.")
            submission_description %= {'x_url_open': '<a href="' + CFG_SITE_URL + '/yoursubmissions.py?ln=' + ln + '">',
                                   'x_url_close': '</a>'}
            out += self.tmpl_account_template(_("Your Submissions"), submission_description, ln, '/yoursubmissions.py?ln=%s' % ln)

        if approvals:
            approval_description =  _("You can consult the list of %(x_url_open)syour approvals%(x_url_close)s with the documents you approved or refereed.")
            approval_description %=  {'x_url_open': '<a href="' + CFG_SITE_URL + '/yourapprovals.py?ln=' + ln + '">',
                                  'x_url_close': '</a>'}
            out += self.tmpl_account_template(_("Your Approvals"), approval_description, ln, '/yourapprovals.py?ln=%s' % ln)

        #check if this user might have tickets
        if tickets:
            ticket_description =  _("You can consult the list of %(x_url_open)syour tickets%(x_url_close)s.")
            ticket_description %=  {'x_url_open': '<a href="' + CFG_SITE_URL + '/yourtickets?ln=' + ln + '">',
                                    'x_url_close': '</a>'}
            out += self.tmpl_account_template(_("Your Tickets"), ticket_description, ln, '/yourtickets?ln=%s' % ln)
        if administrative:
            out += self.tmpl_account_template(_("Your Administrative Activities"), administrative, ln, '/admin')
        return out

    def tmpl_account_emailMessage(self, ln, msg):
        """
        Displays a link to retrieve the lost password

        Parameters:

          - 'ln' *string* - The language to display the interface in

          - 'msg' *string* - Explicative message on top of the form.
        """

        # load the right message language
        _ = gettext_set_language(ln)

        out =""
        out +="""
        <body>
           %(msg)s <a href="../youraccount/lost?ln=%(ln)s">%(try_again)s</a>

              </body>

          """ % {
            'ln' : ln,
            'msg' : msg,
            'try_again' : _("Try again")
          }
        return out

    def tmpl_account_reset_password_email_body(self, email, reset_key, ip_address, ln=CFG_SITE_LANG):
        """
        The body of the email that sends lost internal account
        passwords to users.
        """

        _ = gettext_set_language(ln)

        out = """
%(intro)s

%(intro2)s

<%(link)s>

%(outro)s

%(outro2)s""" % {
            'intro': _("Somebody (possibly you) coming from %(x_ip_address)s "
                "has asked\nfor a password reset at %(x_sitename)s\nfor "
                "the account \"%(x_email)s\"." % {
                    'x_sitename' :CFG_SITE_NAME_INTL.get(ln, CFG_SITE_NAME),
                    'x_email' : email,
                    'x_ip_address' : ip_address,
                    }
                ),
            'intro2' : _("If you want to reset the password for this account, please go to:"),
            'link' : "%s/youraccount/access%s" %
                (CFG_SITE_SECURE_URL, make_canonical_urlargd({
                    'ln' : ln,
                    'mailcookie' : reset_key
                }, {})),
            'outro' : _("in order to confirm the validity of this request."),
            'outro2' : _("Please note that this URL will remain valid for about %(days)s days only.") % {'days': CFG_WEBSESSION_RESET_PASSWORD_EXPIRE_IN_DAYS},
        }
        return out

    def tmpl_account_address_activation_email_body(self, email, address_activation_key, ip_address, ln=CFG_SITE_LANG):
        """
        The body of the email that sends email address activation cookie
        passwords to users.
        """

        _ = gettext_set_language(ln)

        out = """
%(intro)s

%(intro2)s

<%(link)s>

%(outro)s

%(outro2)s""" % {
            'intro': _("Somebody (possibly you) coming from %(x_ip_address)s "
                "has asked\nto register a new account at %(x_sitename)s\nfor the "
                "email address \"%(x_email)s\"." % {
                    'x_sitename' :CFG_SITE_NAME_INTL.get(ln, CFG_SITE_NAME),
                    'x_email' : email,
                    'x_ip_address' : ip_address,
                    }
                ),
            'intro2' : _("If you want to complete this account registration, please go to:"),
            'link' : "%s/youraccount/access%s" %
                (CFG_SITE_SECURE_URL, make_canonical_urlargd({
                    'ln' : ln,
                    'mailcookie' : address_activation_key
                }, {})),
            'outro' : _("in order to confirm the validity of this request."),
            'outro2' : _("Please note that this URL will remain valid for about %(days)s days only.") % {'days' : CFG_WEBSESSION_ADDRESS_ACTIVATION_EXPIRE_IN_DAYS},
        }
        return out

    def tmpl_account_emailSent(self, ln, email):
        """
        Displays a confirmation message for an email sent

        Parameters:

          - 'ln' *string* - The language to display the interface in

          - 'email' *string* - The email to which the message has been sent
        """

        # load the right message language
        _ = gettext_set_language(ln)

        out =""
        out += _("Okay, a password reset link has been emailed to %s.") % email
        return out

    def tmpl_account_delete(self, ln):
        """
        Displays a confirmation message about deleting the account

        Parameters:

          - 'ln' *string* - The language to display the interface in
        """

        # load the right message language
        _ = gettext_set_language(ln)

        out = "<p>" + _("""Deleting your account""") + '</p>'
        return out

    def tmpl_account_logout(self, ln):
        """
        Displays a confirmation message about logging out

        Parameters:

          - 'ln' *string* - The language to display the interface in
        """

        # load the right message language
        _ = gettext_set_language(ln)
        out = _("You are no longer recognized by our system.") + ' '
        if CFG_EXTERNAL_AUTH_USING_SSO and CFG_EXTERNAL_AUTH_LOGOUT_SSO:
            out += _("""You are still recognized by the centralized
                %(x_fmt_open)sSSO%(x_fmt_close)s system. You can
                %(x_url_open)slogout from SSO%(x_url_close)s, too.""") % \
                {'x_fmt_open' : '<strong>', 'x_fmt_close' : '</strong>',
                 'x_url_open' : '<a href="%s">' % CFG_EXTERNAL_AUTH_LOGOUT_SSO,
                 'x_url_close' : '</a>'}
            out += '<br />'
        out += _("If you wish you can %(x_url_open)slogin here%(x_url_close)s.") % \
                {'x_url_open': '<a href="./login?ln=' + ln + '">',
                 'x_url_close': '</a>'}
        return out

    def tmpl_login_form(self, ln, referer, internal, register_available, methods, selected_method, msg=None):
        """
        Displays a login form

        Parameters:

          - 'ln' *string* - The language to display the interface in

          - 'referer' *string* - The referer URL - will be redirected upon after login

          - 'internal' *boolean* - If we are producing an internal authentication

          - 'register_available' *boolean* - If users can register freely in the system

          - 'methods' *array* - The available authentication methods

          - 'selected_method' *string* - The default authentication method

          - 'msg' *string* - The message to print before the form, if needed
        """

        # load the right message language
        _ = gettext_set_language(ln)

        out = "<div style='float:left'>"

        if msg is "":
            out += "<p>%(please_login)s</p>" % {
                    'please_login' : cgi.escape(_("If you already have an account, please login using the form below."))
                }

            if CFG_CERN_SITE:
                out += "<p>" + _("If you don't own a CERN account yet, you can register a %(x_url_open)snew CERN lightweight account%(x_url_close)s.") % {'x_url_open' : '<a href="https://www.cern.ch/lightweightregistration/RegisterAccount.aspx">', 'x_url_close' : '</a>'} + "</p>"
            else:
                if register_available:
                    out += "<p>"+_("If you don't own an account yet, please %(x_url_open)sregister%(x_url_close)s an internal account.") %\
                        {'x_url_open': '<a href="../youraccount/register?ln=' + ln + '">',
                        'x_url_close': '</a>'} + "</p>"
                else:
                    # users cannot register accounts, so advise them
                    # how to get one, or be silent about register
                    # facility if account level is more than 4:
                    if CFG_ACCESS_CONTROL_LEVEL_ACCOUNTS < 5:
                        out += "<p>" + _("If you don't own an account yet, please contact %s.") % ('<a href="mailto:%s">%s</a>' % (cgi.escape(CFG_SITE_SUPPORT_EMAIL, True), cgi.escape(CFG_SITE_SUPPORT_EMAIL))) + "</p>"

        else:
            out += "<p>%s</p>" % msg

        out += """<form method="post" action="%(CFG_SITE_SECURE_URL)s/youraccount/login">
                  <table>
               """ % {'CFG_SITE_SECURE_URL': CFG_SITE_SECURE_URL}
        if len(methods) - CFG_OPENID_AUTHENTICATION - CFG_OAUTH2_AUTHENTICATION - CFG_OAUTH1_AUTHENTICATION > 1:
            # more than one method, must make a select
            login_select = """<select name="login_method" id="login_method">"""
            for method in methods:
                # OpenID/OAuth shouldn't be shown in this list.
                if not method in ['openid', 'oauth1', 'oauth2']:
                    login_select += """<option value="%(method)s" %(selected)s>%(method)s</option>""" % {
                                  'method' : cgi.escape(method, True),
                                  'selected' : (method == selected_method and 'selected="selected"' or "")
                                }
            login_select += "</select>"
            out += """
                   <tr>
                      <td align="right"><strong><label for="login_method">%(login_title)s</label></strong></td>
                      <td>%(login_select)s</td>
                   </tr>""" % {
                     'login_title' : cgi.escape(_("Login method:")),
                     'login_select' : login_select,
                   }
        else:
            # only one login method available
            out += """<input type="hidden" name="login_method" value="%s" />""" % cgi.escape(methods[0], True)

        out += """<tr>
                   <td align="right">
                     <input type="hidden" name="ln" value="%(ln)s" />
                     <input type="hidden" name="referer" value="%(referer)s" />
                     <strong><label for="p_un">%(username)s:</label></strong>
                   </td>
                   <td><input type="text" size="25" name="p_un" id="p_un" value="" /></td>
                  </tr>
                  <tr>
                   <td align="right"><strong><label for="p_pw">%(password)s:</label></strong></td>
                   <td align="left"><input type="password" size="25" name="p_pw" id="p_pw" value="" /></td>
                  </tr>
                  <tr>
                   <td></td>
                   <td align="left"><input type="checkbox" name="remember_me" id="remember_me"/><em><label for="remember_me">%(remember_me)s</label></em></td>
                  <tr>
                   <td></td>
                   <td align="center" colspan="3"><input class="formbutton" type="submit" name="action" value="%(login)s" />""" % {
                       'ln': cgi.escape(ln, True),
                       'referer' : cgi.escape(referer, True),
                       'username' : cgi.escape(_("Username")),
                       'password' : cgi.escape(_("Password")),
                       'remember_me' : cgi.escape(_("Remember login on this computer.")),
                       'login' : cgi.escape(_("login")),
                       }
        if internal:
            out += """&nbsp;&nbsp;&nbsp;(<a href="./lost?ln=%(ln)s">%(lost_pass)s</a>)""" % {
                     'ln' : cgi.escape(ln, True),
                     'lost_pass' : cgi.escape(_("Lost your password?"))
                   }
        out += """</td>
                    </tr>
                  </table></form>"""

        out += """<p><strong>%(note)s:</strong> %(note_text)s</p>""" % {
               'note' : cgi.escape(_("Note")),
               'note_text': cgi.escape(_("You can use your nickname or your email address to login."))}

        out += "</div>"

        if CFG_OPENID_AUTHENTICATION or \
                CFG_OAUTH2_AUTHENTICATION or \
                CFG_OAUTH1_AUTHENTICATION:
            # If OpenID or OAuth authentication is enabled, we put the login
            # forms of providers.
            out += self.tmpl_external_login_panel(ln, referer)

        return out

    def tmpl_lost_your_password_teaser(self, ln=CFG_SITE_LANG):
        """Displays a short sentence to attract user to the fact that
        maybe he lost his password.  Used by the registration page.
        """

        _ = gettext_set_language(ln)

        out = ""
        out += """<a href="./lost?ln=%(ln)s">%(maybe_lost_pass)s</a>""" % {
                     'ln' : ln,
                     'maybe_lost_pass': ("Maybe you have lost your password?")
                     }
        return out

    def tmpl_reset_password_form(self, ln, email, reset_key, msg=''):
        """Display a form to reset the password."""

        _ = gettext_set_language(ln)

        out = ""
        out = "<p>%s</p>" % _("Your request is valid. Please set the new "
            "desired password in the following form.")
        if msg:
            out += """<p class='warning'>%s</p>""" % msg
        out += """
<form method="post" action="../youraccount/resetpassword?ln=%(ln)s">
<input type="hidden" name="k" value="%(reset_key)s" />
<input type="hidden" name="e" value="%(email)s" />
<input type="hidden" name="reset" value="1" />
<table>
<tr><td align="right"><strong>%(set_password_for)s</strong>:</td><td><em>%(email)s</em></td></tr>
<tr><td align="right"><strong><label for="password">%(type_new_password)s:</label></strong></td>
<td><input type="password" name="password" id="password" value="123" /></td></tr>
<tr><td align="right"><strong><label for="password2">%(type_it_again)s:</label></strong></td>
<td><input type="password" name="password2" id="password2" value="" /></td></tr>
<tr><td align="center" colspan="2">
<input class="formbutton" type="submit" name="action" value="%(set_new_password)s" />
</td></tr>
</table>
</form>""" % {
            'ln' : ln,
            'reset_key' : reset_key,
            'email' : email,
            'set_password_for' : _('Set a new password for'),
            'type_new_password' : _('Type the new password'),
            'type_it_again' : _('Type again the new password'),
            'set_new_password' : _('Set the new password')
        }
        return out

    def tmpl_register_page(self, ln, referer, level):
        """
        Displays a login form

        Parameters:

          - 'ln' *string* - The language to display the interface in

          - 'referer' *string* - The referer URL - will be redirected upon after login

          - 'level' *int* - Login level (0 - all access, 1 - accounts activated, 2+ - no self-registration)
        """

        # load the right message language
        _ = gettext_set_language(ln)

        out = ""
        if level <= 1:
            out += _("Please enter your email address and desired nickname and password:")
            if level == 1:
                out += _("It will not be possible to use the account before it has been verified and activated.")
            out += """
              <form method="post" action="../youraccount/register">
              <input type="hidden" name="referer" value="%(referer)s" />
              <input type="hidden" name="ln" value="%(ln)s" />
              <table>
                <tr>
                 <td align="right"><strong><label for="p_email">%(email_address)s:</label></strong><br /><small class="important">(%(mandatory)s)</small></td>
                 <td><input type="text" size="25" name="p_email" id="p_email" value="" /><br />
                     <small><span class="quicknote">%(example)s:</span>
                     <span class="example">john.doe@example.com</span></small>
                 </td>
                 <td></td>
                </tr>
                <tr>
                 <td align="right"><strong><label for="p_nickname">%(nickname)s:</label></strong><br /><small class="important">(%(mandatory)s)</small></td>
                 <td><input type="text" size="25" name="p_nickname" id="p_nickname" value="" /><br />
                     <small><span class="quicknote">%(example)s:</span>
                     <span class="example">johnd</span></small>
                 </td>
                 <td></td>
                </tr>
                <tr>
                 <td align="right"><strong><label for="p_pw">%(password)s:</label></strong><br /><small class="quicknote">(%(optional)s)</small></td>
                 <td align="left"><input type="password" size="25" name="p_pw" id="p_pw" value="" /><br />
                    <small><span class="quicknote">%(note)s:</span> %(password_contain)s</small>
                 </td>
                 <td></td>
                </tr>
                <tr>
                 <td align="right"><strong><label for="p_pw2">%(retype)s:</label></strong></td>
                 <td align="left"><input type="password" size="25" name="p_pw2" id="p_pw2" value="" /></td>
                 <td></td>
                </tr>
                <tr>
                 <td></td>
                 <td align="left" colspan="3"><input class="formbutton" type="submit" name="action" value="%(register)s" /></td>
                </tr>
              </table>
              </form>
              <p><strong>%(note)s:</strong> %(explain_acc)s""" % {
                'referer' : cgi.escape(referer),
                'ln' : cgi.escape(ln),
                'email_address' : _("Email address"),
                'nickname' : _("Nickname"),
                'password' : _("Password"),
                'mandatory' : _("mandatory"),
                'optional' : _("optional"),
                'example' : _("Example"),
                'note' : _("Note"),
                'password_contain' : _("The password phrase may contain punctuation, spaces, etc."),
                'retype' : _("Retype Password"),
                'register' : _("register"),
                'explain_acc' : _("Please do not use valuable passwords such as your Unix, AFS or NICE passwords with this service. Your email address will stay strictly confidential and will not be disclosed to any third party. It will be used to identify you for personal services of %s. For example, you may set up an automatic alert search that will look for new preprints and will notify you daily of new arrivals by email.") % CFG_SITE_NAME,
              }
        else:
            # level >=2, so users cannot register accounts
            out += "<p>" + _("It is not possible to create an account yourself. Contact %s if you want an account.") % ('<a href="mailto:%s">%s</a>' % (CFG_SITE_SUPPORT_EMAIL, CFG_SITE_SUPPORT_EMAIL)) + "</p>"
        return out

    def tmpl_account_adminactivities(self, ln, uid, guest, roles, activities):
        """
        Displays the admin activities block for this user

        Parameters:

          - 'ln' *string* - The language to display the interface in

          - 'uid' *string* - The used id

          - 'guest' *boolean* - If the user is guest

          - 'roles' *array* - The current user roles

          - 'activities' *array* - The user allowed activities
        """

        # load the right message language
        _ = gettext_set_language(ln)

        out = ""
        # guest condition
        if guest:
            return _("You seem to be a guest user. You have to %(x_url_open)slogin%(x_url_close)s first.") % \
                        {'x_url_open': '<a href="' + CFG_SITE_SECURE_URL + '/youraccount/login?ln=' + ln + '">',
                         'x_url_close': '<a/>'}

        # no rights condition
        if not roles:
            return "<p>" + _("You are not authorized to access administrative functions.") + "</p>"

        # displaying form
        out += "<p>" + _("You are enabled to the following roles: %(x_role)s.") % {'x_role': ('<em>' + ", ".join(roles) + "</em>")} + '</p>'

        if activities:
            # print proposed links:
            activities.sort(lambda x, y: cmp(x.lower(), y.lower()))
            tmp_out = ''
            for action in activities:
                if action == "runbibedit":
                    tmp_out += """<br />&nbsp;&nbsp;&nbsp; <a href="%s/%s/edit/">%s</a>""" % (CFG_SITE_URL, CFG_SITE_RECORD, _("Run Record Editor"))
                if action == "runbibeditmulti":
                    tmp_out += """<br />&nbsp;&nbsp;&nbsp; <a href="%s/%s/multiedit/">%s</a>""" % (CFG_SITE_URL, CFG_SITE_RECORD, _("Run Multi-Record Editor"))
                if action == "runauthorlist":
                    tmp_out += """<br />&nbsp;&nbsp;&nbsp; <a href="%s/authorlist/">%s</a>""" % (CFG_SITE_URL, _("Run Author List Manager"))
                if action == "runbibcirculation":
                    tmp_out += """<br />&nbsp;&nbsp;&nbsp; <a href="%s/admin/bibcirculation/bibcirculationadmin.py?ln=%s">%s</a>""" % (CFG_SITE_URL, ln, _("Run BibCirculation"))
                if action == "runbibmerge":
                    tmp_out += """<br />&nbsp;&nbsp;&nbsp; <a href="%s/%s/merge/">%s</a>""" % (CFG_SITE_URL, CFG_SITE_RECORD, _("Run Record Merger"))
                if action == "runbibswordclient":
                    tmp_out += """<br />&nbsp;&nbsp;&nbsp; <a href="%s/%s/bibsword/">%s</a>""" % (CFG_SITE_URL, CFG_SITE_RECORD, _("Run BibSword Client"))
                if action == "runbatchuploader":
                    tmp_out += """<br />&nbsp;&nbsp;&nbsp; <a href="%s/batchuploader/metadata?ln=%s">%s</a>""" % (CFG_SITE_URL, ln, _("Run Batch Uploader"))
                if action == "cfgbibformat":
                    tmp_out += """<br />&nbsp;&nbsp;&nbsp; <a href="%s/admin/bibformat/bibformatadmin.py?ln=%s">%s</a>""" % (CFG_SITE_URL, ln, _("Configure BibFormat"))
                if action == "cfgbibknowledge":
                    tmp_out += """<br />&nbsp;&nbsp;&nbsp; <a href="%s/kb?ln=%s">%s</a>""" % (CFG_SITE_URL, ln, _("Configure BibKnowledge"))
                if action == "cfgoaiharvest":
                    tmp_out += """<br />&nbsp;&nbsp;&nbsp; <a href="%s/admin/oaiharvest/oaiharvestadmin.py?ln=%s">%s</a>""" % (CFG_SITE_URL, ln, _("Configure OAI Harvest"))
                if action == "cfgoairepository":
                    tmp_out += """<br />&nbsp;&nbsp;&nbsp; <a href="%s/admin/oairepository/oairepositoryadmin.py?ln=%s">%s</a>""" % (CFG_SITE_URL, ln,  _("Configure OAI Repository"))
                if action == "cfgbibindex":
                    tmp_out += """<br />&nbsp;&nbsp;&nbsp; <a href="%s/admin/bibindex/bibindexadmin.py?ln=%s">%s</a>""" % (CFG_SITE_URL, ln, _("Configure BibIndex"))
                if action == "cfgbibrank":
                    tmp_out += """<br />&nbsp;&nbsp;&nbsp; <a href="%s/admin/bibrank/bibrankadmin.py?ln=%s">%s</a>""" % (CFG_SITE_URL, ln, _("Configure BibRank"))
                if action == "cfgwebaccess":
                    tmp_out += """<br />&nbsp;&nbsp;&nbsp; <a href="%s/admin/webaccess/webaccessadmin.py?ln=%s">%s</a>""" % (CFG_SITE_URL, ln, _("Configure WebAccess"))
                if action == "cfgwebcomment":
                    tmp_out += """<br />&nbsp;&nbsp;&nbsp; <a href="%s/admin/webcomment/webcommentadmin.py?ln=%s">%s</a>""" % (CFG_SITE_URL, ln, _("Configure WebComment"))
                if action == "cfgweblinkback":
                    tmp_out += """<br />&nbsp;&nbsp;&nbsp; <a href="%s/admin/weblinkback/weblinkbackadmin.py?ln=%s">%s</a>""" % (CFG_SITE_URL, ln, _("Configure WebLinkback"))
                if action == "cfgwebjournal":
                    tmp_out += """<br />&nbsp;&nbsp;&nbsp; <a href="%s/admin/webjournal/webjournaladmin.py?ln=%s">%s</a>""" % (CFG_SITE_URL, ln, _("Configure WebJournal"))
                if action == "cfgwebsearch":
                    tmp_out += """<br />&nbsp;&nbsp;&nbsp; <a href="%s/admin/websearch/websearchadmin.py?ln=%s">%s</a>""" % (CFG_SITE_URL, ln, _("Configure WebSearch"))
                if action == "cfgwebsubmit":
                    tmp_out += """<br />&nbsp;&nbsp;&nbsp; <a href="%s/admin/websubmit/websubmitadmin.py?ln=%s">%s</a>""" % (CFG_SITE_URL, ln, _("Configure WebSubmit"))
                if action == "runbibdocfile":
                    tmp_out += """<br />&nbsp;&nbsp;&nbsp; <a href="%s/%s/managedocfiles?ln=%s">%s</a>""" % (CFG_SITE_URL, CFG_SITE_RECORD, ln, _("Run Document File Manager"))
                if action == "cfgbibsort":
                    tmp_out += """<br />&nbsp;&nbsp;&nbsp; <a href="%s/admin/bibsort/bibsortadmin.py?ln=%s">%s</a>""" % (CFG_SITE_URL, ln, _("Configure BibSort"))
                if action == "runinfomanager":
                    tmp_out += """<br />&nbsp;&nbsp;&nbsp; <a href="%s/info/manage?ln=%s">%s</a>""" % (CFG_SITE_URL, ln, _("Run Info Space Manager"))
            if tmp_out:
                out += _("Here are some interesting web admin links for you:") + tmp_out

                out += "<br />" + _("For more admin-level activities, see the complete %(x_url_open)sAdmin Area%(x_url_close)s.") %\
                {'x_url_open': '<a href="' + CFG_SITE_URL + '/help/admin?ln=' + ln + '">',
                    'x_url_close': '</a>'}
        return out

    def tmpl_create_userinfobox(self, ln, url_referer, guest, username, submitter, referee, admin, usebaskets, usemessages, usealerts, usegroups, useloans, usestats):
        """
        Displays the user block

        Parameters:

          - 'ln' *string* - The language to display the interface in

          - 'url_referer' *string* - URL of the page being displayed

          - 'guest' *boolean* - If the user is guest

          - 'username' *string* - The username (nickname or email)

          - 'submitter' *boolean* - If the user is submitter

          - 'referee' *boolean* - If the user is referee

          - 'admin' *boolean* - If the user is admin

          - 'usebaskets' *boolean* - If baskets are enabled for the user

          - 'usemessages' *boolean* - If messages are enabled for the user

          - 'usealerts' *boolean* - If alerts are enabled for the user

          - 'usegroups' *boolean* - If groups are enabled for the user

          - 'useloans' *boolean* - If loans are enabled for the user

          - 'usestats' *boolean* - If stats are enabled for the user

        @note: with the update of CSS classes (cds.cds ->
            invenio.css), the variables useloans etc are not used in
            this function, since they are in the menus.  But we keep
            them in the function signature for backwards
            compatibility.
        """

        # load the right message language
        _ = gettext_set_language(ln)

        out = """<img src="%s/img/user-icon-1-20x20.gif" border="0" alt=""/> """ % CFG_SITE_URL
        if guest:
            out += """%(guest_msg)s ::
                   <a class="userinfo" href="%(sitesecureurl)s/youraccount/login?ln=%(ln)s%(referer)s">%(login)s</a>""" % {
                     'sitesecureurl': CFG_SITE_SECURE_URL,
                     'ln' : ln,
                     'guest_msg' : _("guest"),
                     'referer' : url_referer and ('&amp;referer=%s' % urllib.quote(url_referer)) or '',
                     'login' : _('login')
                   }
        else:
            out += """
               <a class="userinfo" href="%(sitesecureurl)s/youraccount/display?ln=%(ln)s">%(username)s</a> :: """ % {
                    'sitesecureurl' : CFG_SITE_SECURE_URL,
                    'ln' : ln,
                    'username' : username
               }
            out += """<a class="userinfo" href="%(sitesecureurl)s/youraccount/logout?ln=%(ln)s">%(logout)s</a>""" % {
                    'sitesecureurl' : CFG_SITE_SECURE_URL,
                    'ln' : ln,
                    'logout' : _("logout"),
                }
        return out

    def tmpl_create_useractivities_menu(self, ln, selected, url_referer, guest, username, submitter, referee, admin, usebaskets, usemessages, usealerts, usegroups, useloans, usestats, usecomments):
        """
        Returns the main navigation menu with actions based on user's
        priviledges

        @param ln:          The language to display the interface in
        @type ln:           string
        @param selected:    If the menu is currently selected
        @type selected:     boolean
        @param url_referer: URL of the page being displayed
        @type url_referer:  string
        @param guest:       If the user is guest
        @type guest:        string
        @param username:    The username (nickname or email)
        @type username:     string
        @param submitter:   If the user is submitter
        @type submitter:    boolean
        @param referee:     If the user is referee
        @type referee:      boolean
        @param admin:       If the user is admin
        @type admin:        boolean
        @param usebaskets:  If baskets are enabled for the user
        @type usebaskets:   boolean
        @param usemessages: If messages are enabled for the user
        @type usemessages:  boolean
        @param usealerts:   If alerts are enabled for the user
        @type usealerts:    boolean
        @param usegroups:   If groups are enabled for the user
        @type usegroups:    boolean
        @param useloans:    If loans are enabled for the user
        @type useloans:     boolean
        @param usestats:    If stats are enabled for the user
        @type usestats:     boolean
        @param usecomments: If comments are enabled for the user
        @type usecomments:  boolean
        @return: html menu of the user activities
        @rtype: string
        """
        # load the right message language
        _ = gettext_set_language(ln)

        out = '''<div class="hassubmenu%(on)s">
        <a hreflang="en" class="header%(selected)s" href="%(CFG_SITE_SECURE_URL)s/youraccount/display?ln=%(ln)s">%(personalize)s</a>
        <ul class="subsubmenu">''' % {
                'CFG_SITE_SECURE_URL' : CFG_SITE_SECURE_URL,
                'ln' : ln,
                'personalize': _("Personalize"),
                'on': selected and " on" or '',
                'selected': selected and "selected" or ''
                }
        if not guest:
            out += '<li><a href="%(CFG_SITE_SECURE_URL)s/youraccount/display?ln=%(ln)s">%(account)s</a></li>'  % {
                'CFG_SITE_SECURE_URL' : CFG_SITE_SECURE_URL,
                'ln' : ln,
                'account' : _('Your account')
                }
        if usealerts or guest:
            out += '<li><a href="%(CFG_SITE_SECURE_URL)s/youralerts/list?ln=%(ln)s">%(alerts)s</a></li>'  % {
                'CFG_SITE_SECURE_URL' : CFG_SITE_SECURE_URL,
                'ln' : ln,
                'alerts' : _('Your alerts')
                }
        if referee:
            out += '<li><a href="%(CFG_SITE_SECURE_URL)s/yourapprovals.py?ln=%(ln)s">%(approvals)s</a></li>'  % {
                'CFG_SITE_SECURE_URL' : CFG_SITE_SECURE_URL,
                'ln' : ln,
                'approvals' : _('Your approvals')
                }
        if usebaskets or guest:
            out += '<li><a href="%(CFG_SITE_SECURE_URL)s/yourbaskets/display?ln=%(ln)s">%(baskets)s</a></li>'  % {
                'CFG_SITE_SECURE_URL' : CFG_SITE_SECURE_URL,
                'ln' : ln,
                'baskets' : _('Your baskets')
                }
        if usecomments:
            out += '<li><a href="%(CFG_SITE_SECURE_URL)s/yourcomments?ln=%(ln)s">%(comments)s</a></li>'  % {
                'CFG_SITE_SECURE_URL' : CFG_SITE_SECURE_URL,
                'ln' : ln,
                'comments' : _('Your comments')
                }
        if usegroups:
            out += '<li><a href="%(CFG_SITE_SECURE_URL)s/yourgroups/display?ln=%(ln)s">%(groups)s</a></li>'  % {
                'CFG_SITE_SECURE_URL' : CFG_SITE_SECURE_URL,
                'ln' : ln,
                'groups' : _('Your groups')
                }
        if useloans:
            out += '<li><a href="%(CFG_SITE_SECURE_URL)s/yourloans/display?ln=%(ln)s">%(loans)s</a></li>'  % {
                'CFG_SITE_SECURE_URL' : CFG_SITE_SECURE_URL,
                'ln' : ln,
                'loans' : _('Your loans')
                }
        if usemessages:
            out += '<li><a href="%(CFG_SITE_SECURE_URL)s/yourmessages/display?ln=%(ln)s">%(messages)s</a></li>'  % {
                'CFG_SITE_SECURE_URL' : CFG_SITE_SECURE_URL,
                'ln' : ln,
                'messages' : _('Your messages')
                }
        if submitter:
            out += '<li><a href="%(CFG_SITE_SECURE_URL)s/yoursubmissions.py?ln=%(ln)s">%(submissions)s</a></li>'  % {
                'CFG_SITE_SECURE_URL' : CFG_SITE_SECURE_URL,
                'ln' : ln,
                'submissions' : _('Your submissions')
                }
        if usealerts or guest:
            out += '<li><a href="%(CFG_SITE_SECURE_URL)s/youralerts/display?ln=%(ln)s">%(searches)s</a></li>'  % {
                'CFG_SITE_SECURE_URL' : CFG_SITE_SECURE_URL,
                'ln' : ln,
                'searches' : _('Your searches')
                }
        out += '</ul></div>'
        return out

    def tmpl_create_adminactivities_menu(self, ln, selected, url_referer, guest, username, submitter, referee, admin, usebaskets, usemessages, usealerts, usegroups, useloans, usestats, activities):
        """
        Returns the main navigation menu with actions based on user's
        priviledges

        @param ln:          The language to display the interface in
        @type ln:           string
        @param selected:    If the menu is currently selected
        @type selected:     boolean
        @param url_referer: URL of the page being displayed
        @type url_referer:  string
        @param guest:       If the user is guest
        @type guest:        string
        @param username:    The username (nickname or email)
        @type username:     string
        @param submitter:   If the user is submitter
        @type submitter:    boolean
        @param referee:     If the user is referee
        @type referee:      boolean
        @param admin:       If the user is admin
        @type admin:        boolean
        @param usebaskets:  If baskets are enabled for the user
        @type usebaskets:   boolean
        @param usemessages: If messages are enabled for the user
        @type usemessages:  boolean
        @param usealerts:   If alerts are enabled for the user
        @type usealerts:    boolean
        @param usegroups:   If groups are enabled for the user
        @type usegroups:    boolean
        @param useloans:    If loans are enabled for the user
        @type useloans:     boolean
        @param usestats:    If stats are enabled for the user
        @type usestats:     boolean
        @param activities: dictionary of admin activities
        @rtype activities: dict
        @return: html menu of the user activities
        @rtype: string
        """
        # load the right message language
        _ = gettext_set_language(ln)

        out = ''
        if activities:
            out += '''<div class="hassubmenu%(on)s">
            <a hreflang="en" class="header%(selected)s" href="%(CFG_SITE_SECURE_URL)s/youraccount/youradminactivities?ln=%(ln)s">%(admin)s</a>
            <ul class="subsubmenu">''' % {
            'CFG_SITE_SECURE_URL' : CFG_SITE_SECURE_URL,
            'ln' : ln,
            'admin': _("Administration"),
            'on': selected and " on" or '',
            'selected': selected and "selected" or ''
            }

            for name in sorted(activities.iterkeys()):
                url = activities[name]
                out += '<li><a href="%(url)s">%(name)s</a></li>'  % {
                    'url': url,
                    'name': name
                    }

        if usestats:
            out += """<li><a href="%(CFG_SITE_URL)s/stats/?ln=%(ln)s">%(stats)s</a></li>""" % {
                'CFG_SITE_URL' : CFG_SITE_URL,
                'ln' : ln,
                'stats' : _("Statistics"),
                }

            out += '</ul></div>'
        return out

    def tmpl_warning(self, warnings, ln=CFG_SITE_LANG):
        """
        Display len(warnings) warning fields
        @param infos: list of strings
        @param ln=language
        @return: html output
        """
        if not((type(warnings) is list) or (type(warnings) is tuple)):
            warnings = [warnings]
        warningbox = ""
        if warnings != []:
            warningbox = "<div class=\"warningbox\">\n  <b>Warning:</b>\n"
            for warning in warnings:
                lines = warning.split("\n")
                warningbox += "  <p>"
                for line in lines[0:-1]:
                    warningbox += line + "    <br />\n"
                warningbox += lines[-1] + "  </p>"
            warningbox += "</div><br />\n"
        return warningbox

    def tmpl_error(self, error, ln=CFG_SITE_LANG):
        """
        Display error
        @param error: string
        @param ln=language
        @return: html output
        """
        _ = gettext_set_language(ln)
        errorbox = ""
        if error != "":
            errorbox = "<div class=\"errorbox\">\n  <b>Error:</b>\n"
            errorbox += "  <p>"
            errorbox += error + "  </p>"
            errorbox += "</div><br />\n"
        return errorbox

    def tmpl_display_all_groups(self,
                                infos,
                                admin_group_html,
                                member_group_html,
                                external_group_html = None,
                                warnings=[],
                                ln=CFG_SITE_LANG):
        """
        Displays the 3 tables of groups: admin, member and external

        Parameters:

          - 'ln' *string* - The language to display the interface in

          - 'admin_group_html' *string* - HTML code for displaying all the groups
          the user is the administrator of

          - 'member_group_html' *string* - HTML code for displaying all the groups
          the user is member of

          - 'external_group_html' *string* - HTML code for displaying all the
          external groups the user is member of

        """

        _ = gettext_set_language(ln)
        group_text = self.tmpl_infobox(infos)
        group_text += self.tmpl_warning(warnings)
        if external_group_html:
            group_text += """
<table>
<tr>
    <td>%s</td>
</tr>
<tr>
    <td><br />%s</td>
</tr>
<tr>
    <td><br /><a name='external_groups'></a>%s</td>
</tr>
</table>""" %(admin_group_html, member_group_html, external_group_html)
        else:
            group_text += """
<table>
<tr>
    <td>%s</td>
</tr>
<tr>
    <td><br />%s</td>
</tr>
</table>""" %(admin_group_html, member_group_html)
        return group_text


    def tmpl_display_admin_groups(self, groups, ln=CFG_SITE_LANG):
        """
        Display the groups the user is admin of.

        Parameters:

        - 'ln' *string* - The language to display the interface in
        - 'groups' *list* - All the group the user is admin of
        - 'infos' *list* - Display infos on top of admin group table
        """

        _ = gettext_set_language(ln)
        img_link = """
        <a href="%(siteurl)s/yourgroups/%(action)s?grpID=%(grpID)s&amp;ln=%(ln)s">
        <img src="%(siteurl)s/img/%(img)s" alt="%(text)s" style="border:0" width="25"
        height="25" /><br /><small>%(text)s</small>
        </a>"""


        out = self.tmpl_group_table_title(img="/img/group_admin.png",
                                          text=_("You are an administrator of the following groups:") )

        out += """
<table class="mailbox">
  <thead class="mailboxheader">
    <tr class="inboxheader">
      <td>%s</td>
      <td>%s</td>
      <td style="width: 20px;" >&nbsp;</td>
      <td style="width: 20px;">&nbsp;</td>
    </tr>
  </thead>
  <tfoot>
    <tr style="height:0px;">
      <td></td>
      <td></td>
      <td></td>
      <td></td>
    </tr>
  </tfoot>
  <tbody class="mailboxbody">""" %(_("Group"), _("Description"))
        if len(groups) == 0:
            out += """
    <tr class="mailboxrecord" style="height: 100px;">
      <td colspan="4" style="text-align: center;">
        <small>%s</small>
      </td>
    </tr>""" %(_("You are not an administrator of any groups."),)
        for group_data in groups:
            (grpID, name, description) = group_data
            edit_link = img_link % {'siteurl' : CFG_SITE_URL,
                                    'grpID' : grpID,
                                    'ln': ln,
                                    'img':"webbasket_create_small.png",
                                    'text':_("Edit group"),
                                    'action':"edit"
                                    }
            members_link = img_link % {'siteurl' : CFG_SITE_URL,
                                       'grpID' : grpID,
                                       'ln': ln,
                                       'img':"webbasket_usergroup.png",
                                       'text':_("Edit %s members") % '',
                                       'action':"members"
                                       }
            out += """
    <tr class="mailboxrecord">
      <td>%s</td>
      <td>%s</td>
      <td style="text-align: center;" >%s</td>
      <td style="text-align: center;" >%s</td>
    </tr>""" % (cgi.escape(name), cgi.escape(description), edit_link, members_link)
        out += """
    <tr class="mailboxfooter">
      <td colspan="2">
        <form name="newGroup" action="create?ln=%(ln)s" method="post">
          <input type="submit" name="create_group" value="%(write_label)s" class="formbutton" />
        </form>
      </td>
      <td>&nbsp;</td>
      <td>&nbsp;</td>
      <td>&nbsp;</td>
     </tr>
  </tbody>
</table>""" % {'ln': ln,
               'write_label': _("Create new group"),
               }
        return out

    def tmpl_display_member_groups(self, groups, ln=CFG_SITE_LANG):
        """
        Display the groups the user is member of.

        Parameters:

        - 'ln' *string* - The language to display the interface in
        - 'groups' *list* - All the group the user is member of
        """
        _ = gettext_set_language(ln)
        group_text = self.tmpl_group_table_title(img="/img/webbasket_us.png", text=_("You are a member of the following groups:"))

        group_text += """
<table class="mailbox">
  <thead class="mailboxheader">
    <tr class="inboxheader">
      <td>%s</td>
      <td>%s</td>
    </tr>
  </thead>
  <tfoot>
    <tr style="height:0px;">
      <td></td>
      <td></td>
    </tr>
  </tfoot>
  <tbody class="mailboxbody">""" % (_("Group"), _("Description"))
        if len(groups) == 0:
            group_text += """
    <tr class="mailboxrecord" style="height: 100px;">
      <td colspan="2" style="text-align: center;">
        <small>%s</small>
      </td>
    </tr>""" %(_("You are not a member of any groups."),)
        for group_data in groups:
            (id, name, description) = group_data
            group_text += """
    <tr class="mailboxrecord">
      <td>%s</td>
      <td>%s</td>
    </tr>""" % (cgi.escape(name), cgi.escape(description))
        group_text += """
    <tr class="mailboxfooter">
      <td>
          <form name="newGroup" action="join?ln=%(ln)s" method="post">
           <input type="submit" name="join_group" value="%(join_label)s" class="formbutton" />
          </form>
        </td>
        <td>
         <form name="newGroup" action="leave?ln=%(ln)s" method="post">
          <input type="submit" name="leave" value="%(leave_label)s" class="formbutton" />
         </form>
        </td>
       </tr>
     </tbody>
</table>
 """ % {'ln': ln,
               'join_label': _("Join new group"),
               'leave_label':_("Leave group")
               }
        return group_text


    def tmpl_display_external_groups(self, groups, ln=CFG_SITE_LANG):
        """
        Display the external groups the user is member of.

        Parameters:

        - 'ln' *string* - The language to display the interface in
        - 'groups' *list* - All the group the user is member of
        """
        _ = gettext_set_language(ln)
        group_text = self.tmpl_group_table_title(img="/img/webbasket_us.png", text=_("You are a member of the following external groups:"))

        group_text += """
<table class="mailbox">
  <thead class="mailboxheader">
    <tr class="inboxheader">
      <td>%s</td>
      <td>%s</td>
    </tr>
  </thead>
  <tfoot>
    <tr style="height:0px;">
      <td></td>
      <td></td>
    </tr>
  </tfoot>
  <tbody class="mailboxbody">""" % (_("Group"), _("Description"))
        if len(groups) == 0:
            group_text += """
    <tr class="mailboxrecord" style="height: 100px;">
      <td colspan="2" style="text-align: center;">
        <small>%s</small>
      </td>
    </tr>""" %(_("You are not a member of any external groups."),)
        for group_data in groups:
            (id, name, description) = group_data
            group_text += """
    <tr class="mailboxrecord">
      <td>%s</td>
      <td>%s</td>
    </tr>""" % (cgi.escape(name), cgi.escape(description))
        group_text += """
  </tbody>
</table>
 """
        return group_text

    def tmpl_display_input_group_info(self,
                                      group_name,
                                      group_description,
                                      join_policy,
                                      act_type="create",
                                      grpID=None,
                                      warnings=[],
                                      ln=CFG_SITE_LANG):
        """
        Display group data when creating or updating a group:
        Name, description, join_policy.
        Parameters:
        - 'ln' *string* - The language to display the interface in
        - 'group_name' *string* - name of the group
        - 'group_description' *string* - description of the group
        - 'join_policy' *string* - join policy
        - 'act_type' *string* - info about action : create or edit(update)
        - 'grpID' *int* - ID of the group(not None in case of group editing)
        - 'warnings' *list* - Display warning if values are not correct

        """
        _ = gettext_set_language(ln)
        #default
        hidden_id =""
        form_name = "create_group"
        action = CFG_SITE_URL + '/yourgroups/create'
        button_label = _("Create new group")
        button_name = "create_button"
        label = _("Create new group")
        delete_text = ""

        if act_type == "update":
            form_name = "update_group"
            action = CFG_SITE_URL + '/yourgroups/edit'
            button_label = _("Update group")
            button_name = "update"
            label = _('Edit group %s') % cgi.escape(group_name)
            delete_text = """<input type="submit" value="%s" class="formbutton" name="%s" />"""
            delete_text %= (_("Delete group"),"delete")
            if grpID is not None:
                hidden_id = """<input type="hidden" name="grpID" value="%s" />"""
                hidden_id %= grpID

        out = self.tmpl_warning(warnings)
        out += """
<form name="%(form_name)s" action="%(action)s" method="post">
  <input type="hidden" name="ln" value="%(ln)s" />
  <div style="padding:10px;">
  <table class="bskbasket">
    <thead class="bskbasketheader">
      <tr>
        <td class="bskactions">
          <img src="%(logo)s" alt="%(label)s" />
        </td>
        <td class="bsktitle">
          <b>%(label)s</b><br />
        </td>
      </tr>
    </thead>
    <tfoot>
       <tr><td colspan="2"></td></tr>
    </tfoot>
    <tbody>
      <tr>
        <td colspan="2">
          <table>
            <tr>
              <td><label for="group_name">%(name_label)s</label></td>
              <td>
               <input type="text" name="group_name" id="group_name" value="%(group_name)s" />
              </td>
            </tr>
            <tr>
              <td><label for="group_description">%(description_label)s</label></td>
              <td>
               <input type="text" name="group_description" id="group_description" value="%(group_description)s" />
              </td>
            </tr>
            <tr>
              <td>%(join_policy_label)s</td>
              <td>
               %(join_policy)s
              </td>
            </tr>
          </table>
        </td>
      </tr>
    </tbody>
  </table>
  %(hidden_id)s
  <table>
   <tr>
    <td>
     <input type="submit" value="%(button_label)s" class="formbutton" name="%(button_name)s" />
    </td>
    <td>
    %(delete_text)s
    </td>
    <td>
     <input type="submit" value="%(cancel_label)s" class="formbutton" name="cancel" />
    </td>
   </tr>
  </table>
  </div>
</form>

"""
        out %= {'action' : action,
                'logo': CFG_SITE_URL + '/img/webbasket_create.png',
                'label': label,
                'form_name' : form_name,
                'name_label': _("Group name:"),
                'delete_text': delete_text,
                'description_label': _("Group description:"),
                'join_policy_label': _("Group join policy:"),
                'group_name': cgi.escape(group_name, 1),
                'group_description': cgi.escape(group_description, 1),
                'button_label': button_label,
                'button_name':button_name,
                'cancel_label':_("Cancel"),
                'hidden_id':hidden_id,
                'ln': ln,
                'join_policy' :self.__create_join_policy_selection_menu("join_policy",
                                                                        join_policy,
                                                                        ln)
               }
        return out

    def tmpl_display_input_join_group(self,
                                      group_list,
                                      group_name,
                                      group_from_search,
                                      search,
                                      warnings=[],
                                      ln=CFG_SITE_LANG):

        """
        Display the groups the user can join.
        He can use default select list or the search box

        Parameters:

        - 'ln' *string* - The language to display the interface in
        - 'group_list' *list* - All the group the user can join
        - 'group_name' *string* - Name of the group the user is looking for
        - 'group_from search' *list* - List of the group the user can join matching group_name
        - 'search' *int* - User is looking for group using group_name
        - 'warnings' *list* - Display warning if two group are selected
        """
        _ = gettext_set_language(ln)
        out = self.tmpl_warning(warnings)
        search_content = ""
        if search:
            search_content = """<tr><td>&nbsp;</td><td>"""
            if group_from_search != []:
                search_content += self.__create_select_menu('grpID', group_from_search, _("Please select:"))
            else:
                search_content += _("No matching group")

            search_content += """</td><td>&nbsp;</td></tr>"""

        out += """
<form name="join_group" action="%(action)s" method="post">
  <input type="hidden" name="ln" value="%(ln)s" />
  <div style="padding:10px;">
  <table class="bskbasket">
    <thead class="bskbasketheader">
      <tr>
        <td class="bskactions">
          <img src="%(logo)s" alt="%(label)s" />
        </td>
        <td class="bsktitle">
          <b>%(label)s</b><br />
        </td>
      </tr>
    </thead>
    <tfoot>
       <tr><td colspan="2"></td></tr>
    </tfoot>
    <tbody>
      <tr>
        <td colspan="2">
          <table>
            <tr>
              <td>%(list_label)s</td>
              <td>
               %(group_list)s
               </td>
              <td>
               &nbsp;
              </td>
            </tr>
            <tr>
              <td><br /><label for="group_name">%(label2)s</label></td>
              <td><br /><input type="text" name="group_name" id="group_name" value="%(group_name)s" /></td>
              <td><br />
               <input type="submit" name="find_button" value="%(find_label)s" class="nonsubmitbutton" />
              </td>
            </tr>
            %(search_content)s
          </table>
        </td>
      </tr>
    </tbody>
  </table>
  <table>
  <tr>
   <td>
    <input type="submit" name="join_button" value="%(label)s" class="formbutton" />
   </td>
   <td>
    <input type="submit" value="%(cancel_label)s" class="formbutton" name="cancel" />
   </td>
   </tr>
  </table>
 </div>
</form>

"""
        out %= {'action' : CFG_SITE_URL + '/yourgroups/join',
                'logo': CFG_SITE_URL + '/img/webbasket_create.png',
                'label': _("Join group"),
                'group_name': cgi.escape(group_name, 1),
                'label2':_("or find it") + ': ',
                'list_label':_("Choose group:"),
                'ln': ln,
                'find_label': _("Find group"),
                'cancel_label':_("Cancel"),
                'group_list' :self.__create_select_menu("grpID",group_list, _("Please select:")),
                'search_content' : search_content
               }
        return out

    def tmpl_display_manage_member(self,
                                   grpID,
                                   group_name,
                                   members,
                                   pending_members,
                                   infos=[],
                                   warnings=[],
                                   ln=CFG_SITE_LANG):
        """Display current members and waiting members of a group.

        Parameters:

        - 'ln' *string* - The language to display the interface in
        - 'grpID *int* - ID of the group
        - 'group_name' *string* - Name of the group
        - 'members' *list* - List of the current members
        - 'pending_members' *list* - List of the waiting members
        - 'infos' *tuple of 2 lists* - Message to inform user about his last action
        - 'warnings' *list* - Display warning if two group are selected
        """

        _ = gettext_set_language(ln)
        out = self.tmpl_warning(warnings)
        out += self.tmpl_infobox(infos)
        out += """
<form name="member" action="%(action)s" method="post">
 <p>%(title)s</p>
 <input type="hidden" name="ln" value="%(ln)s" />
 <input type="hidden" name="grpID" value="%(grpID)s"/>
 <table>
   <tr>
   <td>
    <table class="bskbasket">
    <thead class="bskbasketheader">
      <tr>
        <td class="bskactions">
          <img src="%(imgurl)s/webbasket_usergroup.png" alt="%(img_alt_header1)s" />
        </td>

        <td class="bsktitle">
          %(header1)s<br />
          &nbsp;
        </td>
      </tr>
    </thead>
    <tfoot>
       <tr><td colspan="2"></td></tr>
    </tfoot>
    <tbody>
      <tr>
        <td colspan="2">
          <table>
            <tr>
            %(member_text)s
            </tr>
          </table>
        </td>
      </tr>
    </tbody>
  </table>
 </td>
 </tr>
 <tr>
  <td>
   <table class="bskbasket">
    <thead class="bskbasketheader">
      <tr>
        <td class="bskactions">
          <img src="%(imgurl)s/webbasket_usergroup_gray.png" alt="%(img_alt_header2)s" />
        </td>

        <td class="bsktitle">
          %(header2)s<br />
          &nbsp;
        </td>
      </tr>
    </thead>
    <tfoot>
       <tr><td colspan="2"></td></tr>
    </tfoot>
    <tbody>
      <tr>
        <td colspan="2">
          <table>
            <tr>
             %(pending_text)s
            </tr>
          </table>
          </td>
      </tr>
    </tbody>
  </table>
 </td>
 </tr>
 <tr>
  <td>
  <table class="bskbasket" style="width: 400px">
    <thead class="bskbasketheader">
      <tr>
        <td class="bskactions">
          <img src="%(imgurl)s/iconpen.gif" alt="%(img_alt_header3)s" />
        </td>

        <td class="bsktitle">
          <b>%(header3)s</b><br />
          &nbsp;
        </td>
      </tr>
    </thead>
    <tfoot>
       <tr><td colspan="2"></td></tr>
    </tfoot>
    <tbody>
      <tr>
        <td colspan="2">
          <table>
            <tr>
             <td colspan="2" style="padding: 0 5 10 5;">%(invite_text)s</td>
            </tr>
          </table>
        </td>
      </tr>
    </tbody>
  </table>
 </td>
</tr>
<tr>
 <td>
  <input type="submit" value="%(cancel_label)s" class="formbutton" name="cancel" />
 </td>
</tr>
</table>
</form>
"""

        if members :
            member_list =   self.__create_select_menu("member_id", members, _("Please select:"))
            member_text = """
            <td style="padding: 0 5 10 5;">%s</td>
            <td style="padding: 0 5 10 5;">
            <input type="submit" name="remove_member" value="%s" class="nonsubmitbutton"/>
            </td>""" %  (member_list,_("Remove member"))
        else :
            member_text = """<td style="padding: 0 5 10 5;" colspan="2">%s</td>""" % _("No members.")
        if pending_members :
            pending_list =   self.__create_select_menu("pending_member_id", pending_members, _("Please select:"))
            pending_text = """
            <td style="padding: 0 5 10 5;">%s</td>
            <td style="padding: 0 5 10 5;">
            <input type="submit" name="add_member" value="%s" class="nonsubmitbutton"/>
            </td>
            <td style="padding: 0 5 10 5;">
            <input type="submit" name="reject_member" value="%s" class="nonsubmitbutton"/>
            </td>""" %  (pending_list,_("Accept member"), _("Reject member"))
        else :
            pending_text = """<td style="padding: 0 5 10 5;" colspan="2">%s</td>""" % _("No members awaiting approval.")

        header1 = self.tmpl_group_table_title(text=_("Current members"))
        header2 = self.tmpl_group_table_title(text=_("Members awaiting approval"))
        header3 = _("Invite new members")
        write_a_message_url = create_url(
            "%s/yourmessages/write" % CFG_SITE_URL,
            {
                'ln' : ln,
                'msg_subject' : _('Invitation to join "%s" group' % escape_html(group_name)),
                'msg_body' : _("""\
Hello:

I think you might be interested in joining the group "%(x_name)s".
You can join by clicking here: %(x_url)s.

Best regards.
""") % {'x_name': group_name,
        'x_url': create_html_link("%s/yourgroups/join" % CFG_SITE_URL, { 'grpID' : grpID,
                                                                'join_button' : "1",
                                                                },
                         link_label=group_name, escape_urlargd=True, escape_linkattrd=True)}})

        link_open = '<a href="%s">' % escape_html(write_a_message_url)
        invite_text = _("If you want to invite new members to join your group, please use the %(x_url_open)sweb message%(x_url_close)s system.") % \
            {'x_url_open': link_open,
             'x_url_close': '</a>'}
        action = CFG_SITE_URL + '/yourgroups/members?ln=' + ln
        out %= {'title':_('Group: %s') % escape_html(group_name),
                'member_text' : member_text,
                'pending_text' :pending_text,
                'action':action,
                'grpID':grpID,
                'header1': header1,
                'header2': header2,
                'header3': header3,
                'img_alt_header1': _("Current members"),
                'img_alt_header2': _("Members awaiting approval"),
                'img_alt_header3': _("Invite new members"),
                'invite_text': invite_text,
                'imgurl': CFG_SITE_URL + '/img',
                'cancel_label':_("Cancel"),
                'ln':ln
                }
        return out

    def tmpl_display_input_leave_group(self,
                                       groups,
                                       warnings=[],
                                       ln=CFG_SITE_LANG):
        """Display groups the user can leave.

        Parameters:

        - 'ln' *string* - The language to display the interface in
        - 'groups' *list* - List of groups the user is currently member of
        - 'warnings' *list* - Display warning if no group is selected
        """
        _ = gettext_set_language(ln)
        out = self.tmpl_warning(warnings)
        out += """
<form name="leave" action="%(action)s" method="post">
 <input type="hidden" name="ln" value="%(ln)s" />
  <div style="padding:10px;">
  <table class="bskbasket">
    <thead class="bskbasketheader">
      <tr>
        <td class="bskactions">
          <img src="%(logo)s" alt="%(label)s" />
        </td>
        <td class="bsktitle">
          <b>%(label)s</b><br />
        </td>
      </tr>
    </thead>
    <tfoot>
       <tr><td colspan="2"></td></tr>
    </tfoot>
    <tbody>
      <tr>
        <td colspan="2">
          <table>
            <tr>
              <td>%(list_label)s</td>
              <td>
               %(groups)s
               </td>
              <td>
               &nbsp;
              </td>
            </tr>
           </table>
        </td>
      </tr>
    </tbody>
  </table>
  <table>
  <tr>
   <td>
    %(submit)s
   </td>
   <td>
    <input type="submit" value="%(cancel_label)s" class="formbutton" name="cancel" />
   </td>
   </tr>
  </table>
 </div>
</form>
 """
        if groups:
            groups =   self.__create_select_menu("grpID", groups, _("Please select:"))
            list_label = _("Group list")
            submit = """<input type="submit" name="leave_button" value="%s" class="formbutton"/>""" % _("Leave group")
        else :
            groups = _("You are not member of any group.")
            list_label = ""
            submit = ""
        action = CFG_SITE_URL + '/yourgroups/leave?ln=%s'
        action %= (ln)
        out %= {'groups' : groups,
                'list_label' : list_label,
                'action':action,
                'logo': CFG_SITE_URL + '/img/webbasket_create.png',
                'label' : _("Leave group"),
                'cancel_label':_("Cancel"),
                'ln' :ln,
                'submit' : submit
                }
        return out


    def tmpl_confirm_delete(self, grpID, ln=CFG_SITE_LANG):
        """
        display a confirm message when deleting a group
        @param grpID *int* - ID of the group
        @param ln: language
        @return: html output
        """
        _ = gettext_set_language(ln)
        action = CFG_SITE_URL + '/yourgroups/edit'
        out = """
<form name="delete_group" action="%(action)s" method="post">
<table class="confirmoperation">
  <tr>
    <td colspan="2" class="confirmmessage">
      %(message)s
    </td>
  </tr>
  <tr>
    <td>
        <input type="hidden" name="confirmed" value="1" />
        <input type="hidden" name="ln" value="%(ln)s" />
        <input type="hidden" name="grpID" value="%(grpID)s" />
        <input type="submit" name="delete" value="%(yes_label)s" class="formbutton" />
    </td>
    <td>
        <input type="hidden" name="ln" value="%(ln)s" />
        <input type="hidden" name="grpID" value="%(grpID)s" />
        <input type="submit" value="%(no_label)s" class="formbutton" />
    </td>
  </tr>
</table>
</form>"""% {'message': _("Are you sure you want to delete this group?"),
              'ln':ln,
              'yes_label': _("Yes"),
              'no_label': _("No"),
              'grpID':grpID,
              'action': action
              }
        return out

    def tmpl_confirm_leave(self, uid, grpID, ln=CFG_SITE_LANG):
        """
        display a confirm message
        @param grpID *int* - ID of the group
        @param ln: language
        @return: html output
        """
        _ = gettext_set_language(ln)
        action = CFG_SITE_URL + '/yourgroups/leave'
        out = """
<form name="leave_group" action="%(action)s" method="post">
<table class="confirmoperation">
  <tr>
    <td colspan="2" class="confirmmessage">
      %(message)s
    </td>
  </tr>
  <tr>
    <td>
        <input type="hidden" name="confirmed" value="1" />
        <input type="hidden" name="ln" value="%(ln)s" />
        <input type="hidden" name="grpID" value="%(grpID)s" />
        <input type="submit" name="leave_button" value="%(yes_label)s" class="formbutton" />
    </td>
    <td>
        <input type="hidden" name="ln" value="%(ln)s" />
        <input type="hidden" name="grpID" value="%(grpID)s" />
        <input type="submit" value="%(no_label)s" class="formbutton" />
    </td>
  </tr>
</table>
</form>"""% {'message': _("Are you sure you want to leave this group?"),
              'ln':ln,
              'yes_label': _("Yes"),
              'no_label': _("No"),
              'grpID':grpID,
              'action': action
              }
        return out

    def __create_join_policy_selection_menu(self, name, current_join_policy, ln=CFG_SITE_LANG):
        """Private function. create a drop down menu for selection of join policy
        @param current_join_policy: join policy as defined in CFG_WEBSESSION_GROUP_JOIN_POLICY
        @param ln: language
        """
        _ = gettext_set_language(ln)
        elements = [(CFG_WEBSESSION_GROUP_JOIN_POLICY['VISIBLEOPEN'],
                     _("Visible and open for new members")),
                    (CFG_WEBSESSION_GROUP_JOIN_POLICY['VISIBLEMAIL'],
                     _("Visible but new members need approval"))
                    ]
        select_text = _("Please select:")
        return self.__create_select_menu(name, elements, select_text, selected_key=current_join_policy)

    def __create_select_menu(self, name, elements, select_text, multiple=0, selected_key=None):
        """ private function, returns a popup menu
        @param name: name of HTML control
        @param elements: list of (key, value)
        """
        if multiple :
            out = """
<select name="%s" multiple="multiple" style="width:100%%">"""% (name)
        else :
            out = """<select name="%s" style="width:100%%">""" % name
        out += '<option value="-1">%s</option>' % (select_text)
        for (key, label) in elements:
            selected = ''
            if key == selected_key:
                selected = ' selected="selected"'
            out += '<option value="%s"%s>%s</option>'% (key, selected, label)
        out += '</select>'
        return out


    def tmpl_infobox(self, infos, ln=CFG_SITE_LANG):
        """Display len(infos) information fields
        @param infos: list of strings
        @param ln=language
        @return: html output
        """
        _ = gettext_set_language(ln)
        if not((type(infos) is list) or (type(infos) is tuple)):
            infos = [infos]
        infobox = ""
        for info in infos:
            infobox += '<div><span class="info">'
            lines = info.split("\n")
            for line in lines[0:-1]:
                infobox += line + "<br />\n"
            infobox += lines[-1] + "</span></div>\n"
        return infobox

    def tmpl_navtrail(self, ln=CFG_SITE_LANG, title=""):
        """
        display the navtrail, e.g.:
        Your account > Your group > title
        @param title: the last part of the navtrail. Is not a link
        @param ln: language
        return html formatted navtrail
        """
        _ = gettext_set_language(ln)
        nav_h1 = '<a class="navtrail" href="%s/youraccount/display">%s</a>'
        nav_h2 = ""
        if (title != ""):
            nav_h2 = ' &gt; <a class="navtrail" href="%s/yourgroups/display">%s</a>'
            nav_h2 = nav_h2 % (CFG_SITE_URL, _("Your Groups"))

        return  nav_h1 % (CFG_SITE_URL, _("Your Account")) + nav_h2

    def tmpl_group_table_title(self, img="", text="", ln=CFG_SITE_LANG):
        """
        display the title of a table:
        - 'img' *string* - img path
        - 'text' *string* - title
        - 'ln' *string* - The language to display the interface in
        """
        out = "<div>"
        if img:
            out += """
            <img src="%s" alt="" />
            """ % (CFG_SITE_URL + img)
        out += """
        <b>%s</b>
        </div>""" % text
        return out

    def tmpl_admin_msg(self, group_name, grpID, ln=CFG_SITE_LANG):
        """
        return message content for joining group
        - 'group_name' *string* - name of the group
        - 'grpID' *int* - ID of the group
        - 'ln' *string* - The language to display the interface in
        """
        _ = gettext_set_language(ln)
        subject = _("Group %s: New membership request") % group_name
        url = CFG_SITE_URL + "/yourgroups/members?grpID=%s&ln=%s"
        url %= (grpID, ln)
        # FIXME: which user?  We should show his nickname.
        body = (_("A user wants to join the group %s.") % group_name) + '<br />'
        body += _("Please %(x_url_open)saccept or reject%(x_url_close)s this user's request.") % {'x_url_open': '<a href="' + url + '">',
                                                                                                  'x_url_close': '</a>'}
        body += '<br />'
        return subject, body

    def tmpl_member_msg(self,
                        group_name,
                        accepted=0,
                        ln=CFG_SITE_LANG):
        """
        return message content when new member is accepted/rejected
        - 'group_name' *string* - name of the group
        - 'accepted' *int* - 1 if new membership has been accepted, 0 if it has been rejected
        - 'ln' *string* - The language to display the interface in
        """
        _ = gettext_set_language(ln)
        if accepted:
            subject = _("Group %s: Join request has been accepted") % (group_name)
            body = _("Your request for joining group %s has been accepted.") % (group_name)
        else:
            subject = _("Group %s: Join request has been rejected") % (group_name)
            body = _("Your request for joining group %s has been rejected.") % (group_name)
        url = CFG_SITE_URL + "/yourgroups/display?ln=" + ln
        body += '<br />'
        body += _("You can consult the list of %(x_url_open)syour groups%(x_url_close)s.") % {'x_url_open': '<a href="' + url + '">',
                                                                                              'x_url_close': '</a>'}
        body += '<br />'
        return subject, body

    def tmpl_delete_msg(self,
                        group_name,
                        ln=CFG_SITE_LANG):
        """
        return message content when new member is accepted/rejected
        - 'group_name' *string* - name of the group
        - 'ln' *string* - The language to display the interface in
        """
        _ = gettext_set_language(ln)
        subject = _("Group %s has been deleted") % group_name
        url = CFG_SITE_URL + "/yourgroups/display?ln=" + ln
        body = _("Group %s has been deleted by its administrator.") % group_name
        body += '<br />'
        body += _("You can consult the list of %(x_url_open)syour groups%(x_url_close)s.") % {'x_url_open': '<a href="' + url + '">',
                                                                                              'x_url_close': '</a>'}
        body += '<br />'
        return subject, body

    def tmpl_group_info(self, nb_admin_groups=0, nb_member_groups=0, nb_total_groups=0, ln=CFG_SITE_LANG):
        """
        display infos about groups (used by myaccount.py)
        @param nb_admin_group: number of groups the user is admin of
        @param nb_member_group: number of groups the user is member of
        @param total_group: number of groups the user belongs to
        @param ln: language
        return: html output.
        """
        _ = gettext_set_language(ln)
        out = _("You can consult the list of %(x_url_open)s%(x_nb_total)i groups%(x_url_close)s you are subscribed to (%(x_nb_member)i) or administering (%(x_nb_admin)i).")
        out %= {'x_url_open': '<a href="' + CFG_SITE_URL + '/yourgroups/display?ln=' + ln + '">',
                'x_nb_total': nb_total_groups,
                'x_url_close': '</a>',
                'x_nb_admin': nb_admin_groups,
                'x_nb_member': nb_member_groups}
        return out

    def tmpl_general_warnings(self, warning_list, ln=CFG_SITE_LANG):
        """
        display information to the admin user about possible
        ssecurity problems in the system.
        """
        message = ""
        _ = gettext_set_language(ln)

        #Try and connect to the mysql database with the default invenio password
        if "warning_mysql_password_equal_to_invenio_password" in warning_list:
            message += "<p><font color=red>"
            message += _("Warning: The password set for MySQL root user is the same as the default Invenio password. For security purposes, you may want to change the password.")
            message += "</font></p>"

        #Try and connect to the invenio database with the default invenio password
        if "warning_invenio_password_equal_to_default" in warning_list:
            message += "<p><font color=red>"
            message += _("Warning: The password set for the Invenio MySQL user is the same as the shipped default. For security purposes, you may want to change the password.")
            message += "</font></p>"

        #Check if the admin password is empty
        if "warning_empty_admin_password" in warning_list:
            message += "<p><font color=red>"
            message += _("Warning: The password set for the Invenio admin user is currently empty. For security purposes, it is strongly recommended that you add a password.")
            message += "</font></p>"

        #Check if the admin email has been changed from the default
        if "warning_site_support_email_equal_to_default" in warning_list:
            message += "<p><font color=red>"
            message += _("Warning: The email address set for support email is currently set to info@invenio-software.org. It is recommended that you change this to your own address.")
            message += "</font></p>"

        #Check for a new release
        if "note_new_release_available" in warning_list:
            message += "<p><font color=red>"
            message += _("A newer version of Invenio is available for download. You may want to visit  ")
            message += "<a href=\"http://invenio-software.org/wiki/Installation/Download\">http://invenio-software.org/wiki/Installation/Download</a>"
            message += "</font></p>"

        #Error downloading release notes
        if "error_cannot_download_release_notes" in warning_list:
            message += "<p><font color=red>"
            message += _("Cannot download or parse release notes from http://invenio-software.org/repo/invenio/tree/RELEASE-NOTES")
            message += "</font></p>"

        if "email_auto_generated" in warning_list:
            message += "<p><font color=red>"
            message += _("Your e-mail is auto-generated by the system. Please change your e-mail from <a href='%s/youraccount/edit?ln=%s'>account settings</a>.") % (CFG_SITE_SECURE_URL, ln)
            message += "</font></p>"

        return message

    def tmpl_external_login_button(self, provider, referer = '', icon_size = 48,
                                   classes = ""):
        """
        Template of the login button for providers which don't need username.

        @param provider: The name of the provider
        @type provider: str

        @param referer: The referer URL - will be redirected upon after login
        @type referer: str

        @param icon_size: The size of the icon of the provider
        @type icon_size: int

        @param classes: Additional classes for the login form
        @type classes: str

        @rtype: str
        """

        login_url = CFG_SITE_SECURE_URL + "/youraccount/"
        if provider in CFG_OPENID_PROVIDERS:
            login_url += 'openid'
        elif provider in CFG_OAUTH2_PROVIDERS:
            login_url += 'oauth2'
        elif provider in CFG_OAUTH1_PROVIDERS:
            login_url += 'oauth1'

        login_url += '?'

        if referer:
            if not 'youraccount/login' in referer:
                login_url += "referer=" + referer + "&"

        out = ""

        out += """
    <div class="login_button %(class)s" id="%(provider)s_login_button">
        <div class="provider_img" id="%(provider)s_img">
            <a class="openid_url" id="%(provider)s_login" href="%(loginurl)s\
provider=%(provider)s">
                <img class="external_provider %(class)s" src="%(imgurl)s/\
%(provider)s_icon_%(icon_size)s.png"></img>
            </a>
        </div>
    </div>""" % {
            'loginurl': login_url,
            'imgurl': CFG_SITE_SECURE_URL + "/img",
            'provider': provider,
            'class': classes,
            'icon_size': icon_size
            }

        return out

    def tmpl_external_login_form(self, provider, referer = '', icon_size = 48,
                                 classes = "", label = "%(provider)s username"):
        """
        Template of the login form for providers which need an username for
        verification.

        @param provider: The name of the provider
        @type provider: str

        @param referer: The referer URL - will be redirected upon after login
        @type referer: str

        @param icon_size: The size of the icon of the provider
        @type icon_size: int

        @param classes: Additional classes for the login form
        @type classes: str

        @param label: The label for text input.
        @param label: str

        @rtype: str
        """

        login_url = CFG_SITE_SECURE_URL + "/youraccount/"
        if provider in CFG_OPENID_PROVIDERS:
            login_url += 'openid'
        elif provider in CFG_OAUTH2_PROVIDERS:
            login_url += 'oauth2'
        elif provider in CFG_OAUTH1_PROVIDERS:
            login_url += 'oauth1'

        label %= {'provider': provider}

        out = ""

        out += """
<div class="login_button %(class)s login_form" id="%(provider)s_verify_form">
    <div class="provider_img with_login_form" id="%(provider)s_login_img" \
onclick="show_username_form(this)">
        <img class="external_provider %(class)s" src="%(imgurl)s/\
%(provider)s_icon_%(icon_size)s.png"></img>
    </div>
    <div class="login_content with_label" id="%(provider)s_verifier" hidden=\
"hidden">
        <form method="get" accept-charset="UTF-8" action="%(loginurl)s">
            <input type="hidden" name="provider" value="%(provider)s">
            <input type="hidden" name="referer" value="%(referer)s">
            <label class="openid_label" for="%(provider)s">%(label)s:</label>
            </br>
            <input class="openid_input" id="%(provider)s_username_field" \
type="text" name="identifier" value="" >
            <input type="submit" value=" Login ">
        </form>
    </div>
</div>
""" % {
            'loginurl': login_url,
            'imgurl': CFG_SITE_SECURE_URL + "/img",
            'provider': provider,
            'label': label,
            'referer': referer,
            'class': classes,
            'icon_size': icon_size
        }

        return out

    def tmpl_external_login_panel(self, ln, referer):
        """
        Template for external login buttons
        """
        from invenio.websession_config import CFG_EXTERNAL_LOGIN_LARGE
        from invenio.websession_config import CFG_EXTERNAL_LOGIN_BUTTON_ORDER
        from invenio.websession_config import CFG_EXTERNAL_LOGIN_FORM_LABELS
        from invenio.access_control_config import CFG_OPENID_CONFIGURATIONS

        def construct_button(provider, size, button_class):
            """
            Constructs a button for given provider.

            @param provider: the name of the provider.
            @type provider: str

            @param size: the size of the login button
            @type size: int

            @param button_class: the additional class for the login button
            @type button_class: str

            @rtype str
            """
            _ = gettext_set_language(ln)

            # Look if the login button needs a form.
            config = CFG_OPENID_CONFIGURATIONS.get(provider, {})
            identifier = config.get('identifier', '')

            if "{0}" in identifier:
                label = CFG_EXTERNAL_LOGIN_FORM_LABELS.get(provider,
                                                        "%(provider)s username")
                return self.tmpl_external_login_form(provider,
                         referer = referer,
                         icon_size = size,
                         classes = button_class,
                         label = _(label))
            else:
                return self.tmpl_external_login_button(provider,
                                               referer = referer,
                                               icon_size = size,
                                               classes = button_class)

        activated_providers = CFG_OPENID_PROVIDERS * CFG_OPENID_AUTHENTICATION \
                            + CFG_OAUTH1_PROVIDERS * CFG_OAUTH1_AUTHENTICATION \
                            + CFG_OAUTH2_PROVIDERS * CFG_OAUTH2_AUTHENTICATION

        if not len(activated_providers):
            return ""

        out = ""
        out += "<div id='buttons'>"
        out += "<strong>You may login with:</strong>"
        out += "<div id='big_buttons'>"

        for provider in CFG_EXTERNAL_LOGIN_LARGE:
            if provider in activated_providers:
                out += construct_button(provider, 48, "login_button_big")

        out += "</div>"
        out += "<div id='small_buttons'>"

        providers = CFG_EXTERNAL_LOGIN_BUTTON_ORDER

        if (len(activated_providers) - len(CFG_EXTERNAL_LOGIN_LARGE)) != \
                                                                len(providers):
            # Not all the providers ordered. Add the unsorted ones to the end.
            for provider in sorted(activated_providers):
                if not provider in providers:
                    providers.append(provider)

        for provider in providers:
            if not provider in CFG_EXTERNAL_LOGIN_LARGE:
                out += construct_button(provider, 24, "login_button_small")

        out += "</div>"
        out += "<div id='form_field'>"
        out += "</div>"
        out += "</div>"

        out += """
<script type="text/javascript">
    function show_username_form(element) {
        form_field = document.getElementById('form_field');
        form_field.innerHTML = element.nextSibling.nextSibling.innerHTML;
    }
</script>"""
        return out<|MERGE_RESOLUTION|>--- conflicted
+++ resolved
@@ -355,13 +355,9 @@
                 <tr>
                   <td><input class="formbutton" type="submit" value="%(update_settings)s" /></td>
                 </tr>
-<<<<<<< HEAD
-              </table></form>
-=======
               </table>
               <input type="hidden" name="csrf_token" value="%(csrf_token)s" />
             </form>
->>>>>>> 0ec4b95a
         """ % {
           'sitesecureurl' : CFG_SITE_SECURE_URL,
           'bibcatalog_username' : bibcatalog_username,
@@ -401,7 +397,7 @@
         }
         return out
 
-<<<<<<< HEAD
+
     def tmpl_user_profiling_settings(self, ln, enable_profiling):
         _ = gettext_set_language(ln)
         out = """
@@ -428,10 +424,8 @@
         }
         return out
 
-    def tmpl_user_websearch_edit(self, ln, current = 10, show_latestbox = True, show_helpbox = True):
-=======
+
     def tmpl_user_websearch_edit(self, ln, current = 10, show_latestbox = True, show_helpbox = True, csrf_token=''):
->>>>>>> 0ec4b95a
         _ = gettext_set_language(ln)
         out = """
             <form method="post" action="%(sitesecureurl)s/youraccount/change" name="edit_websearch_settings">
