# -*- coding: utf-8 -*-

## This file is part of Invenio.
## Copyright (C) 2002, 2003, 2004, 2005, 2006, 2007, 2008, 2009, 2010 CERN.
##
## Invenio is free software; you can redistribute it and/or
## modify it under the terms of the GNU General Public License as
## published by the Free Software Foundation; either version 2 of the
## License, or (at your option) any later version.
##
## Invenio is distributed in the hope that it will be useful, but
## WITHOUT ANY WARRANTY; without even the implied warranty of
## MERCHANTABILITY or FITNESS FOR A PARTICULAR PURPOSE.  See the GNU
## General Public License for more details.
##
## You should have received a copy of the GNU General Public License
## along with Invenio; if not, write to the Free Software Foundation, Inc.,
## 59 Temple Place, Suite 330, Boston, MA 02111-1307, USA.

"""
Apache request handler mechanism.

It gives the tools to map url to functions, handles the legacy url
scheme (/search.py queries), HTTP/HTTPS switching, language
specification,...
"""

__revision__ = "$Id$"

import urlparse
import cgi
import sys
import re
import os
import gc

from invenio import webinterface_handler_config as apache
from invenio.config import CFG_SITE_URL, CFG_SITE_SECURE_URL, CFG_TMPDIR
from invenio.access_control_config import CFG_EXTERNAL_AUTH_USING_SSO
from invenio.messages import wash_language
from invenio.urlutils import redirect_to_url
from invenio.errorlib import register_exception
from invenio.webuser import get_preferred_user_language, isGuestUser, \
    getUid, loginUser, update_Uid, isUserSuperAdmin, collect_user_info
from invenio.webinterface_handler_wsgi_utils import StringField

## The following variable is True if the installation make any difference
## between HTTP Vs. HTTPS connections.
CFG_HAS_HTTPS_SUPPORT = CFG_SITE_URL != CFG_SITE_SECURE_URL

## Set this to True in order to log some more information.
DEBUG = False

# List of URIs for which the 'ln' argument must not be added
# automatically
CFG_NO_LANG_RECOGNITION_URIS = ['/rss',
                                '/oai2d',
                                '/journal']


RE_SLASHES = re.compile('/+')
RE_SPECIAL_URI = re.compile('^/record/\d+|^/collection/.+')


def _debug(req, msg):
    """
    Log the message.

    @param req: the request.
    @param msg: the message.
    @type msg: string
    """
    if DEBUG:
        req.log_error(msg)


def _check_result(req, result):
    """
    Check that a page handler actually wrote something, and
    properly finish the apache request.

    @param req: the request.
    @param result: the produced output.
    @type result: string
    @return: an apache error code
    @rtype: int
    @raise apache.SERVER_RETURN: in case of a HEAD request.
    @note: that this function actually takes care of writing the result
        to the client.
    """

    if result or req.bytes_sent > 0:

        if result is None:
            result = ""
        else:
            result = str(result)

        # unless content_type was manually set, we will attempt
        # to guess it
        if not req.content_type_set_p:
            # make an attempt to guess content-type
            if result[:100].strip()[:6].lower() == '<html>' \
               or result.find('</') > 0:
                req.content_type = 'text/html'
            else:
                req.content_type = 'text/plain'

        if req.header_only:
            if req.status in (apache.HTTP_NOT_FOUND, ):
                raise apache.SERVER_RETURN, req.status
        else:
            req.write(result)

        return apache.OK

    else:
        req.log_error("publisher: %s returned nothing." % `object`)
        return apache.HTTP_INTERNAL_SERVER_ERROR


class TraversalError(Exception):
    """
    Exception raised in case of an error in parsing the URL of the request.
    """
    pass


class WebInterfaceDirectory(object):
    """
    A directory groups web pages, and can delegate dispatching of
    requests to the actual handler. This has been heavily borrowed
    from Quixote's dispatching mechanism, with specific adaptations.
    """

    # Lists the valid URLs contained in this directory.
    _exports = []

    # Set this to True in order to redirect queries over HTTPS
    _force_https = False

    def _translate(self, component):
        """(component : string) -> string | None

        Translate a path component into a Python identifier.  Returning
        None signifies that the component does not exist.
        """
        if component in self._exports:
            if component == '':
                return 'index' # implicit mapping
            else:
                return component
        else:
            # check for an explicit external to internal mapping
            for value in self._exports:
                if isinstance(value, tuple):
                    if value[0] == component:
                        return value[1]
            else:
                return None

    def _lookup(self, component, path):
        """ Override this method if you need to map dynamic URLs.

        It can eat up as much of the remaining path as needed, and
        return the remaining parts, so that the traversal can
        continue.
        """
        return None, path

    def _traverse(self, req, path, do_head=False, guest_p=True):
        """ Locate the handler of an URI by traversing the elements of
        the path."""

        _debug(req, 'traversing %r' % path)

        component, path = path[0], path[1:]

        name = self._translate(component)

        if name is None:
            obj, path = self._lookup(component, path)
        else:
            obj = getattr(self, name)

        if obj is None:
            _debug(req, 'could not resolve %s' % repr((component, path)))
            raise TraversalError()

        # We have found the next segment. If we know that from this
        # point our subpages are over HTTPS, do the switch.

        if CFG_HAS_HTTPS_SUPPORT and self._force_https and not req.is_https():
            # We need to isolate the part of the URI that is after
            # CFG_SITE_URL, and append that to our CFG_SITE_SECURE_URL.
            original_parts = urlparse.urlparse(req.unparsed_uri)
            plain_prefix_parts = urlparse.urlparse(CFG_SITE_URL)
            secure_prefix_parts = urlparse.urlparse(CFG_SITE_SECURE_URL)

            # Compute the new path
            plain_path = original_parts[2]
            plain_path = secure_prefix_parts[2] + \
                         plain_path[len(plain_prefix_parts[2]):]

            # ...and recompose the complete URL
            final_parts = list(secure_prefix_parts)
            final_parts[2] = plain_path
            final_parts[-3:] = original_parts[-3:]

            target = urlparse.urlunparse(final_parts)
            redirect_to_url(req, target)
        if CFG_EXTERNAL_AUTH_USING_SSO and req.is_https() and guest_p:
            (iden, p_un, dummy, dummy) = loginUser(req, '', '',
                                         CFG_EXTERNAL_AUTH_USING_SSO)
            if len(iden)>0:
                update_Uid(req, p_un)
                guest_p = False

        # Continue the traversal. If there is a path, continue
        # resolving, otherwise call the method as it is our final
        # renderer. We even pass it the parsed form arguments.
        if path:
<<<<<<< HEAD
            return obj._traverse(req, path, do_head, guest_p)
=======
            if hasattr(obj, '_traverse'):
                return obj._traverse(req, path)
            else:
                raise apache.SERVER_RETURN, apache.HTTP_NOT_FOUND
>>>>>>> 4070b7e3

        if do_head:
            req.content_type = "text/html; charset=UTF-8"
            raise apache.SERVER_RETURN, apache.DONE

        form = req.form
        if 'ln' not in form and \
                req.uri not in CFG_NO_LANG_RECOGNITION_URIS:
            ln = get_preferred_user_language(req)
            form.add_field('ln', ln)
        result = _check_result(req, obj(req, form))
        return result

    def __call__(self, req, form):
        """ Maybe resolve the final / of a directory """

        # When this method is called, we either are a directory which
        # has an 'index' method, and we redirect to it, or we don't
        # have such a method, in which case it is a traversal error.

        if "" in self._exports:
            if not form:
                # Fix missing trailing slash as a convenience, unless
                # we are processing a form (in which case it is better
                # to fix the form posting).
                redirect_to_url(req, req.uri + "/", apache.HTTP_MOVED_PERMANENTLY)

        _debug(req, 'directory %r is not callable' % self)
        raise TraversalError()


def create_handler(root):
    """ Return a handler function that will dispatch apache requests
    through the URL layout passed in parameter."""

    def _profiler(req):
        """ This handler wrap the default handler with a profiler.
        Profiling data is written into
        CFG_TMPDIR/invenio-profile-stats-datetime.raw, and
        is displayed at the bottom of the webpage.
        To use add profile=1 to your url. To change sorting algorithm you
        can provide profile=algorithm_name. You can add more than one
        profile requirement like ?profile=time&profile=cumulative.
        The list of available algorithm is displayed at the end of the profile.
        """
        args = {}
        if req.args:
            args = cgi.parse_qs(req.args)
        if 'profile' in args:
            if not isUserSuperAdmin(collect_user_info(req)):
                return _handler(req)

            if 'memory' in args['profile']:
                gc.set_debug(gc.DEBUG_LEAK)
                ret = _handler(req)
                req.write("\n<pre>%s</pre>" % gc.garbage)
                gc.collect()
                req.write("\n<pre>%s</pre>" % gc.garbage)
                gc.set_debug(0)
                return ret

            from cStringIO import StringIO
            try:
                import pstats
            except ImportError:
                ret = _handler(req)
                req.write("<pre>%s</pre>" % "The Python Profiler is not installed!")
                return ret
            import datetime
            date = datetime.datetime.now().strftime('%Y%m%d%H%M%S')
            filename = '%s/invenio-profile-stats-%s.raw' % (CFG_TMPDIR, date)
            existing_sorts = pstats.Stats.sort_arg_dict_default.keys()
            required_sorts = []
            profile_dump = []
            for sort in args['profile']:
                if sort not in existing_sorts:
                    sort = 'cumulative'
                if sort not in required_sorts:
                    required_sorts.append(sort)
            if sys.hexversion < 0x02050000:
                import hotshot
                import hotshot.stats
                pr = hotshot.Profile(filename)
                ret = pr.runcall(_handler, req)
                for sort_type in required_sorts:
                    tmp_out = sys.stdout
                    sys.stdout = StringIO()
                    hotshot.stats.load(filename).strip_dirs().sort_stats(sort_type).print_stats()
                    # pylint: disable=E1103
                    # This is a hack. sys.stdout was replaced by a StringIO.
                    profile_dump.append(sys.stdout.getvalue())
                    # pylint: enable=E1103
                    sys.stdout = tmp_out
            else:
                import cProfile
                pr = cProfile.Profile()
                ret = pr.runcall(_handler, req)
                pr.dump_stats(filename)
                for sort_type in required_sorts:
                    strstream = StringIO()
                    pstats.Stats(filename, stream=strstream).strip_dirs().sort_stats(sort_type).print_stats()
                    profile_dump.append(strstream.getvalue())
            profile_dump = '\n'.join(profile_dump)
            profile_dump += '\nYou can use profile=%s or profile=memory' % existing_sorts
            req.write("\n<pre>%s</pre>" % profile_dump)
            return ret
        else:
            return _handler(req)

    def _handler(req):
        """ This handler is invoked by mod_python with the apache request."""
        try:
            allowed_methods = ("GET", "POST", "HEAD", "OPTIONS")
            req.allow_methods(allowed_methods, 1)
            if req.method not in allowed_methods:
                raise apache.SERVER_RETURN, apache.HTTP_METHOD_NOT_ALLOWED

            if req.method == 'OPTIONS':
                ## OPTIONS is used to now which method are allowed
                req.headers_out['Allow'] = ', '.join(allowed_methods)
                raise apache.SERVER_RETURN, apache.OK

            # Set user agent for fckeditor.py, which needs it here
            os.environ["HTTP_USER_AGENT"] = req.headers_in.get('User-Agent', '')

            guest_p = isGuestUser(getUid(req))

            uri = req.uri
            if uri == '/':
                path = ['']
            else:
                ## Let's collapse multiple slashes into a single /
                uri = RE_SLASHES.sub('/', uri)
                path = uri[1:].split('/')

            if uri.startswith('/yours') or not guest_p:
                ## Private/personalized request should not be cached
                req.headers_out['Cache-Control'] = 'private, no-cache, no-store, max-age=0, must-revalidate'
                req.headers_out['Pragma'] = 'no-cache'
                req.headers_out['Vary'] = '*'
            else:
                req.headers_out['Cache-Control'] = 'public, max-age=3600'
                req.headers_out['Vary'] = 'Cookie, ETag, Cache-Control'

            try:
                if req.header_only and not RE_SPECIAL_URI.match(req.uri):
                    return root._traverse(req, path, True, guest_p)
                else:
                    ## bibdocfile have a special treatment for HEAD
                    return root._traverse(req, path, False, guest_p)
            except TraversalError:
                raise apache.SERVER_RETURN, apache.HTTP_NOT_FOUND
            except apache.SERVER_RETURN:
                ## This is one of mod_python way of communicating
                raise
            except IOError, exc:
                if 'Write failed, client closed connection' not in "%s" % exc:
                    ## Workaround for considering as false positive exceptions
                    ## rised by mod_python when the user close the connection
                    ## or in some other rare and not well identified cases.
                    register_exception(req=req, alert_admin=True)
                raise
            except Exception:
                register_exception(req=req, alert_admin=True)
                raise

            # Serve an error by default.
            raise apache.SERVER_RETURN, apache.HTTP_NOT_FOUND
        finally:
            if hasattr(req, '_session'):
                ## The session handler saves for caching a request_wrapper
                ## in req.
                ## This saves req as an attribute, creating a circular
                ## reference.
                ## Since we have have reached the end of the request handler
                ## we can safely drop the request_wrapper so to avoid
                ## memory leaks.
                delattr(req, '_session')
            if hasattr(req, '_user_info'):
                ## For the same reason we can delete the user_info.
                delattr(req, '_user_info')

            ## as suggested in
            ## <http://www.python.org/doc/2.3.5/lib/module-gc.html>
            del gc.garbage[:]

    return _profiler


def wash_urlargd(form, content):
    """
    Wash the complete form based on the specification in
    content. Content is a dictionary containing the field names as a
    key, and a tuple (type, default) as value.

    'type' can be list, str, invenio.webinterface_handler_wsgi_utils.StringField, int, tuple, or
    invenio.webinterface_handler_wsgi_utils.Field (for
    file uploads).

    The specification automatically includes the 'ln' field, which is
    common to all queries.

    Arguments that are not defined in 'content' are discarded.

    Note that in case {list,tuple} were asked for, we assume that
    {list,tuple} of strings is to be returned.  Therefore beware when
    you want to use wash_urlargd() for multiple file upload forms.

    @Return: argd dictionary that can be used for passing function
    parameters by keywords.
    """

    result = {}

    content['ln'] = (str, '')

    for k, (dst_type, default) in content.items():
        try:
            value = form[k]
        except KeyError:
            result[k] = default
            continue

        src_type = type(value)

        # First, handle the case where we want all the results. In
        # this case, we need to ensure all the elements are strings,
        # and not Field instances.
        if src_type in (list, tuple):
            if dst_type is list:
                result[k] = [str(x) for x in value]
                continue

            if dst_type is tuple:
                result[k] = tuple([str(x) for x in value])
                continue

            # in all the other cases, we are only interested in the
            # first value.
            value = value[0]

        # Maybe we already have what is expected? Then don't change
        # anything.
        if isinstance(value, dst_type):
            if isinstance(value, StringField):
                result[k] = str(value)
            else:
                result[k] = value
            continue

        # Since we got here, 'value' is sure to be a single symbol,
        # not a list kind of structure anymore.
        if dst_type in (str, int):
            try:
                result[k] = dst_type(value)
            except:
                result[k] = default

        elif dst_type is tuple:
            result[k] = (str(value), )

        elif dst_type is list:
            result[k] = [str(value)]

        else:
            raise ValueError('cannot cast form value %s of type %r into type %r' % (value, src_type, dst_type))

    result['ln'] = wash_language(result['ln'])

    return result<|MERGE_RESOLUTION|>--- conflicted
+++ resolved
@@ -220,14 +220,10 @@
         # resolving, otherwise call the method as it is our final
         # renderer. We even pass it the parsed form arguments.
         if path:
-<<<<<<< HEAD
-            return obj._traverse(req, path, do_head, guest_p)
-=======
             if hasattr(obj, '_traverse'):
-                return obj._traverse(req, path)
+                return obj._traverse(req, path, do_head, guest_p)
             else:
                 raise apache.SERVER_RETURN, apache.HTTP_NOT_FOUND
->>>>>>> 4070b7e3
 
         if do_head:
             req.content_type = "text/html; charset=UTF-8"
