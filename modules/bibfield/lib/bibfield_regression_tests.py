# -*- coding: utf-8 -*-
##
## This file is part of Invenio.
## Copyright (C) 2004, 2005, 2006, 2007, 2008, 2010, 2011 CERN.
##
## Invenio is free software; you can redistribute it and/or
## modify it under the terms of the GNU General Public License as
## published by the Free Software Foundation; either version 2 of the
## License, or (at your option) any later version.
##
## Invenio is distributed in the hope that it will be useful, but
## WITHOUT ANY WARRANTY; without even the implied warranty of
## MERCHANTABILITY or FITNESS FOR A PARTICULAR PURPOSE.  See the GNU
## General Public License for more details.
##
## You should have received a copy of the GNU General Public License
## along with Invenio; if not, write to the Free Software Foundation, Inc.,
## 59 Temple Place, Suite 330, Boston, MA 02111-1307, USA.

"""
BibField module regression tests.
"""

__revision__ = "$Id$"

from invenio.config import CFG_TMPDIR
from invenio.bibfield import get_record, create_record, create_records
from invenio.dbquery import run_sql

from invenio.testutils import InvenioTestCase, make_test_suite, run_test_suite


class BibFieldRecordFieldValuesTest(InvenioTestCase):
    """
    Check values returned by BibField for record fields are consistent or not
    """

    def test_normal_fields_availability_and_values(self):
        """bibfield - access to normal fields"""
        record = get_record(12)
        self.assertTrue(record.get('asdas') is None)
        self.assertEqual('12', record['recid'])
        self.assertTrue('recid' in record.get_persistent_identifiers())
        self.assertEqual(record['recid'], record.get('recid'))
        self.assertEqual('Physics at the front-end of a neutrino factory : a quantitative appraisal', record['title.title'])
        self.assertEqual('Physics at the front-end of a neutrino factory : a quantitative appraisal', record['title']['title'])
        self.assertFalse('title.subtitle' in record)
        self.assertEqual('Physics at the front-end of a neutrino factory : a quantitative appraisal', record.get('title.title'))
        self.assertEqual('Mangano', record['authors[0].last_name'])
        self.assertEqual('M L', record['authors[0].first_name'])
        self.assertEqual(19, len(record['authors']))
        self.assertEqual(19, len(record['authors.last_name']))

    def test_compare_field_values_with_bibrecord_values(self):
        """bibfield - same value as in bibrecord"""
        from invenio.bibrecord import record_get_field_values
        from invenio.search_engine import get_record as search_engine_get_record
        record = get_record(1)
        bibrecord_value = record_get_field_values(search_engine_get_record(1), '245', ' ', ' ', 'a')[0]
        self.assertEqual(bibrecord_value, record['title.title'])

    def test_derived_fields_availability_and_values(self):
        """bibfield - values of derived fields"""
        record = get_record(12)
        self.assertEqual(19, record['number_of_authors'])

    def test_calculated_fields_availability_and_values(self):
        """bibfield - values of calculated fields"""
        record = get_record(31)
        self.assertEqual(2, record['_number_of_copies'])
        run_sql("insert into crcITEM(barcode, id_bibrec) VALUES('test',31)")
        self.assertEqual(2, record['_number_of_copies'])
        self.assertEqual(3, record.get('_number_of_copies', reset_cache=True))
        run_sql("delete from crcITEM WHERE barcode='test'")
        record.update_field_cache('_number_of_copies')
        self.assertEqual(2, record['_number_of_copies'])
        self.assertEqual(2, record['number_of_copies'])

    def test_get_using_format_string(self):
        """
        bibfield - format values using format string
        """
        #Only python 2.5 or higher
        #record = get_record(97)
        #self.assertEqual('Treusch, R', record.get('authors[0]', formatstring="{0[last_name]}, {0[first_name]}"))

    def test_get_using_formating_function(self):
        """bibfield - format values using formating function"""
        def dummy(s):
            return s.upper()
        record = get_record(1)
        self.assertEqual('ALEPH EXPERIMENT: CANDIDATE OF HIGGS BOSON PRODUCTION',
                         record.get('title.title', formatfunction=dummy))

    def test_get_record_using_field_filter(self):
        """bibfield - get record filtering fields"""
        authors = get_record(12, fields=('authors',))
        self.assertEquals(len(authors['authors']), 19)
        mainauthor_title = get_record(12, fields=('authors[0]', 'title'))
        self.assertTrue('authors[0].full_name' in mainauthor_title)
        self.assertTrue('title' in mainauthor_title)


class BibFieldCreateRecordTests(InvenioTestCase):
    """
    Bibfield - demo file parsing test
    """

    def setUp(self):
        """Initialize stuff"""
        f = open(CFG_TMPDIR + '/demobibdata.xml', 'r')
        blob = f.read()
        f.close()
        self.recs = [rec for rec in create_records(blob, master_format='marc', schema='xml')]

    def test_records_created(self):
        """ bibfield - demo file how many records are created """
        self.assertEqual(141, len(self.recs))

    def test_create_record_with_collection_tag(self):
        """ bibfield - create_record() for single record in collection"""
        blob = """
        <collection>
        <record>
        <controlfield tag="001">33</controlfield>
        <datafield tag="041" ind1=" " ind2=" ">
        <subfield code="a">eng</subfield>
        </datafield>
        </record>
        </collection>
        """
        record = create_record(blob, master_format='marc', schema='xml')
        record1 = create_records(blob, master_format='marc', schema='xml')[0]
        self.assertEqual(record1, record)

    def test_empty_collection(self):
        """bibfield - empty collection"""
        blob_error0 = """<collection></collection>"""
        rec = create_record(blob_error0, master_format='marc', schema='xml')
        self.assertTrue(rec.is_empty())
        records = create_records(blob_error0)
        self.assertEqual(len(records), 0)

    def test_fft_url_tags(self):
        """bibfield - FFT versus URL"""
        marc_blob = """
              <record>
                <datafield tag="037" ind1=" " ind2=" ">
                  <subfield code="a">CERN-HI-6206002</subfield>
                </datafield>
                <datafield tag="041" ind1=" " ind2=" ">
                  <subfield code="a">eng</subfield>
                </datafield>
                <datafield tag="245" ind1=" " ind2=" ">
                  <subfield code="a">At CERN in 1962</subfield>
                  <subfield code="s">eight Nobel prizewinners</subfield>
                </datafield>
                <datafield tag="260" ind1=" " ind2=" ">
                  <subfield code="c">1962</subfield>
                </datafield>
                <datafield tag="506" ind1="1" ind2=" ">
                  <subfield code="a">jekyll_only</subfield>
                </datafield>
                <datafield tag="521" ind1=" " ind2=" ">
                  <subfield code="a">In 1962, CERN hosted the 11th International Conference on High Energy Physics. Among the distinguished visitors were eight Nobel prizewinners.Left to right: Cecil F. Powell, Isidor I. Rabi, Werner Heisenberg, Edwin M. McMillan, Emile Segre, Tsung Dao Lee, Chen Ning Yang and Robert Hofstadter.</subfield>
                </datafield>
                <datafield tag="590" ind1=" " ind2=" ">
                  <subfield code="a">En 1962, le CERN est l'hote de la onzieme Conference Internationale de Physique des Hautes Energies. Parmi les visiteurs eminents se trouvaient huit laureats du prix Nobel.De gauche a droite: Cecil F. Powell, Isidor I. Rabi, Werner Heisenberg, Edwin M. McMillan, Emile Segre, Tsung Dao Lee, Chen Ning Yang et Robert Hofstadter.</subfield>
                </datafield>
                <datafield tag="595" ind1=" " ind2=" ">
                  <subfield code="a">Press</subfield>
                </datafield>
                <datafield tag="650" ind1="1" ind2="7">
                  <subfield code="2">SzGeCERN</subfield>
                  <subfield code="a">Personalities and History of CERN</subfield>
                </datafield>
                <datafield tag="653" ind1="1" ind2=" ">
                  <subfield code="a">Nobel laureate</subfield>
                </datafield>
                <datafield tag="FFT" ind1=" " ind2=" ">
                  <subfield code="a">http://invenio-software.org/download/invenio-demo-site-files/6206002.jpg</subfield>
                  <subfield code="x">http://invenio-software.org/download/invenio-demo-site-files/6206002.gif</subfield>
                </datafield>
                <datafield tag="909" ind1="C" ind2="0">
                  <subfield code="o">0000736PHOPHO</subfield>
                </datafield>
                <datafield tag="909" ind1="C" ind2="0">
                  <subfield code="y">1962</subfield>
                </datafield>
                <datafield tag="909" ind1="C" ind2="0">
                  <subfield code="b">81</subfield>
                </datafield>
                <datafield tag="909" ind1="C" ind2="1">
                  <subfield code="c">1998-07-23</subfield>
                  <subfield code="l">50</subfield>
                  <subfield code="m">2002-07-15</subfield>
                  <subfield code="o">CM</subfield>
                </datafield>
                <datafield tag="856" ind1="4" ind2=" ">
                  <subfield code="u">http://www.nobel.se/physics/laureates/1950/index.html</subfield>
                  <subfield code="y">The Nobel Prize in Physics 1950 : Cecil Frank Powell</subfield>
                </datafield>
                <datafield tag="856" ind1="4" ind2=" ">
                  <subfield code="u">http://www.nobel.se/physics/laureates/1944/index.html</subfield>
                  <subfield code="y">The Nobel Prize in Physics 1944 : Isidor Isaac Rabi</subfield>
                </datafield>
                <datafield tag="856" ind1="4" ind2=" ">
                  <subfield code="u">http://www.nobel.se/physics/laureates/1932/index.html</subfield>
                  <subfield code="y">The Nobel Prize in Physics 1932 : Werner Karl Heisenberg</subfield>
                </datafield>
                <datafield tag="856" ind1="4" ind2=" ">
                  <subfield code="u">http://www.nobel.se/chemistry/laureates/1951/index.html</subfield>
                  <subfield code="y">The Nobel Prize in Chemistry 1951 : Edwin Mattison McMillan</subfield>
                </datafield>
                <datafield tag="856" ind1="4" ind2=" ">
                  <subfield code="u">http://www.nobel.se/physics/laureates/1959/index.html</subfield>
                  <subfield code="y">The Nobel Prize in Physics 1959 : Emilio Gino Segre</subfield>
                </datafield>
                <datafield tag="856" ind1="4" ind2=" ">
                  <subfield code="u">http://www.nobel.se/physics/laureates/1957/index.html</subfield>
                  <subfield code="y">The Nobel Prize in Physics 1957 : Chen Ning Yang and Tsung-Dao Lee</subfield>
                </datafield>
                <datafield tag="856" ind1="4" ind2=" ">
                  <subfield code="u">http://www.nobel.se/physics/laureates/1961/index.html</subfield>
                  <subfield code="y">The Nobel Prize in Physics 1961 : Robert Hofstadter</subfield>
                </datafield>
                <datafield tag="909" ind1="C" ind2="P">
                  <subfield code="s">6206002 (1962)</subfield>
                </datafield>
                <datafield tag="909" ind1="C" ind2="S">
                  <subfield code="s">n</subfield>
                  <subfield code="w">199830</subfield>
                </datafield>
                <datafield tag="980" ind1=" " ind2=" ">
                  <subfield code="a">PICTURE</subfield>
                </datafield>
              </record>"""
        rec = create_record(marc_blob, master_format='marc', schema='xml')
        self.assertTrue('fft' in rec)
        self.assertTrue(len(rec['fft']) == 1)
        self.assertTrue(rec['fft[0].path'] == "http://invenio-software.org/download/invenio-demo-site-files/6206002.jpg")
        self.assertTrue('url' in rec)
        self.assertTrue(len(rec['url']) == 7)
        self.assertTrue(rec['url[0].url'] == "http://www.nobel.se/physics/laureates/1950/index.html")

    def test_bibdoc_integration(self):
        """bibfield - bibdoc integration"""
        rec = get_record(7)

        self.assertTrue('_files' in rec)
        self.assertEquals(len(rec['files']), 2)
        image = rec['files'][1]
        self.assertEquals(image['eformat'], '.jpeg')
        self.assertEquals(image['name'], '9806033')

        bibdoc = rec['bibdocs'].list_latest_files()[1]
        self.assertEquals(image['name'], bibdoc.name)


class BibFieldLegacyTests(InvenioTestCase):
    """
    Legacy functionality tests
    """

    def test_legacy_export_as_marc(self):
        """docstring for test_legacy_export_as_marc"""
        pass

    def test_get_legacy_recstruct(self):
        """bibfield - legacy functions"""
        from invenio.search_engine import get_record as search_engine_get_record
<<<<<<< HEAD
=======
        from invenio.bibrecord import record_get_field_value

>>>>>>> 205bafa0
        bibfield_recstruct = get_record(8).get_legacy_recstruct()
        bibrecord = search_engine_get_record(8)

        self.assertEqual(record_get_field_value(bibfield_recstruct, '100', code='a'),
                         record_get_field_value(bibrecord, '100', code='a'))
        self.assertEqual(len(bibfield_recstruct['999']), len(bibrecord['999']))

    def test_guess_legacy_field_names(self):
        """bibfied - guess legacy fields"""
        from invenio.bibfield import guess_legacy_field_names

        legacy_fields = guess_legacy_field_names(('100__a', '245'))
        self.assertEqual(legacy_fields['100__a'][0], 'authors[0].full_name')
        self.assertEqual(legacy_fields['245'][0], 'title')

        legacy_fields = guess_legacy_field_names('001', 'marc')
        self.assertEqual(legacy_fields['001'][0], 'recid')

        self.assertEquals(guess_legacy_field_names('foo', 'marc'), {'foo': []})
        self.assertEquals(guess_legacy_field_names('foo', 'bar'), {'foo': []})


class BibFieldProducerTests(unittest.TestCase):
    """
    Low level output tests
    """

    def test_produce_json_for_marc(self):
        """bibfield - produce json marc"""
        record = get_record(1)
        produced_marc = record.produce_json_for_marc()

        self.assertTrue({'001': '1'} in produced_marc)

    def test_produce_json_for_dublin_core(self):
        """bibfield - produce json dublin core"""
        record = get_record(1)
        date = record.get('version_id').strftime('%Y-%m-%dT%H:%M:%SZ')
        produced_dc = record.produce_json_for_dc()

        self.assertTrue({'dc:date': date} in produced_dc)


TEST_SUITE = make_test_suite(BibFieldRecordFieldValuesTest,
                             BibFieldCreateRecordTests,
                             BibFieldLegacyTests
                             )

if __name__ == "__main__":
    run_test_suite(TEST_SUITE)<|MERGE_RESOLUTION|>--- conflicted
+++ resolved
@@ -1,7 +1,7 @@
 # -*- coding: utf-8 -*-
 ##
 ## This file is part of Invenio.
-## Copyright (C) 2004, 2005, 2006, 2007, 2008, 2010, 2011 CERN.
+## Copyright (C) 2004, 2005, 2006, 2007, 2008, 2010, 2011, 2013 CERN.
 ##
 ## Invenio is free software; you can redistribute it and/or
 ## modify it under the terms of the GNU General Public License as
@@ -269,11 +269,8 @@
     def test_get_legacy_recstruct(self):
         """bibfield - legacy functions"""
         from invenio.search_engine import get_record as search_engine_get_record
-<<<<<<< HEAD
-=======
         from invenio.bibrecord import record_get_field_value
 
->>>>>>> 205bafa0
         bibfield_recstruct = get_record(8).get_legacy_recstruct()
         bibrecord = search_engine_get_record(8)
 
@@ -296,7 +293,7 @@
         self.assertEquals(guess_legacy_field_names('foo', 'bar'), {'foo': []})
 
 
-class BibFieldProducerTests(unittest.TestCase):
+class BibFieldProducerTests(InvenioTestCase):
     """
     Low level output tests
     """
