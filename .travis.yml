--- conflicted
+++ resolved
@@ -89,9 +89,5 @@
 
 script:
   - "sphinx-build -qnNW docs docs/_build/html"
-<<<<<<< HEAD
-  #- "python setup.py test"
-=======
 #  - "python setup.py test"
->>>>>>> aa43e861
 #  - "wget -O /dev/null http://localhost"
