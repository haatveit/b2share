{#
# This file is part of Invenio.
# Copyright (C) 2014, 2015 CERN.
#
# Invenio is free software; you can redistribute it and/or
# modify it under the terms of the GNU General Public License as
# published by the Free Software Foundation; either version 2 of the
# License, or (at your option) any later version.
#
# Invenio is distributed in the hope that it will be useful, but
# WITHOUT ANY WARRANTY; without even the implied warranty of
# MERCHANTABILITY or FITNESS FOR A PARTICULAR PURPOSE.  See the GNU
# General Public License for more details.
#
# You should have received a copy of the GNU General Public License
# along with Invenio; if not, write to the Free Software Foundation, Inc.,
# 59 Temple Place, Suite 330, Boston, MA 02111-1307, USA.
#}
{% import 'admin/layout.html' as layout with context -%}
{% extends "page.html" %}

{%- block css -%}{% block head_css %}<link href="{{ url_for('admin.static', filename='css/admin.css') }}" rel="stylesheet">{% endblock %}{%- endblock css -%}
{%- bundle "admin.js" %}

{% block header %}
<<<<<<< HEAD
    {{ super() }}
    {% block head_meta %}{% endblock -%}
    {% block head_tail %}{% endblock -%}
{% endblock header -%}

{% block pagefooteradd -%}
    {{ super() }}
{% endblock pagefooteradd -%}
=======
  {%- include "base/scripts.html" %}
  {{ super() }}
  {% block head_meta %}{% endblock -%}
  {% block head_tail %}{% endblock -%}
{%- endblock header %}
>>>>>>> 66edb099
{%- block _bottom_assets %}
  {# The legacy page requires that the scripts are loaded from the <head>
   # rather than at the bottom of the page.
   #}
{%- endblock %}

{% block page_body %}
<div class="container">
<div class="row">
    <div class="col-md-3">
        <ul class="nav nav-stacked">
            {{ layout.menu() }}
        </ul>
    </div>
    <div class="col-md-9">
        {% if admin_view.name %}<h4>{{admin_view.name}}</h4>{% endif %}
        {{ layout.messages() }}
        {% block body %}{% endblock %}
    </div>
</div>
</div>
{% endblock %}

{% block title %}{% endblock %}<|MERGE_RESOLUTION|>--- conflicted
+++ resolved
@@ -23,7 +23,6 @@
 {%- bundle "admin.js" %}
 
 {% block header %}
-<<<<<<< HEAD
     {{ super() }}
     {% block head_meta %}{% endblock -%}
     {% block head_tail %}{% endblock -%}
@@ -32,13 +31,7 @@
 {% block pagefooteradd -%}
     {{ super() }}
 {% endblock pagefooteradd -%}
-=======
-  {%- include "base/scripts.html" %}
-  {{ super() }}
-  {% block head_meta %}{% endblock -%}
-  {% block head_tail %}{% endblock -%}
-{%- endblock header %}
->>>>>>> 66edb099
+
 {%- block _bottom_assets %}
   {# The legacy page requires that the scripts are loaded from the <head>
    # rather than at the bottom of the page.
