--- conflicted
+++ resolved
@@ -1,7 +1,7 @@
 # -*- coding: utf-8 -*-
 ##
 ## This file is part of Invenio.
-## Copyright (C) 2010, 2011 CERN.
+## Copyright (C) 2010, 2011, 2013 CERN.
 ##
 ## Invenio is free software; you can redistribute it and/or
 ## modify it under the terms of the GNU General Public License as
@@ -93,20 +93,12 @@
         if not_authorized:
             return not_authorized
         uid = getUid(req)
-<<<<<<< HEAD
         if argd['email_logs_to'] is None:
             argd['email_logs_to'] = get_email(uid)
         body = batchuploader_templates.tmpl_display_menu(argd['ln'], ref="metadata")
         body += batchuploader_templates.tmpl_display_web_metaupload_form(argd['ln'],
-                argd['error'], argd['filetype'], argd['mode'], argd['submit_date'],
+                argd['filetype'], argd['mode'], argd['submit_date'],
                 argd['submit_time'], argd['email_logs_to'])
-=======
-        body = batchuploader_templates.tmpl_display_menu(argd['ln'],
-                                                         ref="metadata")
-        body += batchuploader_templates.tmpl_display_web_metaupload_form(argd['ln'],
-                argd['filetype'], argd['mode'], argd['submit_date'],
-                argd['submit_time'])
->>>>>>> fd9209f8
 
         title = _("Metadata batch upload")
         return page(title = title,
@@ -128,15 +120,9 @@
         if not_authorized:
             return not_authorized
         uid = getUid(req)
-<<<<<<< HEAD
         email_logs_to = get_email(uid)
         body = batchuploader_templates.tmpl_display_menu(argd['ln'], ref="documents")
         body += batchuploader_templates.tmpl_display_web_docupload_form(argd['ln'], email_logs_to=email_logs_to)
-=======
-        body = batchuploader_templates.tmpl_display_menu(argd['ln'],
-                                                         ref="documents")
-        body += batchuploader_templates.tmpl_display_web_docupload_form(argd['ln'])
->>>>>>> fd9209f8
 
         title = _("Document batch upload")
         return page(title = title,
@@ -171,12 +157,7 @@
                                 and argd['submit_time'] or ''
 
         errors, info = document_upload(req, argd['docfolder'], argd['matching'],
-<<<<<<< HEAD
                                        argd['mode'], date, time, argd['ln'], argd['priority'], argd['email_logs_to'])
-=======
-                                       argd['mode'], date, time, argd['ln'],
-                                       argd['priority'])
->>>>>>> fd9209f8
 
         body = batchuploader_templates.tmpl_display_menu(argd['ln'])
         uid = getUid(req)
@@ -267,7 +248,8 @@
                                    'submit_time': (str, None),
                                    'filename': (str, None),
                                    'priority': (str, None),
-                                   'skip_simulation': (str, None)})
+                                   'skip_simulation': (str, None),
+                                   'email_logs_to': (str, None)})
         _ = gettext_set_language(argd['ln'])
 
         # Check if the page is directly accessed or no file selected
@@ -287,9 +269,9 @@
             errors_upload = perform_upload_check(argd['metafile'].value, argd['mode'])
 
         body = batchuploader_templates.tmpl_display_confirm_page(argd['ln'],
-                argd['metafile'], argd['filetype'], argd['mode'], date,
-                time, argd['filename'], argd['priority'], errors_upload,
-                skip_simulation)
+                                                                 argd['metafile'], argd['filetype'], argd['mode'], date,
+                                                                 time, argd['filename'], argd['priority'], errors_upload,
+                                                                 skip_simulation, argd['email_logs_to'])
 
         uid = getUid(req)
         navtrail = '''<a class="navtrail" href="%s/batchuploader/metadata">%s</a>''' % \
