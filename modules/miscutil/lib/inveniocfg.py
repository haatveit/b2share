--- conflicted
+++ resolved
@@ -1106,14 +1106,9 @@
        'logdir': conf.get('Invenio', 'CFG_LOGDIR'),
        'libdir' : conf.get('Invenio', 'CFG_PYLIBDIR'),
        'wsgidir': os.path.join(conf.get('Invenio', 'CFG_PREFIX'), 'var', 'www-wsgi'),
-<<<<<<< HEAD
-       'vhost_ip_address': vhost_ip_address_needed and _detect_ip_address() or '*',
+       'vhost_ip_address': vhost_ip_address_needed and _detect_ip_address(conf) or '*',
        'listen_directive': listen_directive_needed and 'Listen ' + vhost_site_url_port or \
                            '#Listen ' + vhost_site_url_port,
-=======
-       'vhost_ip_address': vhost_ip_address_needed and _detect_ip_address(conf) or '*',
-       'listen_directive': listen_directive_needed and 'Listen 80' or '#Listen 80',
->>>>>>> 9186606c
        'wsgi_socket_directive': (wsgi_socket_directive_needed and \
                                 'WSGISocketPrefix ' or '#WSGISocketPrefix ') + \
               conf.get('Invenio', 'CFG_PREFIX') + os.sep + 'var' + os.sep + 'run',
@@ -1180,14 +1175,9 @@
        'logdir': conf.get('Invenio', 'CFG_LOGDIR'),
        'libdir' : conf.get('Invenio', 'CFG_PYLIBDIR'),
        'wsgidir' : os.path.join(conf.get('Invenio', 'CFG_PREFIX'), 'var', 'www-wsgi'),
-<<<<<<< HEAD
-       'vhost_ip_address': vhost_ip_address_needed and _detect_ip_address() or '*',
+       'vhost_ip_address': vhost_ip_address_needed and _detect_ip_address(conf) or '*',
        'listen_directive' : listen_directive_needed and 'Listen ' + vhost_site_secure_url_port or \
                             '#Listen ' + vhost_site_secure_url_port,
-=======
-       'vhost_ip_address': vhost_ip_address_needed and _detect_ip_address(conf) or '*',
-       'listen_directive' : listen_directive_needed and 'Listen 443' or '#Listen 443',
->>>>>>> 9186606c
        'ssl_pem_directive': ssl_pem_directive_needed and \
                             'SSLCertificateFile %s' % ssl_pem_path or \
                             '#SSLCertificateFile %s' % ssl_pem_path,
