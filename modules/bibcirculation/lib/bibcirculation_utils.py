# -*- coding: utf-8 -*-
##
## This file is part of Invenio.
## Copyright (C) 2008, 2009, 2010, 2011 CERN.
##
## Invenio is free software; you can redistribute it and/or
## modify it under the terms of the GNU General Public License as
## published by the Free Software Foundation; either version 2 of the
## License, or (at your option) any later version.
##
## Invenio is distributed in the hope that it will be useful, but
## WITHOUT ANY WARRANTY; without even the implied warranty of
## MERCHANTABILITY or FITNESS FOR A PARTICULAR PURPOSE.  See the GNU
## General Public License for more details.
##
## You should have received a copy of the GNU General Public License
## along with Invenio; if not, write to the Free Software Foundation, Inc.,
## 59 Temple Place, Suite 330, Boston, MA 02111-1307, USA.

"""BibCirculation Utils: Auxiliary methods of BibCirculation """

__revision__ = "$Id$"

from invenio.search_engine_utils import get_fieldvalues
import invenio.bibcirculation_dblayer as db
<<<<<<< HEAD
from invenio.search_engine import get_field_tags
from invenio.bibtask import task_low_level_submission
from invenio.textutils import encode_for_xml
from invenio.config import CFG_SITE_URL, CFG_TMPDIR, CFG_SITE_LANG

from invenio.bibcirculation_config import \
                                CFG_BIBCIRCULATION_AMAZON_ACCESS_KEY, \
                                CFG_BIBCIRCULATION_WORKING_DAYS, \
                                CFG_BIBCIRCULATION_HOLIDAYS, \
                                CFG_CERN_SITE, \
                                CFG_BIBCIRCULATION_ITEM_STATUS_ON_LOAN, \
                                CFG_BIBCIRCULATION_ITEM_STATUS_ON_SHELF, \
                                CFG_BIBCIRCULATION_ITEM_STATUS_IN_PROCESS, \
                                CFG_BIBCIRCULATION_REQUEST_STATUS_PENDING, \
                                CFG_BIBCIRCULATION_REQUEST_STATUS_WAITING, \
                                CFG_BIBCIRCULATION_LOAN_STATUS_ON_LOAN, \
                                CFG_BIBCIRCULATION_LOAN_STATUS_EXPIRED, \
                                CFG_BIBCIRCULATION_LOAN_STATUS_RETURNED
=======
from invenio.urlutils import create_html_link
from invenio.config import CFG_SITE_URL, CFG_TMPDIR
from invenio.bibcirculation_config import CFG_BIBCIRCULATION_AMAZON_ACCESS_KEY, \
     CFG_BIBCIRCULATION_WORKING_DAYS, \
     CFG_BIBCIRCULATION_HOLIDAYS
from invenio.messages import gettext_set_language

import datetime, time, re

DICC_REGEXP = re.compile("^\{('[^']*': ?('[^']*'|[0-9]*|None)(, ?'[^']*': ?('[^']*'|[0-9]*|None))*)?\}$")

def hold_request_mail(recid, borrower_id):
    """
    Create the mail who will be sent for each hold requests.

    @param recid: identify the record. Primary key of bibrec.
    @type recid: int

    @param borrower_id: identify the borrower. Primary key of crcBORROWER.
    @type borrower_id: int

    @return email(body)
    """

    (book_title, book_year, book_author,
    book_isbn, book_editor) = book_information_from_MARC(recid)

    ############## need some code refactoring ###############

    more_holdings_infos = db.get_holdings_details(recid)
    borrower_infos = db.get_borrower_details(borrower_id)

    #########################################################

    title_link = create_html_link(CFG_SITE_URL +
                                  '/admin/bibcirculation/bibcirculationadmin.py/get_item_details',
                                  {'recid': recid},
                                  (book_title))

    out = """

           This is an automatic email for confirming the hold request for a
           book on behalf of:
>>>>>>> c0ad01dc


from invenio.messages import gettext_set_language
import datetime, time, random

def search_user(column, string):
    if string is not None:
        string = string.strip()

    if CFG_CERN_SITE == 1:
        if column == 'name':
            result = db.search_borrower_by_name(string)
        else:
            if column == 'email':
                try:
                    result = db.search_borrower_by_email(string)
                except:
                    result = ()
            else:
                try:
                    result = db.search_borrower_by_ccid(string)
                except:
                    result = ()

            if result == ():
                from invenio.bibcirculation_cern_ldap \
                     import get_user_info_from_ldap

                ldap_info = 'busy'
                while ldap_info == 'busy':
                    time.sleep(1)
                    if column == 'id' or column == 'ccid':
                        ldap_info = get_user_info_from_ldap(ccid=string)
                    elif column == 'email':
                        ldap_info = get_user_info_from_ldap(email=string)
                    else:
                        ldap_info = get_user_info_from_ldap(nickname=string)

                if len(ldap_info) == 0:
                    result = ()
                else:
                    try:
                        name = ldap_info['displayName'][0]
                    except KeyError:
                        name = ""
                    try:
                        email = ldap_info['mail'][0]
                    except KeyError:
                        email = ""
                    try:
                        phone = ldap_info['telephoneNumber'][0]
                    except KeyError:
                        phone = ""
                    try:
                        address = ldap_info['physicalDeliveryOfficeName'][0]
                    except KeyError:
                        address = ""
                    try:
                        mailbox = ldap_info['postOfficeBox'][0]
                    except KeyError:
                        mailbox = ""
                    try:
                        ccid = ldap_info['employeeID'][0]
                    except KeyError:
                        ccid = ""

                    try:
                        db.new_borrower(ccid, name, email, phone,
                                    address, mailbox, '')
                    except:
                        pass
                    result = db.search_borrower_by_ccid(int(ccid))

    else:
        if column == 'name':
            result = db.search_borrower_by_name(string)
        elif column == 'email':
            result = db.search_borrower_by_email(string)
        else:
            result = db.search_borrower_by_id(string)

    return result

def update_user_info_from_ldap(user_id):
    from invenio.bibcirculation_cern_ldap import get_user_info_from_ldap
    ccid = db.get_borrower_ccid(user_id)
    ldap_info = 'busy'
    while ldap_info == 'busy':
        time.sleep(1)
        ldap_info = get_user_info_from_ldap(ccid=ccid)
    if len(ldap_info) == 0:
        result = ()
    else:
        try:
            name    = ldap_info['displayName'][0]
        except KeyError:
            name    = ""
        try:
            email   = ldap_info['mail'][0]
        except KeyError:
            email   = ""
        try:
            phone   = ldap_info['telephoneNumber'][0]
        except KeyError:
            phone   = ""
        try:
            address = ldap_info['physicalDeliveryOfficeName'][0]
        except KeyError:
            address = ""
        try:
            mailbox = ldap_info['postOfficeBox'][0]
        except KeyError:
            mailbox = ""
        db.update_borrower(user_id, name, email, phone, address, mailbox)
        result = db.search_borrower_by_ccid(int(ccid))
    return result

def get_book_cover(isbn):
    """
    Retrieve book cover using Amazon web services.

    @param isbn: book's isbn
    @type isbn: string

    @return book cover
    """

    from xml.dom import minidom
    import urllib

    # connect to AWS
    cover_xml = urllib.urlopen('http://ecs.amazonaws.com/onca/xml' \
                               '?Service=AWSECommerceService&AWSAccessKeyId=' \
                               + CFG_BIBCIRCULATION_AMAZON_ACCESS_KEY + \
                               '&Operation=ItemSearch&Condition=All&' \
                               'ResponseGroup=Images&SearchIndex=Books&' \
                               'Keywords=' + isbn)

    # parse XML

    try:
        xml_img = minidom.parse(cover_xml)
        retrieve_book_cover = xml_img.getElementsByTagName('MediumImage')
        book_cover = retrieve_book_cover.item(0).firstChild.firstChild.data
    except:
        book_cover = "%s/img/book_cover_placeholder.gif" % (CFG_SITE_URL)

    return book_cover

def book_information_from_MARC(recid):
    """
    Retrieve book's information from MARC

    @param recid: identify the record. Primary key of bibrec.
    @type recid: int

    @return tuple with title, year, author, isbn and editor.
    """
    # FIXME do the same that book_title_from_MARC

    book_title  = book_title_from_MARC(recid)

    book_year   =   ''.join(get_fieldvalues(recid, "260__c"))


    author_tags = ['100__a', '700__a', '721__a']
    book_author = ''

    for tag in author_tags:
        l = get_fieldvalues(recid, tag)
        for c in l:
            book_author += c + '; '
    book_author = book_author[:-2]

    l = get_fieldvalues(recid, "020__a")
    book_isbn = ''
    for isbn in l:
        book_isbn += isbn + ', '
    book_isbn = book_isbn[:-2]

    book_editor = ', '.join(get_fieldvalues(recid, "260__a") + \
                            get_fieldvalues(recid, "260__b"))

    return (book_title, book_year, book_author, book_isbn, book_editor)

def book_title_from_MARC(recid):
    """
    Retrieve book's title from MARC

    @param recid: identify the record. Primary key of bibrec.
    @type recid: int

    @return book's title
    """

    title_tags = get_field_tags('title')

    book_title = ''
    i = 0
    while book_title == '' and i < len(title_tags):
        l = get_fieldvalues(recid, title_tags[i])
        for candidate in l:
            book_title = book_title + candidate + ': '
        i += 1

    book_title = book_title[:-2]

    return book_title

def update_status_if_expired(loan_id):
    """
    Update the loan's status if status is 'expired'.

    @param loan_id: identify the loan. Primary key of crcLOAN.
    @type loan_id: int
    """

    loan_status = db.get_loan_status(loan_id)

    if loan_status == CFG_BIBCIRCULATION_LOAN_STATUS_EXPIRED:
        db.update_loan_status(CFG_BIBCIRCULATION_ITEM_STATUS_ON_LOAN, loan_id)

    return

def get_next_day(date_string):
    """
    Get the next day

    @param date_string: date
    @type date_string: string

    return next day
    """

    # add 1 day
    more_1_day = datetime.timedelta(days=1)

    # convert date_string to datetime format
    tmp_date = time.strptime(date_string, '%Y-%m-%d')

    # calculate the new date (next day)
    next_day = datetime.datetime(tmp_date[0], tmp_date[1], tmp_date[2]) \
                                                                + more_1_day

    return next_day

def generate_new_due_date(days):
    """
    Generate a new due date (today + X days = new due date).

    @param days: number of days
    @type days: string

    @return new due date
    """

    today = datetime.date.today()

    more_X_days = datetime.timedelta(days=days)

    tmp_date = today + more_X_days

    week_day = tmp_date.strftime('%A')
    due_date = tmp_date.strftime('%Y-%m-%d')

    due_date_validated = False

    while not due_date_validated:
        if week_day in CFG_BIBCIRCULATION_WORKING_DAYS \
           and due_date not in CFG_BIBCIRCULATION_HOLIDAYS:
            due_date_validated = True

        else:
            next_day = get_next_day(due_date)
            due_date = next_day.strftime('%Y-%m-%d')
            week_day = next_day.strftime('%A')

    return due_date

def renew_loan_for_X_days(barcode):
    """
    Renew a loan based on its loan period

    @param barcode: identify the item. Primary key of crcITEM.
    @type barcode: string

    @return new due date
    """

    loan_period = db.get_loan_period(barcode)

    if loan_period == '4 weeks':
        due_date = generate_new_due_date(30)
    else:
        due_date = generate_new_due_date(7)

    return due_date

def make_copy_available(request_id):
    """
    Change the status of a copy for
    CFG_BIBCIRCULATION_ITEM_STATUS_ON_SHELF when
    an hold request was cancelled.

    @param request_id: identify the request: Primary key of crcLOANREQUEST
    @type request_id: int
    """

    barcode_requested = db.get_requested_barcode(request_id)
    db.update_item_status(CFG_BIBCIRCULATION_ITEM_STATUS_ON_SHELF, barcode_requested)
    update_requests_statuses(barcode_requested)


def print_new_loan_information(req, ln=CFG_SITE_LANG):
    """
    Create a printable format with the information of the last
    loan who has been registered on the table crcLOAN.
    """

    _ = gettext_set_language(ln)

    # get the last loan from crcLOAN
    (recid, borrower_id, due_date) = db.get_last_loan()

    # get book's information
    (book_title, book_year, book_author,
                 book_isbn, book_editor) = book_information_from_MARC(recid)

    # get borrower's data/information (name, address, email)
    (borrower_name, borrower_address,
     borrower_mailbox, borrower_email) = db.get_borrower_data(borrower_id)

    # Generate printable format
    req.content_type = "text/html"
    req.send_http_header()

    out = """<table style='width:95%; margin:auto; max-width: 600px;'>"""
    out += """
           <tr>
                     <td><img src="%s/img/CERN_CDS_logo.png"></td>
                   </tr>
                  </table><br />""" % (CFG_SITE_URL)

    out += """<table style='color: #79d; font-size: 82%; width:95%;
                            margin:auto; max-width: 400px;'>"""

    out += """  <tr>
                    <td align="center">
                        <h2><strong>%s</strong></h2>
                    </td>
                </tr>""" % (_("Loan information"))

    out += """  <tr>
                    <td align="center"><strong>%s</strong></td>
                </tr>""" % (_("This book has been sent to you:"))

    out += """</table><br />"""
    out += """<table style='color: #79d; font-size: 82%; width:95%;
                            margin:auto; max-width: 400px;'>"""
    out += """  <tr>
                    <td width="70"><strong>%s</strong></td>
                    <td style='color: black;'>%s</td>
                </tr>
                <tr>
                    <td width="70"><strong>%s</strong></td>
                    <td style='color: black;'>%s</td>
                </tr>
                <tr>
                    <td width="70"><strong>%s</strong></td>
                    <td style='color: black;'>%s</td>
                </tr>
                <tr>
                    <td width="70"><strong>%s</strong></td>
                    <td style='color: black;'>%s</td>
                </tr>
                <tr>
                    <td width="70"><strong>%s</strong></td>
                    <td style='color: black;'>%s</td>
                </tr>
                  """ % (_("Title"),  book_title,
                         _("Author"), book_author,
                         _("Editor"), book_editor,
                         _("ISBN"),   book_isbn,
                         _("Year"),   book_year)

    out += """</table><br />"""

    out += """<table style='color: #79d; font-size: 82%; width:95%;
                            margin:auto; max-width: 400px;'>"""
    out += """  <tr>
                    <td width="70"><strong>%s</strong></td>
                    <td style='color: black;'>%s</td>
                </tr>
                <tr>
                    <td width="70"><strong>%s</strong></td>
                    <td style='color: black;'>%s</td>
                </tr>
                <tr>
                    <td width="70"><strong>%s</strong></td>
                    <td style='color: black;'>%s</td>
                </tr>
                <tr>
                    <td width="70"><strong>%s</strong></td>
                    <td style='color: black;'>%s</td>
                </tr>
           """ % (_("Name"),    borrower_name,
                  _("Mailbox"), borrower_mailbox,
                  _("Address"), borrower_address,
                  _("Email"),   borrower_email)

    out += """</table>
              <br />"""

    out += """<table style='color: #79d; font-size: 82%; width:95%;
                            margin:auto; max-width: 400px;'>"""

    out += """  <tr>
                    <td align="center"><h2><strong>%s: %s</strong></h2></td>
                </tr>""" % (_("Due date"), due_date)

    out += """</table>"""

    out += """<table style='color: #79d; font-size: 82%; width:95%;
                            margin:auto; max-width: 800px;'>
                <tr>
                    <td>
                        <input type="button" onClick='window.print()'
                               value='Print' style='color: #fff;
                               background: #36c; font-weight: bold;'>
                    </td>
                </tr>
              </table>
           """

    req.write("<html>")
    req.write(out)
    req.write("</html>")

    return "\n"

def print_pending_hold_requests_information(req, ln):
    """
    Create a printable format with all the information about all
    pending hold requests.
    """

    _ = gettext_set_language(ln)

    requests = db.get_pdf_request_data(CFG_BIBCIRCULATION_REQUEST_STATUS_PENDING)

    req.content_type = "text/html"
    req.send_http_header()

    out = """<table style='width:100%; margin:auto; max-width: 1024px;'>"""
    out += """
                   <tr>
                     <td><img src="%s/img/CERN_CDS_logo.png"></td>
                   </tr>
                  </table><br />""" % (CFG_SITE_URL)
    out += """<table style='color: #79d; font-size: 82%;
                     width:95%; margin:auto; max-width: 1024px;'>"""

    out += """  <tr>
                    <td align="center"><h2><strong>%s</strong></h2></td>
                </tr>""" % (_("List of pending hold requests"))

    out += """  <tr>
                    <td align="center"><strong>%s</strong></td>
                </tr>""" % (time.ctime())

    out += """</table><br/>"""

    out += """<table style='color: #79d; font-size: 82%;
                     width:95%; margin:auto; max-width: 1024px;'>"""

    out += """<tr>
                       <td><strong>%s</strong></td>
                       <td><strong>%s</strong></td>
                       <td><strong>%s</strong></td>
                       <td><strong>%s</strong></td>
                       <td><strong>%s</strong></td>
                       <td><strong>%s</strong></td>
                       <td><strong>%s</strong></td>
                  </tr>
                       """ % (_("Borrower"),
                              _("Item"),
                              _("Library"),
                              _("Location"),
                              _("From"),
                              _("To"),
                              _("Request date"))

    for (recid, borrower_name, library_name, location,
         date_from, date_to, request_date) in requests:

        out += """<tr style='color: black;'>
                         <td class="bibcirccontent">%s</td>
                         <td class="bibcirccontent">%s</td>
                         <td class="bibcirccontent">%s</td>
                         <td class="bibcirccontent">%s</td>
                         <td class="bibcirccontent">%s</td>
                         <td class="bibcirccontent">%s</td>
                         <td class="bibcirccontent">%s</td>
                      </tr>
                         """ % (borrower_name, book_title_from_MARC(recid),
                                library_name, location, date_from, date_to,
                                request_date)

    out += """</table>
              <br />
              <br />
                  <table style='color: #79d; font-size: 82%;
                  width:95%; margin:auto; max-width: 1024px;'>
                  <tr>
                    <td>
                      <input type=button value='Back' onClick="history.go(-1)"
                             style='color: #fff; background: #36c;
                             font-weight: bold;'>

                      <input type="button" onClick='window.print()'
                      value='Print' style='color: #fff;
                                background: #36c; font-weight: bold;'>
                    </td>
                  </tr>
                  </table>"""

    req.write("<html>")
    req.write(out)
    req.write("</html>")

    return "\n"

def get_item_info_for_search_result(recid):
    """
    Get the item's info from MARC in order to create a
    search result with more details

    @param recid: identify the record. Primary key of bibrec.
    @type recid: int

    @return book's informations (author, editor and number of copies)
    """

    book_author = '  '.join(get_fieldvalues(recid, "100__a") + \
                            get_fieldvalues(recid, "100__u"))

    book_editor = ' , '.join(get_fieldvalues(recid, "260__a") + \
                             get_fieldvalues(recid, "260__b") + \
                             get_fieldvalues(recid, "260__c"))

    book_copies = '  '.join(get_fieldvalues(recid, "964__a"))

    book_infos = (book_author, book_editor, book_copies)

    return book_infos


def update_request_data(request_id):
    """
    Update the status of a given request.

    @param request_id: identify the request: Primary key of crcLOANREQUEST
    @type request_id: int
    """

    barcode = db.get_request_barcode(request_id)
    is_on_loan = db.is_item_on_loan(barcode)

    if is_on_loan is not None:
        db.update_item_status(CFG_BIBCIRCULATION_ITEM_STATUS_ON_LOAN, barcode)
    else:
        db.update_item_status(CFG_BIBCIRCULATION_ITEM_STATUS_ON_SHELF, barcode)

    update_requests_statuses(barcode)


    return True


def compare_dates(date):
    """
    Compare given date with today

    @param date: given date
    @type date: string

    @return boolean
    """

    if date < time.strftime("%Y-%m-%d"):
        return False
    else:
        return True

def validate_date_format(date):
    """
    Verify the date format

    @param date: given date
    @type date: string

    @return boolean
    """

    try:
        if time.strptime(date, "%Y-%m-%d"):
            if compare_dates(date):
                return True
        else:
            return False
    except ValueError:
        return False

def create_ill_record(book_info):
    """
    Create a new ILL record

    @param book_info: book's information
    @type book_info: tuple

    @return MARC record
    """

    (title, author, place, publisher, year, edition, isbn) = book_info

    ill_record = """
        <record>
            <datafield tag="020" ind1=" " ind2=" ">
                <subfield code="a">%(isbn)s</subfield>
            </datafield>
            <datafield tag="100" ind1=" " ind2=" ">
                <subfield code="a">%(author)s</subfield>
            </datafield>
            <datafield tag="245" ind1=" " ind2=" ">
                <subfield code="a">%(title)s</subfield>
            </datafield>
            <datafield tag="250" ind1=" " ind2=" ">
                <subfield code="a">%(edition)s</subfield>
            </datafield>
            <datafield tag="260" ind1=" " ind2=" ">
                <subfield code="a">%(place)s</subfield>
                <subfield code="b">%(publisher)s</subfield>
                <subfield code="c">%(year)s</subfield>
            </datafield>
            <datafield tag="980" ind1=" " ind2=" ">
                <subfield code="a">ILLBOOK</subfield>
            </datafield>
        </record>
  """ % {'isbn':      encode_for_xml(isbn),
         'author':    encode_for_xml(author),
         'title':     encode_for_xml(title),
         'edition':   encode_for_xml(edition),
         'place':     encode_for_xml(place),
         'publisher': encode_for_xml(publisher),
         'year':      encode_for_xml(year)}

    file_path = '%s/%s_%s.xml' % (CFG_TMPDIR, 'bibcirculation_ill_book',
                                  time.strftime("%Y%m%d_%H%M%S"))

    xml_file = open(file_path, 'w')
    xml_file.write(ill_record)
    xml_file.close()

    # Pass XML file to BibUpload.
    task_low_level_submission('bibupload', 'bibcirculation',
                              '-P', '5', '-i', file_path)

    return ill_record


def wash_recid_from_ILL_request(ill_request_id):
    """
    Get dictionnary and wash recid values.

    @param ill_request_id: identify the ILL request. Primray key of crcILLREQUEST
    @type ill_request_id: int

    @return recid
    """

    book_info = db.get_ill_book_info(ill_request_id)
    if looks_like_dictionary(book_info):
        book_info = eval(book_info)
    else:
        book_info = None

    try:
        recid = int(book_info['recid'])
    except KeyError:
        recid = None

    return recid

def all_copies_are_missing(recid):
    """
    Verify if all copies of an item are missing

    @param recid: identify the record. Primary key of bibrec
    @type recid: int

    @return boolean
    """

    copies_status = db.get_copies_status(recid)
    number_of_missing = 0
    if copies_status == None:
        return True
    else:
        for (status) in copies_status:
            if status == 'missing':
                number_of_missing += 1

        if number_of_missing == len(copies_status):
            return True
        else:
            return False

#def has_copies(recid):
#    """
#    Verify if a recid is item (has copies)
#
#    @param recid: identify the record. Primary key of bibrec
#    @type recid: int
#
#    @return boolean
#    """
#
#    copies_status = db.get_copies_status(recid)
#
#    if copies_status is None:
#        return False
#    else:
#        if len(copies_status) == 0:
#            return False
#        else:
#            return True

def generate_email_body(template, loan_id):
    """
    Generate the body of an email for loan recalls.

    @param template: email template
    @type template: string

    @param loan_id: identify the loan. Primary key of crcLOAN.
    @type loan_id: int

    @return email(body)
    """

    recid = db.get_loan_recid(loan_id)
    (book_title, book_year, book_author,
     book_isbn, book_editor) = book_information_from_MARC(int(recid))

    out = template % (book_title, book_year, book_author,
                      book_isbn, book_editor)

    return out

def create_item_details_url(recid, ln):
    url = '/admin2/bibcirculation/get_item_details?ln=%s&recid=%s' % (ln,
                                                                    str(recid))
    return CFG_SITE_URL + url

def tag_all_requests_as_done(barcode, user_id):
    recid = db.get_recid(barcode)
    list_of_barcodes = db.get_barcodes(recid)
    for bc in list_of_barcodes:
        db.tag_requests_as_done(bc, user_id)

def update_requests_statuses(barcode, recid=None):
    if recid == None:
        recid = db.get_recid(barcode)
    list_of_pending_requests = db.get_requests(recid,
                                    CFG_BIBCIRCULATION_REQUEST_STATUS_PENDING)
    some_copy_available = False
    copies_status = db.get_copies_status(recid)
    if copies_status is not None:
        for status in copies_status:
            if status in (CFG_BIBCIRCULATION_ITEM_STATUS_ON_SHELF,
                          CFG_BIBCIRCULATION_ITEM_STATUS_IN_PROCESS):
                some_copy_available = True

    if len(list_of_pending_requests) == 1:
        if not some_copy_available:
            db.update_loan_request_status(list_of_pending_requests[0][0],
                                    CFG_BIBCIRCULATION_REQUEST_STATUS_WAITING)
        else:
            return list_of_pending_requests[0][0]

    elif len(list_of_pending_requests) == 0:
        if some_copy_available:
            list_of_waiting_requests = db.get_requests(recid,
                                    CFG_BIBCIRCULATION_REQUEST_STATUS_WAITING)
            if len(list_of_waiting_requests) > 0:
                db.update_loan_request_status(list_of_waiting_requests[0][0],
                                    CFG_BIBCIRCULATION_REQUEST_STATUS_PENDING)
                return list_of_waiting_requests[0][0]

    elif len(list_of_pending_requests) > 1:
        for request in list_of_pending_requests:
            db.update_loan_request_status(request[0],
                                    CFG_BIBCIRCULATION_REQUEST_STATUS_WAITING)
        list_of_waiting_requests = db.get_requests(recid,
                                    CFG_BIBCIRCULATION_REQUEST_STATUS_WAITING)
        if some_copy_available:
            db.update_loan_request_status(list_of_waiting_requests[0][0],
                                    CFG_BIBCIRCULATION_REQUEST_STATUS_PENDING)
            return list_of_waiting_requests[0][0]

    return None

def is_periodical(recid):
    rec_type = get_fieldvalues(recid, "690C_a")
    if len(rec_type) > 0:
        for value in rec_type:
            if value == 'PERI':
                return True

    return False

def has_date_format(date):

<<<<<<< HEAD
    if type(date) is not str:
        return False

    date = date.strip()

    if len(date) is not 10:
        return False
    elif date[4] is not '-' and date[7] is not '-':
        return False
    else:
        year = date[:4]
        month = date[5:7]
        day = date[8:]

        return year.isdigit() and month.isdigit() and day.isdigit()

def generate_tmp_barcode():

    tmp_barcode = 'tmp-' + str(random.random())[-8:]

    while(db.barcode_in_use(tmp_barcode)):
        tmp_barcode = 'tmp-' + str(random.random())[-8:]

    return tmp_barcode


def check_database():

    from invenio.dbquery import run_sql

    r1 = run_sql(""" SELECT it.barcode, it.status, ln.status
                       FROM crcITEM it, crcLOAN ln
                      WHERE ln.barcode=it.barcode
                        AND it.status=%s
                        AND ln.status!=%s
                        AND ln.status!=%s
                        AND ln.status!=%s
                 """, (CFG_BIBCIRCULATION_ITEM_STATUS_ON_LOAN,
                        CFG_BIBCIRCULATION_LOAN_STATUS_ON_LOAN,
                        CFG_BIBCIRCULATION_LOAN_STATUS_EXPIRED,
                        CFG_BIBCIRCULATION_LOAN_STATUS_RETURNED))

    r2 = run_sql(""" SELECT it.barcode
                       FROM crcITEM it, crcLOAN ln
                      WHERE ln.barcode=it.barcode
                        AND it.status=%s
                        AND (ln.status=%s or ln.status=%s)
                 """, (CFG_BIBCIRCULATION_ITEM_STATUS_ON_SHELF,
                        CFG_BIBCIRCULATION_LOAN_STATUS_ON_LOAN,
                        CFG_BIBCIRCULATION_LOAN_STATUS_EXPIRED))

    r3 = run_sql(""" SELECT l1.barcode, l1.id,
                            DATE_FORMAT(l1.loaned_on,'%%Y-%%m-%%d %%H:%%i:%%s'),
                            DATE_FORMAT(l2.loaned_on,'%%Y-%%m-%%d %%H:%%i:%%s')
                       FROM crcLOAN l1,
                            crcLOAN l2
                      WHERE l1.id!=l2.id
                        AND l1.status!=%s
                        AND l1.status=l2.status
                        AND l1.barcode=l2.barcode
                   ORDER BY l1.loaned_on
                 """, (CFG_BIBCIRCULATION_LOAN_STATUS_RETURNED, ))

    r4 = run_sql(""" SELECT id, id_crcBORROWER, barcode,
                            due_date, number_of_renewals
                       FROM crcLOAN
                      WHERE status=%s
                        AND due_date>NOW()
                 """, (CFG_BIBCIRCULATION_LOAN_STATUS_EXPIRED, ))

    return (len(r1), len(r2), len(r3), len(r4))
=======
    @return A string being the URL allowing to edit currently viewed record
    """
    url = '/admin/bibcirculation/bibcirculationadmin.py/get_item_details?ln=%s&recid=%s' % (ln, str(recid))
    return CFG_SITE_URL + url

def looks_like_dictionary(candidate_string):
    if re.match(DICC_REGEXP, candidate_string):
        return True
    else:
        return False
>>>>>>> c0ad01dc
<|MERGE_RESOLUTION|>--- conflicted
+++ resolved
@@ -21,9 +21,13 @@
 
 __revision__ = "$Id$"
 
+import datetime
+import random
+import re
+import time
+
 from invenio.search_engine_utils import get_fieldvalues
 import invenio.bibcirculation_dblayer as db
-<<<<<<< HEAD
 from invenio.search_engine import get_field_tags
 from invenio.bibtask import task_low_level_submission
 from invenio.textutils import encode_for_xml
@@ -42,55 +46,10 @@
                                 CFG_BIBCIRCULATION_LOAN_STATUS_ON_LOAN, \
                                 CFG_BIBCIRCULATION_LOAN_STATUS_EXPIRED, \
                                 CFG_BIBCIRCULATION_LOAN_STATUS_RETURNED
-=======
-from invenio.urlutils import create_html_link
-from invenio.config import CFG_SITE_URL, CFG_TMPDIR
-from invenio.bibcirculation_config import CFG_BIBCIRCULATION_AMAZON_ACCESS_KEY, \
-     CFG_BIBCIRCULATION_WORKING_DAYS, \
-     CFG_BIBCIRCULATION_HOLIDAYS
+
+DICC_REGEXP = re.compile("^\{('[^']*': ?('[^']*'|[0-9]*|None)(, ?'[^']*': ?('[^']*'|[0-9]*|None))*)?\}$")
+
 from invenio.messages import gettext_set_language
-
-import datetime, time, re
-
-DICC_REGEXP = re.compile("^\{('[^']*': ?('[^']*'|[0-9]*|None)(, ?'[^']*': ?('[^']*'|[0-9]*|None))*)?\}$")
-
-def hold_request_mail(recid, borrower_id):
-    """
-    Create the mail who will be sent for each hold requests.
-
-    @param recid: identify the record. Primary key of bibrec.
-    @type recid: int
-
-    @param borrower_id: identify the borrower. Primary key of crcBORROWER.
-    @type borrower_id: int
-
-    @return email(body)
-    """
-
-    (book_title, book_year, book_author,
-    book_isbn, book_editor) = book_information_from_MARC(recid)
-
-    ############## need some code refactoring ###############
-
-    more_holdings_infos = db.get_holdings_details(recid)
-    borrower_infos = db.get_borrower_details(borrower_id)
-
-    #########################################################
-
-    title_link = create_html_link(CFG_SITE_URL +
-                                  '/admin/bibcirculation/bibcirculationadmin.py/get_item_details',
-                                  {'recid': recid},
-                                  (book_title))
-
-    out = """
-
-           This is an automatic email for confirming the hold request for a
-           book on behalf of:
->>>>>>> c0ad01dc
-
-
-from invenio.messages import gettext_set_language
-import datetime, time, random
 
 def search_user(column, string):
     if string is not None:
@@ -910,7 +869,6 @@
 
 def has_date_format(date):
 
-<<<<<<< HEAD
     if type(date) is not str:
         return False
 
@@ -982,15 +940,9 @@
                  """, (CFG_BIBCIRCULATION_LOAN_STATUS_EXPIRED, ))
 
     return (len(r1), len(r2), len(r3), len(r4))
-=======
-    @return A string being the URL allowing to edit currently viewed record
-    """
-    url = '/admin/bibcirculation/bibcirculationadmin.py/get_item_details?ln=%s&recid=%s' % (ln, str(recid))
-    return CFG_SITE_URL + url
 
 def looks_like_dictionary(candidate_string):
     if re.match(DICC_REGEXP, candidate_string):
         return True
     else:
-        return False
->>>>>>> c0ad01dc
+        return False