--- conflicted
+++ resolved
@@ -58,51 +58,73 @@
   - "python requirements.py --extras=$REXTRAS --level=dev > .travis-devel-requirements.txt"
 
 install:
-<<<<<<< HEAD
   - "sudo apt-get -qy install apache2 libapache2-mod-wsgi libapache2-mod-xsendfile ssl-cert poppler-utils git subversion nodejs --fix-missing"
   - "sudo a2enmod actions"
   - "sudo a2enmod version || echo ':('"
   - "sudo a2enmod rewrite"
   - "sudo mkdir /etc/apache2/ssl"
-  - "sudo /usr/sbin/make-ssl-cert /usr/share/ssl-cert/ssleay.cnf /etc/apache2/ssl/apache.pem"
-  # - "sudo /usr/sbin/make-ssl-cert generate-default-snakeoil /etc/apache2/ssl/apache.pem"
-  - "pip install --upgrade pip"
-  - "travis_retry pip install -q Babel"
-  - "travis_retry pip install -q unittest2"
-  - "travis_retry pip install . --process-dependency-links --allow-all-external --quiet"
-  - "travis_retry pip install -r .travis-$REQUIREMENTS-requirements.txt --allow-all-external"
+
+  - "sudo /usr/sbin/make-ssl-cert generate-default-snakeoil /etc/apache2/ssl/apache.pem"
+  - "travis_retry pip install Babel"
+  - "travis_retry pip install unittest2"
+  - "travis_retry pip install -r .travis-$REQUIREMENTS-requirements.txt --allow-all-external --quiet"
+  - "travis_retry pip install -e .[$REXTRAS] --quiet --process-dependency-links"
   - "travis_retry pip install -e .[docs] --quiet --process-dependency-links"
   - "travis_retry pip install -r requirements-b2share.txt --allow-all-external --quiet"
-  - "travis_retry pip install -r requirements.txt --quiet --allow-all-external"
+
   - "python setup.py compile_catalog"
-  - "inveniomanage config create secret-key"
-  - "inveniomanage config set CFG_EMAIL_BACKEND flask.ext.email.backends.console.Mail"
-  - "inveniomanage config set CFG_BIBSCHED_PROCESS_USER `whoami`"
-  - "inveniomanage config set PACKAGES_EXCLUDE []"  # test all packages
-  - "inveniomanage config set CFG_TMPDIR /tmp"
   - "sudo su -c \"npm update\""
-  - "sudo su -c \"npm install --silent -g bower less grunt-cli clean-css uglify-js requirejs\""
-  - "inveniomanage bower -i bower-base.json > bower.json"
-  - "travis_retry bower install --silent"
-  - "inveniomanage config set COLLECT_STORAGE flask.ext.collect.storage.link"
-  - "inveniomanage collect > /dev/null"
-  - "inveniomanage assets build"
-  - "inveniomanage config set CLEANCSS_BIN false"  # deactivate all the things
-  - "inveniomanage config set LESS_BIN false"      # false is /usr/bin/false
-  - "inveniomanage config set REQUIREJS_BIN false"
-  - "inveniomanage config set UGLIFYJS_BIN false"
-  - "inveniomanage config set ASSETS_AUTO_BUILD False"
-=======
-  - "travis_retry pip install unittest2"
-  - "travis_retry pip install -r .travis-$REQUIREMENTS-requirements.txt --allow-all-external"
-  - "travis_retry pip install -e .[$REXTRAS] --process-dependency-links"
-  - "python setup.py compile_catalog"
-  - "npm update"
-  - "npm install --silent -g bower less clean-css uglify-js requirejs"
+
+    # MERGED
+  - "sudo su -c \"npm install --silent -g bower less clean-css uglify-js requirejs\""
   # All the step below this points are solely for test purposes, don't use them
   # to setup your invenio installation. Please do RTFM instead (INSTALL.rst).
   - "./scripts/setup_devmode.sh"
->>>>>>> 66edb099
+# <<<<<<< HEAD
+#   - "sudo apt-get -qy install apache2 libapache2-mod-wsgi libapache2-mod-xsendfile ssl-cert poppler-utils git subversion nodejs --fix-missing"
+#   - "sudo a2enmod actions"
+#   - "sudo a2enmod version || echo ':('"
+#   - "sudo a2enmod rewrite"
+#   - "sudo mkdir /etc/apache2/ssl"
+#   - "sudo /usr/sbin/make-ssl-cert /usr/share/ssl-cert/ssleay.cnf /etc/apache2/ssl/apache.pem"
+#   # - "sudo /usr/sbin/make-ssl-cert generate-default-snakeoil /etc/apache2/ssl/apache.pem"
+#   - "pip install --upgrade pip"
+#   - "travis_retry pip install -q Babel"
+#   - "travis_retry pip install -q unittest2"
+#   - "travis_retry pip install . --process-dependency-links --allow-all-external --quiet"
+#   - "travis_retry pip install -r .travis-$REQUIREMENTS-requirements.txt --allow-all-external"
+#   - "travis_retry pip install -e .[docs] --quiet --process-dependency-links"
+#   - "travis_retry pip install -r requirements-b2share.txt --allow-all-external --quiet"
+#   - "travis_retry pip install -r requirements.txt --quiet --allow-all-external"
+#   - "python setup.py compile_catalog"
+#   - "inveniomanage config create secret-key"
+#   - "inveniomanage config set CFG_EMAIL_BACKEND flask.ext.email.backends.console.Mail"
+#   - "inveniomanage config set CFG_BIBSCHED_PROCESS_USER `whoami`"
+#   - "inveniomanage config set PACKAGES_EXCLUDE []"  # test all packages
+#   - "inveniomanage config set CFG_TMPDIR /tmp"
+#   - "sudo su -c \"npm update\""
+#   - "sudo su -c \"npm install --silent -g bower less grunt-cli clean-css uglify-js requirejs\""
+#   - "inveniomanage bower -i bower-base.json > bower.json"
+#   - "travis_retry bower install --silent"
+#   - "inveniomanage config set COLLECT_STORAGE flask.ext.collect.storage.link"
+#   - "inveniomanage collect > /dev/null"
+#   - "inveniomanage assets build"
+#   - "inveniomanage config set CLEANCSS_BIN false"  # deactivate all the things
+#   - "inveniomanage config set LESS_BIN false"      # false is /usr/bin/false
+#   - "inveniomanage config set REQUIREJS_BIN false"
+#   - "inveniomanage config set UGLIFYJS_BIN false"
+#   - "inveniomanage config set ASSETS_AUTO_BUILD False"
+# =======
+#   - "travis_retry pip install unittest2"
+#   - "travis_retry pip install -r .travis-$REQUIREMENTS-requirements.txt --allow-all-external"
+#   - "travis_retry pip install -e .[$REXTRAS] --process-dependency-links"
+#   - "python setup.py compile_catalog"
+#   - "npm update"
+#   - "npm install --silent -g bower less clean-css uglify-js requirejs"
+#   # All the step below this points are solely for test purposes, don't use them
+#   # to setup your invenio installation. Please do RTFM instead (INSTALL.rst).
+#   - "./scripts/setup_devmode.sh"
+# >>>>>>> invenio-upstream/maint-2.0
 
   - "inveniomanage config set CFG_SITE_NAME B2Share"
   - "inveniomanage config set CFG_SITE_NAME_INTL \"{u'en' : u'B2Share'}\""
@@ -129,18 +151,9 @@
   - "inveniomanage apache create-config"
   - "inveniomanage database init --yes-i-know || echo ':('"
   - "inveniomanage database create --quiet || echo ':('"
-<<<<<<< HEAD
-#  - "inveniomanage demosite populate --yes-i-know"
   - "inveniomanage upgrader run"
   - "python invenio/b2share/upgrades/b2share_2015_06_23_create_domain_admin_groups.py"
 
 script:
   - "sphinx-build -qnNW docs docs/_build/html"
-  - "python setup.py test --test-suite invenio.b2share.testsuite"
-#  - "wget -O /dev/null http://localhost"
-=======
-
-script:
-  - "sphinx-build -qnNW docs docs/_build/html"
-  - "python setup.py test"
->>>>>>> 66edb099
+  - "python setup.py test --test-suite invenio.b2share.testsuite"