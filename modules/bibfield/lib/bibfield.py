--- conflicted
+++ resolved
@@ -70,11 +70,7 @@
     """
     blob_wrapper = BlobWrapper(blob=blob, master_format=master_format, **additional_info)
 
-<<<<<<< HEAD
-    return CFG_BIBFIELD_READERS[master_format](blob_wrapper)
-=======
-    return CFG_BIBFIELD_READERS['bibfield_%sreader.py' % (master_format,)](blob_wrapper, check=True)
->>>>>>> 205bafa0
+    return CFG_BIBFIELD_READERS[master_format](blob_wrapper, check=True)
 
 
 def create_records(blob, master_format='marc', verbose=0, **additional_info):
@@ -86,11 +82,7 @@
 
     @return List of record objects initiated by the functions create_record()
     """
-<<<<<<< HEAD
-    record_blods = CFG_BIBFIELD_READERS[master_format].split_blob(blob)
-=======
-    record_blods = CFG_BIBFIELD_READERS['bibfield_%sreader.py' % (master_format,)].split_blob(blob, additional_info.get('schema', None))
->>>>>>> 205bafa0
+    record_blods = CFG_BIBFIELD_READERS[master_format].split_blob(blob, additional_info.get('schema', None))
 
     return [create_record(record_blob, master_format, verbose=verbose, **additional_info) for record_blob in record_blods]
 
@@ -118,7 +110,7 @@
         blob_wrapper = _build_wrapper(recid)
         if not blob_wrapper:
             return None
-        record = CFG_BIBFIELD_READERS['bibfield_%sreader.py' % (blob_wrapper.master_format,)](blob_wrapper)
+        record = CFG_BIBFIELD_READERS[blob_wrapper.master_format](blob_wrapper)
 
         #Update bibfmt for future uses
         run_sql("REPLACE INTO bibfmt(id_bibrec, format, last_updated, value) VALUES (%s, 'recjson', NOW(), %s)",
@@ -130,14 +122,6 @@
             chunk[key] = record.get(key)
         record = chunk
     return record
-
-<<<<<<< HEAD
-    blob_wrapper = _build_wrapper(recid)
-    if not blob_wrapper:
-        return None
-    record = CFG_BIBFIELD_READERS[blob_wrapper.master_format](blob_wrapper)
-=======
->>>>>>> 205bafa0
 
 def guess_legacy_field_names(fields, master_format='marc'):
     """
