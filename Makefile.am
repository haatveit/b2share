--- conflicted
+++ resolved
@@ -1,10 +1,5 @@
-<<<<<<< HEAD
-## This file is part of Invenio.
-## Copyright (C) 2002, 2003, 2004, 2005, 2006, 2007, 2008, 2009, 2010 CERN.
-=======
 ## This file is part of CDS Invenio.
-## Copyright (C) 2002, 2003, 2004, 2005, 2006, 2007, 2008, 2011 CERN.
->>>>>>> 7ab18bae
+## Copyright (C) 2002, 2003, 2004, 2005, 2006, 2007, 2008, 2011, 2012 CERN.
 ##
 ## Invenio is free software; you can redistribute it and/or
 ## modify it under the terms of the GNU General Public License as
@@ -416,7 +411,9 @@
 	@echo "Nothing to do; table structure did not change between v0.99.2 and v0.99.3."
 
 update-v0.99.3-tables:
-<<<<<<< HEAD
+	@echo "Nothing to do; table structure did not change between v0.99.3 and v0.99.4."
+
+update-v0.99.4-tables: # from v0.99.4 to v1.0.0-rc0
 	echo "RENAME TABLE oaiARCHIVE TO oaiREPOSITORY;" | ${prefix}/bin/dbexec
 	${prefix}/bin/dbexec < $(top_srcdir)/modules/miscutil/sql/tabcreate.sql
 	echo "INSERT INTO knwKB (id,name,description,kbtype) SELECT id,name,description,'' FROM fmtKNOWLEDGEBASES;" | ${prefix}/bin/dbexec
@@ -512,9 +509,4 @@
 	echo -e 'from invenio.access_control_firerole import repair_role_definitions;\
 	repair_role_definitions()' | $(PYTHON)
 
-CLEANFILES = *~ *.pyc *.tmp
-=======
-	@echo "Nothing to do; table structure did not change between v0.99.3 and v0.99.4."
-
-CLEANFILES = *~
->>>>>>> 7ab18bae
+CLEANFILES = *~ *.pyc *.tmp