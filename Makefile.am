--- conflicted
+++ resolved
@@ -442,34 +442,4 @@
 	echo -e 'from invenio.access_control_firerole import repair_role_definitions;\
 	repair_role_definitions()' | $(PYTHON)
 
-<<<<<<< HEAD
-=======
-update-v1.0.0-rc0-tables: # from v1.0.0-rc0 to v1.0.0
-	@echo "Nothing to do; table structure did not change between v1.0.0-rc0 and v1.0.0."
-
-update-v1.0.0-tables: # from v1.0.0 to v1.0.1
-	@echo "Nothing to do; table structure did not change between v1.0.0 and v1.0.1."
-
-update-v1.0.1-tables: # from v1.0.1 to v1.0.2
-	@echo "ALTER TABLE session ADD KEY session_expiry (session_expiry);" | ${prefix}/bin/dbexec
-
-update-v1.0.2-tables: # from v1.0.2 to v1.0.3
-	@echo "Nothing to do; table structure did not change between v1.0.2 and v1.0.3."
-
-update-v1.0.3-tables: # from v1.0.3 to v1.0.4
-	@echo "Nothing to do; table structure did not change between v1.0.3 and v1.0.4."
-
-update-v1.0.4-tables: # from v1.0.4 to v1.0.5
-	@echo "Nothing to do; table structure did not change between v1.0.4 and v1.0.5."
-
-update-v1.0.5-tables: # from v1.0.5 to v1.0.6
-	@echo "Nothing to do; table structure did not change between v1.0.5 and v1.0.6."
-
-update-v1.0.6-tables: # from v1.0.6 to v1.0.7
-	@echo "Nothing to do; table structure did not change between v1.0.6 and v1.0.7."
-
-update-v1.0.7-tables: # from v1.0.7 to v1.0.8
-	@echo "Nothing to do; table structure did not change between v1.0.7 and v1.0.8."
-
->>>>>>> d25ef5c6
 CLEANFILES = *~ *.pyc *.tmp