# This file is part of Invenio.
# Copyright (C) 2008, 2009, 2010, 2011, 2012, 2013, 2014, 2015 CERN.
#
# Invenio is free software; you can redistribute it and/or
# modify it under the terms of the GNU General Public License as
# published by the Free Software Foundation; either version 2 of the
# License, or (at your option) any later version.
#
# Invenio is distributed in the hope that it will be useful, but
# WITHOUT ANY WARRANTY; without even the implied warranty of
# MERCHANTABILITY or FITNESS FOR A PARTICULAR PURPOSE.  See the GNU
# General Public License for more details.
#
# You should have received a copy of the GNU General Public License
# along with Invenio; if not, write to the Free Software Foundation, Inc.,
# 59 Temple Place, Suite 330, Boston, MA 02111-1307, USA.

###################################################
# About 'invenio.conf' and 'invenio-local.conf' ##
###################################################

# The 'invenio.conf' file contains the vanilla default configuration
# parameters of a Invenio installation, as coming out of the
# distribution.  The file should be self-explanatory.  Once installed
# in its usual location (usually /opt/invenio/etc), you could in
# principle go ahead and change the values according to your local
# needs, but this is not advised.
#
# If you would like to customize some of these parameters, you should
# rather create a file named 'invenio-local.conf' in the same
# directory where 'invenio.conf' lives and you should write there
# only the customizations that you want to be different from the
# vanilla defaults.
#
# Here is a realistic, minimalist, yet production-ready example of
# what you would typically put there:
#
#    $ cat /opt/invenio/etc/invenio-local.conf
#    [Invenio]
#    CFG_SITE_NAME = John Doe's Document Server
#    CFG_SITE_NAME_INTL_fr = Serveur des Documents de John Doe
#    CFG_SITE_URL = http://your.site.com
#    CFG_SITE_SECURE_URL = https://your.site.com
#    CFG_SITE_ADMIN_EMAIL = john.doe@your.site.com
#    CFG_SITE_SUPPORT_EMAIL = john.doe@your.site.com
#    CFG_WEBALERT_ALERT_ENGINE_EMAIL = john.doe@your.site.com
#    CFG_WEBCOMMENT_ALERT_ENGINE_EMAIL = john.doe@your.site.com
#    CFG_WEBCOMMENT_DEFAULT_MODERATOR = john.doe@your.site.com
#    CFG_BIBAUTHORID_AUTHOR_TICKET_ADMIN_EMAIL = john.doe@your.site.com
#    CFG_BIBCATALOG_SYSTEM_EMAIL_ADDRESS = john.doe@your.site.com
#    CFG_DATABASE_HOST = localhost
#    CFG_DATABASE_NAME = invenio
#    CFG_DATABASE_USER = invenio
#    CFG_DATABASE_PASS = my123p$ss
#
# You should override at least the parameters mentioned above and the
# parameters mentioned in the `Part 1: Essential parameters' below in
# order to define some very essential runtime parameters such as the
# name of your document server (CFG_SITE_NAME and
# CFG_SITE_NAME_INTL_*), the visible URL of your document server
# (CFG_SITE_URL and CFG_SITE_SECURE_URL), the email address of the
# local Invenio administrator, comment moderator, and alert engine
# (CFG_SITE_SUPPORT_EMAIL, CFG_SITE_ADMIN_EMAIL, etc), and last but
# not least your database credentials (CFG_DATABASE_*).
#
# The Invenio system will then read both the default invenio.conf
# file and your customized invenio-local.conf file and it will
# override any default options with the ones you have specified in
# your local file.  This cascading of configuration parameters will
# ease your future upgrades.

[Invenio]

###################################
# Part 1:  Essential parameters ##
###################################

# This part defines essential Invenio internal parameters that
# everybody should override, like the name of the server or the email
# address of the local Invenio administrator.

<<<<<<< HEAD
## CFG_DATABASE_* - specify which MySQL server to use, the name of the
## database to use, and the database access credentials.
CFG_DATABASE_TYPE = mysql
=======
# CFG_DATABASE_* - specify which MySQL server to use, the name of the
# database to use, and the database access credentials.
>>>>>>> 687247bf
CFG_DATABASE_HOST = localhost
CFG_DATABASE_PORT = 3306
CFG_DATABASE_NAME = invenio
CFG_DATABASE_USER = invenio
CFG_DATABASE_PASS = my123p$ss

# CFG_DATABASE_SLAVE - if you use DB replication, then specify the DB
# slave address credentials.  (Assuming the same access rights to the
# DB slave as to the DB master.)  If you don't use DB replication,
# then leave this option blank.
CFG_DATABASE_SLAVE =

# CFG_DATABASE_SLAVE_SU_USER - is a special user that is authorized to
# detach/attach the slave to the master, thus allowing consistent dbdump
# on the slave database.
CFG_DATABASE_SLAVE_SU_USER = slaveadmin
CFG_DATABASE_SLAVE_SU_PASS =

# CFG_DATABASE_PASSWORD_FILE - if you want to store your password
# in a separate special file that is only readable by the dbquery user
# specify here the path. The file should contain one user per row,
# with the format:
# username // password
# i.e. with the username, the 4 characters " // ", and the password.
CFG_DATABASE_PASSWORD_FILE =



# CFG_SITE_URL - specify URL under which your installation will be
# visible.  For example, use "http://your.site.com".  Do not leave
# trailing slash.
CFG_SITE_URL = http://localhost

# CFG_SITE_SECURE_URL - specify secure URL under which your
# installation secure pages such as login or registration will be
# visible.  For example, use "https://your.site.com".  Do not leave
# trailing slash.  If you don't plan on using HTTPS, then you may
# leave this empty.
CFG_SITE_SECURE_URL = https://localhost

# CFG_SITE_NAME -- the visible name of your Invenio installation.
CFG_SITE_NAME = Atlantis Institute of Fictive Science

# CFG_SITE_NAME_INTL -- the international versions of CFG_SITE_NAME
# in various languages.  (See also CFG_SITE_LANGS below.)
CFG_SITE_NAME_INTL_en = Atlantis Institute of Fictive Science
CFG_SITE_NAME_INTL_fr = Atlantis Institut des Sciences Fictives
CFG_SITE_NAME_INTL_de = Atlantis Institut der fiktiven Wissenschaft
CFG_SITE_NAME_INTL_es = Instituto de Ciencia Ficticia Atlantis
CFG_SITE_NAME_INTL_ca = Institut Atlantis de Ciència Fictícia
CFG_SITE_NAME_INTL_pt = Instituto Atlantis de Ciência Fictícia
CFG_SITE_NAME_INTL_it = Atlantis Istituto di Scienza Fittizia
CFG_SITE_NAME_INTL_ru = Институт Фиктивных Наук Атлантиды
CFG_SITE_NAME_INTL_sk = Atlantis Inštitút Fiktívnych Vied
CFG_SITE_NAME_INTL_cs = Atlantis Institut Fiktivních Věd
CFG_SITE_NAME_INTL_no = Atlantis Institutt for Fiktiv Vitenskap
CFG_SITE_NAME_INTL_sv = Atlantis Institut för Fiktiv Vetenskap
CFG_SITE_NAME_INTL_el = Ινστιτούτο Φανταστικών Επιστημών Ατλαντίδος
CFG_SITE_NAME_INTL_uk = Інститут вигаданих наук в Атлантісі
CFG_SITE_NAME_INTL_ja = Fictive 科学のAtlantis の協会
CFG_SITE_NAME_INTL_pl = Instytut Fikcyjnej Nauki Atlantis
CFG_SITE_NAME_INTL_bg = Институт за фиктивни науки Атлантис
CFG_SITE_NAME_INTL_hr = Institut Fiktivnih Znanosti Atlantis
CFG_SITE_NAME_INTL_zh_CN = 阿特兰提斯虚拟科学学院
CFG_SITE_NAME_INTL_zh_TW = 阿特蘭提斯虛擬科學學院
CFG_SITE_NAME_INTL_hu = Kitalált Tudományok Atlantiszi Intézete
CFG_SITE_NAME_INTL_af = Atlantis Instituut van Fiktiewe Wetenskap
CFG_SITE_NAME_INTL_gl = Instituto Atlantis de Ciencia Fictive
CFG_SITE_NAME_INTL_ro = Institutul Atlantis al Ştiinţelor Fictive
CFG_SITE_NAME_INTL_rw = Atlantis Ishuri Rikuru Ry'ubuhanga
CFG_SITE_NAME_INTL_ka = ატლანტიდის ფიქტიური მეცნიერების ინსტიტუტი
CFG_SITE_NAME_INTL_lt = Fiktyvių Mokslų Institutas Atlantis
CFG_SITE_NAME_INTL_ar = معهد أطلنطيس للعلوم الافتراضية
CFG_SITE_NAME_INTL_fa = موسسه علوم تخیلی آتلانتیس

# CFG_SITE_LANG -- the default language of the interface: '
CFG_SITE_LANG = en

# CFG_SITE_LANGS -- list of all languages the user interface should
# be available in, separated by commas.  The order specified below
# will be respected on the interface pages.  A good default would be
# to use the alphabetical order.  Currently supported languages
# include Afrikaans, Arabic, Bulgarian, Catalan, Czech, German,
# Georgian, Greek, English, Spanish, Persian (Farsi), French,
# Croatian, Hungarian, Galician, Italian, Japanese, Kinyarwanda,
# Lithuanian, Norwegian, Polish, Portuguese, Romanian, Russian,
# Slovak, Swedish, Ukrainian, Chinese (China), Chinese (Taiwan), so
# that the eventual maximum you can currently select is
# "af,ar,bg,ca,cs,de,el,en,es,fa,fr,hr,gl,ka,it,rw,lt,hu,ja,no,pl,pt,ro,ru,sk,sv,uk,zh_CN,zh_TW".
CFG_SITE_LANGS = af,ar,bg,ca,cs,de,el,en,es,fa,fr,hr,gl,ka,it,rw,lt,hu,ja,no,pl,pt,ro,ru,sk,sv,uk,zh_CN,zh_TW

<<<<<<< HEAD
## CFG_EMAIL_BACKEND -- the backend to use for sending emails. Defaults to
## 'flask.ext.email.backends.smtp.Mail' if CFG_MISCUTIL_SMTP_HOST and
## CFG_MISCUTIL_SMTP_PORT are set. Possible values are:
## - flask.ext.email.backends.console.Mail
## - flask.ext.email.backends.dummy.Mail
## - flask.ext.email.backends.filebased.Mail
## - flask.ext.email.backends.locmem.Mail
## - flask.ext.email.backends.smtp.Mail
## - invenio.ext.email.backends.console_adminonly.Mail
## - invenio.ext.email.backends.smtp_adminonly.Mail
##   * sends email only to the CFG_SITE_ADMIN_EMAIL address using SMTP
CFG_EMAIL_BACKEND = flask.ext.email.backends.smtp.Mail

## CFG_SITE_SUPPORT_EMAIL -- the email address of the support team for
## this installation:
=======
# CFG_SITE_SUPPORT_EMAIL -- the email address of the support team for
# this installation:
>>>>>>> 687247bf
CFG_SITE_SUPPORT_EMAIL = info@invenio-software.org

# CFG_SITE_ADMIN_EMAIL -- the email address of the 'superuser' for
# this installation.  Enter your email address below and login with
# this address when using Invenio inistration modules.  You
# will then be automatically recognized as superuser of the system.
CFG_SITE_ADMIN_EMAIL = info@invenio-software.org

# CFG_SITE_EMERGENCY_EMAIL_ADDRESSES -- list of email addresses to
# which an email should be sent in case of emergency (e.g. bibsched
# queue has been stopped because of an error).  Configuration
# dictionary allows for different recipients based on weekday and
# time-of-day. Example:
#
# CFG_SITE_EMERGENCY_EMAIL_ADDRESSES = {
#    'Sunday 22:00-06:00': '0041761111111@email2sms.foo.com',
#    '06:00-18:00': 'team-in-europe@foo.com,0041762222222@email2sms.foo.com',
#    '18:00-06:00': 'team-in-usa@foo.com',
#    '*': 'john.doe.phone@foo.com'}
#
# If you want the emergency email notifications to always go to the
# same address, just use the wildcard line in the above example.
CFG_SITE_EMERGENCY_EMAIL_ADDRESSES = {}

# CFG_SITE_ADMIN_EMAIL_EXCEPTIONS -- set this to 0 if you do not want
# to receive any captured exception via email to CFG_SITE_ADMIN_EMAIL
# address.  Captured exceptions will still be available in
# var/log/invenio.err file.  Set this to 1 if you want to receive
# some of the captured exceptions (this depends on the actual place
# where the exception is captured).  Set this to 2 if you want to
# receive all captured exceptions.
CFG_SITE_ADMIN_EMAIL_EXCEPTIONS = 1

<<<<<<< HEAD
## CFG_SITE_RECORD -- what is the URI part representing detailed
## record pages?  We recommend to leave the default value `record'
## unchanged.
CFG_SITE_RECORD = record

## CFG_SITE_SECRET_KEY --- which secret key should we use? This should be set
## to a random value per Invenio installation and must be kept secret, as it is
## used to protect against e.g. cross-site request forgery and other is the
## basis of other security measures in Invenio. A random value can be generated
## using the following command:
##   python -c "import os;import re;print re.escape(os.urandom(24).__repr__()[1:-1])"
CFG_SITE_SECRET_KEY =

## CFG_ERRORLIB_RESET_EXCEPTION_NOTIFICATION_COUNTER_AFTER -- set this to
## the number of seconds after which to reset the exception notification
## counter. A given repetitive exception is notified via email with a
## logarithmic strategy: the first time it is seen it is sent via email,
## then the second time, then the fourth, then the eighth and so forth.
## If the number of seconds elapsed since the last time it was notified
## is greater than CFG_ERRORLIB_RESET_EXCEPTION_NOTIFICATION_COUNTER_AFTER
## then the internal counter is reset in order not to have exception
## notification become more and more rare.
=======
# CFG_SITE_RECORD -- what is the URI part representing detailed
# record pages?  We recomment to leave the default value `record'
# unchanged.
CFG_SITE_RECORD = record

# CFG_ERRORLIB_RESET_EXCEPTION_NOTIFICATION_COUNTER_AFTER -- set this to
# the number of seconds after which to reset the exception notification
# counter. A given repetitive exception is notified via email with a
# logarithmic strategy: the first time it is seen it is sent via email,
# then the second time, then the fourth, then the eighth and so forth.
# If the number of seconds elapsed since the last time it was notified
# is greater than CFG_ERRORLIB_RESET_EXCEPTION_NOTIFICATION_COUNTER_AFTER
# then the internal counter is reset in order not to have exception
# notification become more and more rare.
>>>>>>> 687247bf
CFG_ERRORLIB_RESET_EXCEPTION_NOTIFICATION_COUNTER_AFTER = 14400

# CFG_ERRORLIB_SENTRY_URI -- optionally, if you use Sentry for logging.
# Sentry notifies you when your users experience errors.
# Enables logging of exceptions in invenio to given Sentry server.
CFG_ERRORLIB_SENTRY_URI =

# CFG_CERN_SITE -- do we want to enable CERN-specific code?
# Put "1" for "yes" and "0" for "no".
CFG_CERN_SITE = 0

# CFG_INSPIRE_SITE -- do we want to enable INSPIRE-specific code?
# Put "1" for "yes" and "0" for "no".
CFG_INSPIRE_SITE = 0

# CFG_ADS_SITE -- do we want to enable ADS-specific code?
# Put "1" for "yes" and "0" for "no".
CFG_ADS_SITE = 0

<<<<<<< HEAD
## CFG_FLASK_CACHE_TYPE -- do we want to enable any cache engine?
## 'null', 'redis' or your own e.g. 'invenio.cache.my_cache_engine'
## NOTE: If you disable cache engine it WILL affect some
## functionality such as 'search facets'.
CFG_FLASK_CACHE_TYPE = null

## CFG_FLASK_DISABLED_BLUEPRINTS -- do we want to prevent certain blueprints from
## being loaded?
CFG_FLASK_DISABLED_BLUEPRINTS =
=======
# CFG_OPENAIRE_SITE -- do we want to enable OpenAIRE-specific code?
# Put "1" for "yes" and "0" for "no".
CFG_OPENAIRE_SITE = 0
>>>>>>> 687247bf

# CFG_SCOAP3_SITE -- do we want to enable SCOAP3-specific code?
# Put "1" for "yes" and "0" for "no".
CFG_SCOAP3_SITE = 0

# Now you can tune whether to integrate with external authentication providers
# through the OpenID and OAuth protocols.

# The following variables let you fine-tune which authentication
# providers you want to authorize. You can override here most of
# the variables in lib/invenio/access_control_config.py.
# In particular you can put in these variable the consumer_key and
# consumer_secret of the desired services.
# Note: some providers don't supply an mail address.
# If you choose them, the users will be registered with a temporary email address.

# CFG_OPENID_PROVIDERS -- Comma-separated list of providers you want to enable
# through the OpenID protocol.
# E.g.: CFG_OPENID_PROVIDERS = google,yahoo,aol,wordpress,myvidoop,openid,verisign,myopenid,myspace,livejournal,blogger
CFG_OPENID_PROVIDERS =

# CFG_OAUTH1_PROVIDERS -- Comma-separated list of providers you want to enable
# through the OAuth1 protocol.
# Note: OAuth1 is in general deprecated in favour of OAuth2.
# E.g.: CFG_OAUTH1_PROVIDERS = twitter,linkedin,flickr,
CFG_OAUTH1_PROVIDERS =

# CFG_OAUTH2_PROVIDERS -- Comma-separated list of providers you want to enable
# through the OAuth2 protocol.
# Note: if you enable the "orcid" provider the full profile of the user
# in Orcid will be imported.
# E.g.: CFG_OAUTH2_PROVIDERS = facebook,yammer,foursquare,googleoauth2,instagram,orcid
CFG_OAUTH2_PROVIDERS =

# CFG_OPENID_CONFIGURATIONS -- Mapping of special parameter to configure the
# desired OpenID providers. Use this variable to override out-of-the-box
# parameters already set in lib/python/invenio/access_control_config.py.
# E.g.: CFG_OPENID_CONFIGURATIONS = {'google': {
#    'identifier': 'https://www.google.com/accounts/o8/id',
#    'trust_email': True}}
CFG_OPENID_CONFIGURATIONS = {}

# CFG_OAUTH1_CONFIGURATIONS -- Mapping of special parameter to configure the
# desired OAuth1 providers. Use this variable to override out-of-the-box
# parameters already set in lib/python/invenio/access_control_config.py.
# E.g.: CFG_OAUTH1_CONFIGURATIONS = {'linkedin': {
#    'consumer_key' : 'MY_LINKEDIN_CONSUMER_KEY',
#    'consumer_secret' : 'MY_LINKEDIN_CONSUMER_SECRET'}}
CFG_OAUTH1_CONFIGURATIONS = {}

# CFG_OAUTH2_CONFIGURATIONS -- Mapping of special parameter to configure the
# desired OAuth2 providers. Use this variable to override out-of-the-box
# parameters already set in lib/python/invenio/access_control_config.py.
# E.g.: CFG_OAUTH2_CONFIGURATIONS = {'orcid': {
#    'consumer_key' : 'MY_ORCID_CONSUMER_KEY',
#    'consumer_secret' : 'MY_ORCID_CONSUMER_SECRET'}}
CFG_OAUTH2_CONFIGURATIONS = {}

<<<<<<< HEAD
## CFG_PROPAGATE_EXCEPTIONS -- Tells register_exception to propagate the
## exception instead of catching it and sending an email. Mostly for
## development, we have custom exceptions handlers that are handier than
## emails.
=======
# CFG_DEVEL_SITE -- is this a development site? If it is, you might
# prefer that it does not do certain things. For example, you might
# not want WebSubmit to send certain emails or trigger certain
# processes on a development site.
# Put "1" for "yes" (this is a development site) or "0" for "no"
# (this isn't a development site.)
CFG_DEVEL_SITE = 0

# CFG_PROPAGATE_EXCEPTIONS -- Tells register_exception to propagate the
# exception instead of catching it and sending an email. Mostly for
# development, we have custom exceptions handlers that are handier than
# emails.
>>>>>>> 687247bf
CFG_PROPAGATE_EXCEPTIONS = 0

################################
# Part 2: Web page style     ##
################################

# The variables affecting the page style.  The most important one is
# the 'template skin' you would like to use and the obfuscation mode
# for your email addresses.  Please refer to the WebStyle Admin Guide
# for more explanation.  The other variables are listed here mostly
# for backwards compatibility purposes only.

# CFG_WEBSTYLE_TEMPLATE_SKIN -- what template skin do you want to
# use?
CFG_WEBSTYLE_TEMPLATE_SKIN = default

# CFG_WEBSTYLE_EMAIL_ADDRESSES_OBFUSCATION_MODE. How do we "protect"
# email addresses from undesired automated email harvesters?  This
# setting will not affect 'support' and 'admin' emails.
# NOTE: there is no ultimate solution to protect against email
# harvesting. All have drawbacks and can more or less be
# circumvented. Choose you preferred mode ([t] means "transparent"
# for the user):
#    -1: hide all emails.
# [t] 0 : no protection, email returned as is.
#           foo@example.com => foo@example.com
#     1 : basic email munging: replaces @ by [at] and . by [dot]
#           foo@example.com => foo [at] example [dot] com
# [t] 2 : transparent name mangling: characters are replaced by
#         equivalent HTML entities.
#           foo@example.com => &#102;&#111;&#111;&#64;&#101;&#120;&#97;&#109;&#112;&#108;&#101;&#46;&#99;&#111;&#109;
# [t] 3 : javascript insertion. Requires Javascript enabled on client
#         side.
#     4 : replaces @ and . characters by gif equivalents.
#             foo@example.com => foo<img src="at.gif" alt=" [at] ">example<img src="dot.gif" alt=" [dot] ">com
CFG_WEBSTYLE_EMAIL_ADDRESSES_OBFUSCATION_MODE = 2

<<<<<<< HEAD
## (deprecated) CFG_WEBSTYLE_CDSPAGEBOXLEFTTOP -- eventual global HTML
## left top box:
=======
# CFG_WEBSTYLE_INSPECT_TEMPLATES -- Do we want to debug all template
# functions so that they would return HTML results wrapped in
# comments indicating which part of HTML page was created by which
# template function?  Useful only for debugging Pythonic HTML
# template.  See WebStyle Admin Guide for more information.
CFG_WEBSTYLE_INSPECT_TEMPLATES = 0

# (deprecated) CFG_WEBSTYLE_CDSPAGEBOXLEFTTOP -- eventual global HTML
# left top box:
>>>>>>> 687247bf
CFG_WEBSTYLE_CDSPAGEBOXLEFTTOP =

# (deprecated) CFG_WEBSTYLE_CDSPAGEBOXLEFTBOTTOM -- eventual global
# HTML left bottom box:
CFG_WEBSTYLE_CDSPAGEBOXLEFTBOTTOM =

# (deprecated) CFG_WEBSTYLE_CDSPAGEBOXRIGHTTOP -- eventual global
# HTML right top box:
CFG_WEBSTYLE_CDSPAGEBOXRIGHTTOP =

# (deprecated) CFG_WEBSTYLE_CDSPAGEBOXRIGHTBOTTOM -- eventual global
# HTML right bottom box:
CFG_WEBSTYLE_CDSPAGEBOXRIGHTBOTTOM =

# CFG_WEBSTYLE_HTTP_STATUS_ALERT_LIST -- when certain HTTP status
# codes are raised to the WSGI handler, the corresponding exceptions
# and error messages can be sent to the system administrator for
# inspecting.  This is useful to detect and correct errors.  The
# variable represents a comma-separated list of HTTP statuses that
# should alert admin.  Wildcards are possible. If the status is
# followed by an "r", it means that a referer is required to exist
# (useful to distinguish broken known links from URL typos when 404
# errors are raised).
CFG_WEBSTYLE_HTTP_STATUS_ALERT_LIST = 404r,400,5*,41*

# CFG_WEBSTYLE_HTTP_USE_COMPRESSION -- whether to enable deflate
# compression of your HTTP/HTTPS connections. This will affect the Apache
# configuration snippets created by inveniocfg --create-apache-conf and
# the OAI-PMH Identify response.
CFG_WEBSTYLE_HTTP_USE_COMPRESSION = 0

# CFG_WEBSTYLE_REVERSE_PROXY_IPS -- if you are setting a multinode
# environment where an HTTP proxy such as mod_proxy is sitting in
# front of the Invenio web application and is forwarding requests to
# worker nodes, set here the the list of IP addresses of the allowed
# HTTP proxies. This is needed in order to avoid IP address spoofing
# when worker nodes are also available on the public Internet and
# might receive forged HTTP requests. Only HTTP requests coming from
# the specified IP addresses will be considered as forwarded from a
# reverse proxy.  E.g. set this to '123.123.123.123'.
CFG_WEBSTYLE_REVERSE_PROXY_IPS =

##################################
# Part 3: WebSearch parameters ##
##################################

<<<<<<< HEAD
## This section contains some configuration parameters for WebSearch
## module.  Please note that WebSearch is mostly configured on
## run-time via its WebSearch Admin web interface.  The parameters
## below are the ones that you do not probably want to modify very
## often during the runtime.  (Note that you may modify them
## afterwards too, though.)

## CFG_WEBSEARCH_SEARCH_CACHE_SIZE --  do you want to  enable search
## caching in global search cache engine (e.g. Redis)? This cache is
## used mainly for "next/previous page" functionality, but it caches
## "popular" user queries too if more than one user happen to search
## for the same thing.  Note  that if you disable the search caching
## features like "facets" will not work.  We recommend a value to be
## kept at CFG_WEBSEARCH_SEARCH_CACHE_SIZE = 1.
CFG_WEBSEARCH_SEARCH_CACHE_SIZE = 1

## CFG_WEBSEARCH_SEARCH_CACHE_TIMEOUT --  how long should  we keep a
## search result in the cache.  The value should be  more than 0 and
## the unit is second. [600 s = 10 minutes]
CFG_WEBSEARCH_SEARCH_CACHE_TIMEOUT = 600
=======
# This section contains some configuration parameters for WebSearch
# module.  Please note that WebSearch is mostly configured on
# run-time via its WebSearch Admin web interface.  The parameters
# below are the ones that you do not probably want to modify very
# often during the runtime.  (Note that you may modify them
# afterwards too, though.)

# CFG_WEBSEARCH_SEARCH_CACHE_SIZE -- how many queries we want to
# cache in memory per one Apache httpd process?  This cache is used
# mainly for "next/previous page" functionality, but it caches also
# "popular" user queries if more than one user happen to search for
# the same thing.  Note that large numbers may lead to great memory
# consumption.  We recommend a value not greater than 100.
CFG_WEBSEARCH_SEARCH_CACHE_SIZE = 0
>>>>>>> 687247bf

# CFG_WEBSEARCH_FIELDS_CONVERT -- if you migrate from an older
# system, you may want to map field codes of your old system (such as
# 'ti') to Invenio/MySQL ("title").  Use Python dictionary syntax
# for the translation table, e.g. {'wau':'author', 'wti':'title'}.
# Usually you don't want to do that, and you would use empty dict {}.
CFG_WEBSEARCH_FIELDS_CONVERT = {}

# CFG_WEBSEARCH_LIGHTSEARCH_PATTERN_BOX_WIDTH -- width of the
# search pattern window in the light search interface, in
# characters.  CFG_WEBSEARCH_LIGHTSEARCH_PATTERN_BOX_WIDTH = 60
CFG_WEBSEARCH_LIGHTSEARCH_PATTERN_BOX_WIDTH = 60

# CFG_WEBSEARCH_SIMPLESEARCH_PATTERN_BOX_WIDTH -- width of the search
# pattern window in the simple search interface, in characters.
CFG_WEBSEARCH_SIMPLESEARCH_PATTERN_BOX_WIDTH = 40

# CFG_WEBSEARCH_ADVANCEDSEARCH_PATTERN_BOX_WIDTH -- width of the
# search pattern window in the advanced search interface, in
# characters.
CFG_WEBSEARCH_ADVANCEDSEARCH_PATTERN_BOX_WIDTH = 30

# CFG_WEBSEARCH_NB_RECORDS_TO_SORT -- how many records do we still
# want to sort?  For higher numbers we print only a warning and won't
# perform any sorting other than default 'latest records first', as
# sorting would be very time consuming then.  We recommend a value of
# not more than a couple of thousands.
CFG_WEBSEARCH_NB_RECORDS_TO_SORT = 1000

# CFG_WEBSEARCH_CALL_BIBFORMAT -- if a record is being displayed but
# it was not preformatted in the "HTML brief" format, do we want to
# call BibFormatting on the fly?  Put "1" for "yes" and "0" for "no".
# Note that "1" will display the record exactly as if it were fully
# preformatted, but it may be slow due to on-the-fly processing; "0"
# will display a default format very fast, but it may not have all
# the fields as in the fully preformatted HTML brief format.  Note
# also that this option is active only for old (PHP) formats; the new
# (Python) formats are called on the fly by default anyway, since
# they are much faster.  When usure, please set "0" here.
CFG_WEBSEARCH_CALL_BIBFORMAT = 0

# CFG_WEBSEARCH_USE_ALEPH_SYSNOS -- do we want to make old SYSNOs
# visible rather than MySQL's record IDs?  You may use this if you
# migrate from a different e-doc system, and you store your old
# system numbers into 970__a.  Put "1" for "yes" and "0" for
# "no". Usually you don't want to do that, though.
CFG_WEBSEARCH_USE_ALEPH_SYSNOS = 0

# CFG_WEBSEARCH_I18N_LATEST_ADDITIONS -- Put "1" if you want the
# "Latest Additions" in the web collection pages to show
# internationalized records.  Useful only if your brief BibFormat
# templates contains internationalized strings. Otherwise put "0" in
# order not to slow down the creation of latest additions by WebColl.
CFG_WEBSEARCH_I18N_LATEST_ADDITIONS = 0

# CFG_WEBSEARCH_INSTANT_BROWSE -- the number of records to display
# under 'Latest Additions' in the web collection pages.
CFG_WEBSEARCH_INSTANT_BROWSE = 10

# CFG_WEBSEARCH_INSTANT_BROWSE_RSS -- the number of records to
# display in the RSS feed.
CFG_WEBSEARCH_INSTANT_BROWSE_RSS = 25

# CFG_WEBSEARCH_RSS_I18N_COLLECTIONS -- comma-separated list of
# collections that feature an internationalized RSS feed on their
# main seach interface page created by webcoll.  Other collections
# will have RSS feed using CFG_SITE_LANG.
CFG_WEBSEARCH_RSS_I18N_COLLECTIONS =

# CFG_WEBSEARCH_RSS_TTL -- number of minutes that indicates how long
# a feed cache is valid.
CFG_WEBSEARCH_RSS_TTL = 360

# CFG_WEBSEARCH_RSS_MAX_CACHED_REQUESTS -- maximum number of request kept
# in cache. If the cache is filled, following request are not cached.
CFG_WEBSEARCH_RSS_MAX_CACHED_REQUESTS = 1000

# CFG_WEBSEARCH_AUTHOR_ET_AL_THRESHOLD -- up to how many author names
# to print explicitely; for more print "et al".  Note that this is
# used in default formatting that is seldomly used, as usually
# BibFormat defines all the format.  The value below is only used
# when BibFormat fails, for example.
CFG_WEBSEARCH_AUTHOR_ET_AL_THRESHOLD = 3

# CFG_WEBSEARCH_NARROW_SEARCH_SHOW_GRANDSONS -- whether to show or
# not collection grandsons in Narrow Search boxes (sons are shown by
# default, grandsons are configurable here).  Use 0 for no and 1 for
# yes.
CFG_WEBSEARCH_NARROW_SEARCH_SHOW_GRANDSONS = 1

# CFG_WEBSEARCH_CREATE_SIMILARLY_NAMED_AUTHORS_LINK_BOX -- shall we
# create help links for Ellis, Nick or Ellis, Nicholas and friends
# when Ellis, N was searched for?  Useful if you have one author
# stored in the database under several name formats, namely surname
# comma firstname and surname comma initial cataloging policy.  Use 0
# for no and 1 for yes.
CFG_WEBSEARCH_CREATE_SIMILARLY_NAMED_AUTHORS_LINK_BOX = 1

<<<<<<< HEAD
## CFG_WEBSEARCH_USE_MATHJAX_FOR_FORMATS -- MathJax is a JavaScript
## library that renders (La)TeX mathematical formulas in the client
## browser.  This parameter must contain a comma-separated list of
## output formats for which to apply the MathJax rendering, for example
## "hb,hd".  If the list is empty, MathJax is disabled.
=======
# CFG_WEBSEARCH_USE_MATHJAX_FOR_FORMATS -- MathJax is a JavaScript
# library that renders (La)TeX mathematical formulas in the client
# browser.  This parameter must contain a comma-separated list of
# output formats for which to apply the MathJax rendering, for example
# "hb,hd".  If the list is empty, MathJax is disabled.
# See also CFG_WEBSUBMIT_USE_MATHJAX
>>>>>>> 687247bf
CFG_WEBSEARCH_USE_MATHJAX_FOR_FORMATS =

# CFG_WEBSEARCH_EXTERNAL_COLLECTION_SEARCH_TIMEOUT -- when searching
# external collections (e.g. SPIRES, CiteSeer, etc), how many seconds
# do we wait for reply before abandonning?
CFG_WEBSEARCH_EXTERNAL_COLLECTION_SEARCH_TIMEOUT = 5

# CFG_WEBSEARCH_EXTERNAL_COLLECTION_SEARCH_MAXRESULTS -- how many
# results do we fetch?
CFG_WEBSEARCH_EXTERNAL_COLLECTION_SEARCH_MAXRESULTS = 10

# CFG_WEBSEARCH_SPLIT_BY_COLLECTION -- do we want to split the search
# results by collection or not?  Use 0 for not, 1 for yes.
CFG_WEBSEARCH_SPLIT_BY_COLLECTION = 1

# CFG_WEBSEARCH_DEF_RECORDS_IN_GROUPS -- the default number of
# records to display per page in the search results pages.
CFG_WEBSEARCH_DEF_RECORDS_IN_GROUPS = 10

# CFG_WEBSEARCH_MAX_RECORDS_IN_GROUPS -- in order to limit denial of
# service attacks the total number of records per group displayed as a
# result of a search query will be limited to this number. Only the superuser
# queries will not be affected by this limit.
CFG_WEBSEARCH_MAX_RECORDS_IN_GROUPS = 200

# CFG_WEBSEARCH_SHOW_COMMENT_COUNT -- do we want to show the 'N comments'
# links on the search engine pages?  (useful only when you have allowed
# commenting)
CFG_WEBSEARCH_SHOW_COMMENT_COUNT = 1

# CFG_WEBSEARCH_SHOW_REVIEW_COUNT -- do we want to show the 'N reviews'
# links on the search engine pages?  (useful only when you have allowed
# reviewing)
CFG_WEBSEARCH_SHOW_REVIEW_COUNT = 1

# CFG_WEBSEARCH_FULLTEXT_SNIPPETS_GENERATOR -- how do we want to generate
# fulltext? Can be generated by 'native' Invenio or 'SOLR'
CFG_WEBSEARCH_FULLTEXT_SNIPPETS_GENERATOR = native

# CFG_WEBSEARCH_FULLTEXT_SNIPPETS -- how many full-text snippets do
# we want to display for full-text searches?  If you want to specify
# different values for different document status types, please add
# more items into this dictionary.  (Unless specified, the empty
# value will be used as default.)  This is useful if you have
# restricted files of different types with various restrictions on
# what we can show.
CFG_WEBSEARCH_FULLTEXT_SNIPPETS = {
    '': 4,
    }

# CFG_WEBSEARCH_FULLTEXT_SNIPPETS_CHARS -- what is the maximum size
# of a snippet to display around the pattern found in the full-text?
# If you want to specify different values for different document
# status types, please add more items into this dictionary.  (Unless
# specified, the empty value will be used as default.)  This is
# useful if you have restricted files of different types with various
# restrictions on what we can show.
CFG_WEBSEARCH_FULLTEXT_SNIPPETS_CHARS = {
    '': 100,
    }

# CFG_WEBSEARCH_WILDCARD_LIMIT -- some of the queries, wildcard
# queries in particular (ex: cern*, a*), but also regular expressions
# (ex: [a-z]+), may take a long time to respond due to the high
# number of hits. You can limit the number of terms matched by a
# wildcard by setting this variable.  A negative value or zero means
# that none of the queries will be limited (which may be wanted by
# also prone to denial-of-service kind of attacks).
CFG_WEBSEARCH_WILDCARD_LIMIT = 50000

# CFG_WEBSEARCH_SYNONYM_KBRS -- defines which knowledge bases are to
# be used for which index in order to provide runtime synonym lookup
# of user-supplied terms, and what massaging function should be used
# upon search pattern before performing the KB lookup.  (Can be one
# of `exact', 'leading_to_comma', `leading_to_number'.) Use
# 'anyfield' key to match when field is not specifically set.
CFG_WEBSEARCH_SYNONYM_KBRS = {
    'journal': ['SEARCH-SYNONYM-JOURNAL', 'leading_to_number'],
    }

# CFG_SOLR_URL -- optionally, you may use Solr to serve full-text
# queries and ranking.  If so, please specify the URL of your Solr instance.
# Example: http://localhost:8983/solr (default solr port)
CFG_SOLR_URL =

# CFG_XAPIAN_ENABLED -- optionally, you may use Xapian to serve full-text
# queries and ranking.  If so, please enable it: 1 = enabled
CFG_XAPIAN_ENABLED =

# CFG_WEBSEARCH_PREV_NEXT_HIT_LIMIT -- specify the limit when
# the previous/next/back hit links are to be displayed on detailed record pages.
# In order to speeding up list manipulations, if a search returns lots of hits,
# more than this limit, then do not loose time calculating next/previous/back
# hits at all, but display page directly without these.
# Note also that Invenio installations that do not like
# to have the next/previous hit link functionality would be able to set this
# variable to zero and not see anything.
CFG_WEBSEARCH_PREV_NEXT_HIT_LIMIT = 1000

# CFG_WEBSEARCH_PREV_NEXT_HIT_FOR_GUESTS -- Set this to 0 if you want
# to disable the previous/next/back hit link functionality for guests
# users.
# Since the previous/next/back hit link functionality is causing the allocation
# of user session in the database even for guests users, it might be useful to
# be able to disable it e.g. when your site is bombarded by web request
# (a.k.a. Slashdot effect).
CFG_WEBSEARCH_PREV_NEXT_HIT_FOR_GUESTS = 1

# CFG_WEBSEARCH_VIEWRESTRCOLL_POLICY -- when a record belongs to more than one
# restricted collection, if the viewrestcoll policy is set to "ALL" (default)
# then the user must be authorized to all the restricted collections, in
# order to be granted access to the specific record. If the policy is set to
# "ANY", then the user need to be authorized to only one of the collections
# in order to be granted access to the specific record.
CFG_WEBSEARCH_VIEWRESTRCOLL_POLICY = ANY

# CFG_WEBSEARCH_SPIRES_SYNTAX -- variable to configure the use of the
# SPIRES query syntax in searches.  Values: 0 = SPIRES syntax is
# switched off; 1 = leading 'find' is required; 9 = leading 'find' is
# not required (leading SPIRES operator, space-operator-space, etc
# are also accepted).
CFG_WEBSEARCH_SPIRES_SYNTAX = 1

# CFG_WEBSEARCH_DISPLAY_NEAREST_TERMS -- when user search does not
# return any direct result, what do we want to display?  Set to 0 in
# order to display a generic message about search returning no hits.
# Set to 1 in order to display list of nearest terms from the indexes
# that may match user query.  Note: this functionality may be slow,
# so you may want to disable it on bigger sites.
CFG_WEBSEARCH_DISPLAY_NEAREST_TERMS = 1

# CFG_WEBSEARCH_DETAILED_META_FORMAT -- the output format to use for
# detailed meta tags containing metadata as configured in the tag
# table.  Default output format should be 'hdm', included.  This
# format will be included in the header of /record/ pages. For
# efficiency this format should be pre-cached with BibReformat.  See
# also CFG_WEBSEARCH_ENABLE_GOOGLESCHOLAR and
# CFG_WEBSEARCH_ENABLE_GOOGLESCHOLAR.
CFG_WEBSEARCH_DETAILED_META_FORMAT = hdm

# CFG_WEBSEARCH_ENABLE_GOOGLESCHOLAR -- decides if meta tags for
# Google Scholar shall be included in the detailed record page
# header, when using the standard formatting templates/elements. See
# also CFG_WEBSEARCH_DETAILED_META_FORMAT and
# CFG_WEBSEARCH_ENABLE_OPENGRAPH. When this variable is changed and
# output format defined in CFG_WEBSEARCH_DETAILED_META_FORMAT is
# cached, a bibreformat must be run for the cached records.
CFG_WEBSEARCH_ENABLE_GOOGLESCHOLAR = True

# CFG_WEBSEARCH_ENABLE_OPENGRAPH -- decides if meta tags for the Open
# Graph protocol shall be included in the detailed record page
# header, when using the standard formatting templates/elements. See
# also CFG_WEBSEARCH_DETAILED_META_FORMAT and
# CFG_WEBSEARCH_ENABLE_GOOGLESCHOLAR. When this variable is changed
# and output format defined in CFG_WEBSEARCH_DETAILED_META_FORMAT is
# cached, a bibreformat must be run for the cached records. Note that
# enabling Open Graph produces invalid XHTML/HTML5 markup.
CFG_WEBSEARCH_ENABLE_OPENGRAPH = False

# CFG_WEBSEARCH_CITESUMMARY_SCAN_THRESHOLD -- switches to filter a presorted
# self-citations list when # of recids is bigger than this
CFG_WEBSEARCH_CITESUMMARY_SCAN_THRESHOLD = 20000


# CFG_WEBSEARCH_COLLECTION_NAMES_SEARCH -- decides whether search for
# collection name is enabled (1), disabled (-1) or enabled only for
# the home collection (0), enabled for all collections including
# those not attached to the collection tree (2). This requires the
# CollectionNameSearchService search services to be enabled.
CFG_WEBSEARCH_COLLECTION_NAMES_SEARCH = 0

# CFG_WEBSEARCH_DEFAULT_SEARCH_INTERFACE -- the code for the default
# search interface.
# (0=simple, 1=advanced, 2=add-to-search)
CFG_WEBSEARCH_DEFAULT_SEARCH_INTERFACE = 0

# CFG_WEBSEARCH_MAX_RECORDS_REFERSTO -- in order to limit denial of service
# attacks the total number of records for which we look for incoming citations
# (all the records that have a reference/citation to the specified records)
# will be limited to this number. This does not limit the number of records in
# the result.
CFG_WEBSEARCH_MAX_RECORDS_REFERSTO = 50000

# CFG_WEBSEARCH_MAX_RECORDS_CITEDBY -- in order to limit denial of service
# attacks the total number of records for which we look for outgoing citations
# (all the records referenced/cited by the specified records) will be limited
# to this number. This does not limit the number of records in the result.
CFG_WEBSEARCH_MAX_RECORDS_CITEDBY = 50000

#######################################
# Part 4: BibHarvest OAI parameters ##
#######################################

# This part defines parameters for the Invenio OAI gateway.
# Useful if you are running Invenio as OAI data provider.

# CFG_OAI_ID_FIELD -- OAI identifier MARC field:
CFG_OAI_ID_FIELD = 909COo

# CFG_OAI_SET_FIELD -- OAI set MARC field:
CFG_OAI_SET_FIELD = 909COp

# CFG_OAI_SET_FIELD -- previous OAI set MARC field:
CFG_OAI_PREVIOUS_SET_FIELD = 909COq

# CFG_OAI_DELETED_POLICY -- OAI deletedrecordspolicy
# (no/transient/persistent):
CFG_OAI_DELETED_POLICY = persistent

# CFG_OAI_ID_PREFIX -- OAI identifier prefix:
CFG_OAI_ID_PREFIX = atlantis.cern.ch

# CFG_OAI_SAMPLE_IDENTIFIER -- OAI sample identifier:
CFG_OAI_SAMPLE_IDENTIFIER = oai:atlantis.cern.ch:123

# CFG_OAI_IDENTIFY_DESCRIPTION -- description for the OAI Identify verb:
CFG_OAI_IDENTIFY_DESCRIPTION = <description>
  <eprints xmlns="http://www.openarchives.org/OAI/1.1/eprints"
           xmlns:xsi="http://www.w3.org/2001/XMLSchema-instance"
           xsi:schemaLocation="http://www.openarchives.org/OAI/1.1/eprints
                               http://www.openarchives.org/OAI/1.1/eprints.xsd">
      <content>
       <URL>%(CFG_SITE_URL)s</URL>
      </content>
      <metadataPolicy>
       <text>Free and unlimited use by anybody with obligation to refer to original record</text>
      </metadataPolicy>
      <dataPolicy>
       <text>Full content, i.e. preprints may not be harvested by robots</text>
      </dataPolicy>
      <submissionPolicy>
       <text>Submission restricted. Submitted documents are subject of approval by OAI repository admins.</text>
      </submissionPolicy>
  </eprints>
 </description>

# CFG_OAI_LOAD -- OAI number of records in a response:
CFG_OAI_LOAD = 500

# CFG_OAI_EXPIRE -- OAI resumptionToken expiration time:
CFG_OAI_EXPIRE = 90000

# CFG_OAI_SLEEP -- service unavailable between two consecutive
# requests for CFG_OAI_SLEEP seconds:
CFG_OAI_SLEEP = 2

# CFG_OAI_METADATA_FORMATS -- mapping between accepted metadataPrefixes and
# the corresponding output format to use, its schema and its metadataNamespace.
CFG_OAI_METADATA_FORMATS = {
    'marcxml': ('XOAIMARC', 'http://www.openarchives.org/OAI/1.1/dc.xsd', 'http://purl.org/dc/elements/1.1/'),
    'oai_dc': ('XOAIDC', 'http://www.loc.gov/standards/marcxml/schema/MARC21slim.xsd', 'http://www.loc.gov/MARC21/slim'),
    }

# CFG_OAI_FRIENDS -- list of OAI baseURL of friend repositories. See:
# <http://www.openarchives.org/OAI/2.0/guidelines-friends.htm>
CFG_OAI_FRIENDS = http://cds.cern.ch/oai2d,http://openaire.cern.ch/oai2d,http://export.arxiv.org/oai2

# The following subfields are a completition to
# CFG_BIBUPLOAD_EXTERNAL_OAIID_TAG. If CFG_OAI_PROVENANCE_BASEURL_SUBFIELD is
# set for a record, then the corresponding field is considered has being
# harvested via OAI-PMH

# CFG_OAI_PROVENANCE_BASEURL_SUBFIELD -- baseURL of the originDescription or a
# record
CFG_OAI_PROVENANCE_BASEURL_SUBFIELD = u

# CFG_OAI_PROVENANCE_DATESTAMP_SUBFIELD -- datestamp of the originDescription
# or a record
CFG_OAI_PROVENANCE_DATESTAMP_SUBFIELD = d

# CFG_OAI_PROVENANCE_METADATANAMESPACE_SUBFIELD -- metadataNamespace of the
# originDescription or a record
CFG_OAI_PROVENANCE_METADATANAMESPACE_SUBFIELD = m

# CFG_OAI_PROVENANCE_ORIGINDESCRIPTION_SUBFIELD -- originDescription of the
# originDescription or a record
CFG_OAI_PROVENANCE_ORIGINDESCRIPTION_SUBFIELD = d

# CFG_OAI_PROVENANCE_HARVESTDATE_SUBFIELD -- harvestDate of the
# originDescription or a record
CFG_OAI_PROVENANCE_HARVESTDATE_SUBFIELD = h

# CFG_OAI_PROVENANCE_ALTERED_SUBFIELD -- altered flag of the
# originDescription or a record
CFG_OAI_PROVENANCE_ALTERED_SUBFIELD = t

# CFG_OAI_FAILED_HARVESTING_STOP_QUEUE -- when harvesting OAI sources
# fails, shall we report an error with the task and stop BibSched
# queue, or simply wait for the next run of the task? A value of 0
# will stop the task upon errors, 1 will let the queue run if the
# next run of the oaiharvest task can safely recover the failure
# (this means that the queue will stop if the task is not set to run
# periodically)
CFG_OAI_FAILED_HARVESTING_STOP_QUEUE = 1

# CFG_OAI_FAILED_HARVESTING_EMAILS_ADMIN -- when
# CFG_OAI_FAILED_HARVESTING_STOP_QUEUE is set to leave the queue
# running upon errors, shall we send an email to admin to notify
# about the failure?
CFG_OAI_FAILED_HARVESTING_EMAILS_ADMIN = True

<<<<<<< HEAD
## NOTE: the following parameters are experimental
## -----------------------------------------------------------------------------
## CFG_OAI_RIGHTS_FIELD -- MARC field dedicated to storing Copyright information
=======
# NOTE: the following parameters are experimenta
# -----------------------------------------------------------------------------
# CFG_OAI_RIGHTS_FIELD -- MARC field dedicated to storing Copyright information
>>>>>>> 687247bf
CFG_OAI_RIGHTS_FIELD = 542__

# CFG_OAI_RIGHTS_HOLDER_SUBFIELD -- MARC subfield dedicated to storing the
# Copyright holder information
CFG_OAI_RIGHTS_HOLDER_SUBFIELD = d

# CFG_OAI_RIGHTS_DATE_SUBFIELD -- MARC subfield dedicated to storing the
# Copyright date information
CFG_OAI_RIGHTS_DATE_SUBFIELD = g

# CFG_OAI_RIGHTS_URI_SUBFIELD -- MARC subfield dedicated to storing the URI
# (URL or URN, more detailed statement about copyright status) information
CFG_OAI_RIGHTS_URI_SUBFIELD = u

# CFG_OAI_RIGHTS_CONTACT_SUBFIELD -- MARC subfield dedicated to storing the
# Copyright holder contact information
CFG_OAI_RIGHTS_CONTACT_SUBFIELD = e

# CFG_OAI_RIGHTS_STATEMENT_SUBFIELD -- MARC subfield dedicated to storing the
# Copyright statement as presented on the resource
CFG_OAI_RIGHTS_STATEMENT_SUBFIELD = f

# CFG_OAI_LICENSE_FIELD -- MARC field dedicated to storing terms governing
# use and reproduction (license)
CFG_OAI_LICENSE_FIELD = 540__

# CFG_OAI_LICENSE_TERMS_SUBFIELD -- MARC subfield dedicated to storing the
# Terms governing use and reproduction, e.g. CC License
CFG_OAI_LICENSE_TERMS_SUBFIELD = a

# CFG_OAI_LICENSE_PUBLISHER_SUBFIELD -- MARC subfield dedicated to storing the
# person or institute imposing the license (author, publisher)
CFG_OAI_LICENSE_PUBLISHER_SUBFIELD = b

# CFG_OAI_LICENSE_URI_SUBFIELD -- MARC subfield dedicated to storing the URI
# URI
CFG_OAI_LICENSE_URI_SUBFIELD = u
##------------------------------------------------------------------------------


###################################
# Part 5: BibDocFile parameters ##
###################################

# This section contains some configuration parameters for BibDocFile
# module.

# CFG_BIBDOCFILE_DOCUMENT_FILE_MANAGER_DOCTYPES -- this is the list of
# doctypes (like 'Main' or 'Additional') and their description that admins
# can choose from when adding new files via the Document File Manager
# admin interface.
#    - When no value is provided, admins cannot add new
#        file (they can only revise/delete/add format)
#    - When a single value is given, it is used as
#        default doctype for all new documents
#
#    Order is relevant
#    Eg:
#    [('main', 'Main document'), ('additional', 'Figure, schema. etc')]
CFG_BIBDOCFILE_DOCUMENT_FILE_MANAGER_DOCTYPES = [
    ('Main', 'Main document'),
    ('LaTeX', 'LaTeX'),
    ('Source', 'Source'),
    ('Additional', 'Additional File'),
    ('Audio', 'Audio file'),
    ('Video', 'Video file'),
    ('Script', 'Script'),
    ('Data', 'Data'),
    ('Figure', 'Figure'),
    ('Schema', 'Schema'),
    ('Graph', 'Graph'),
    ('Image', 'Image'),
    ('Drawing', 'Drawing'),
    ('Slides', 'Slides')]

# CFG_BIBDOCFILE_DOCUMENT_FILE_MANAGER_RESTRICTIONS -- this is the
# list of restrictions (like 'Restricted' or 'No Restriction') and their
# description that admins can choose from when adding or revising files.
# Restrictions can then be configured at the level of WebAccess.
#     - When no value is provided, no restriction is
#         applied
#     - When a single value is given, it is used as
#         default resctriction for all documents.
#     - The first value of the list is used as default
#         restriction if the user if not given the
#         choice of the restriction. Order is relevant
#
#     Eg:
#     [('', 'No restriction'), ('restr', 'Restricted')]
CFG_BIBDOCFILE_DOCUMENT_FILE_MANAGER_RESTRICTIONS = [
    ('', 'Public'),
    ('restricted', 'Restricted')]

# CFG_BIBDOCFILE_DOCUMENT_FILE_MANAGER_MISC -- set here the other
# default flags and attributes to tune the Document File Manager admin
# interface.
# See the docstring of bibdocfile_managedocfiles.create_file_upload_interface
# to have a description of the available parameters and their syntax.
# In general you will rarely need to change this variable.
CFG_BIBDOCFILE_DOCUMENT_FILE_MANAGER_MISC = {
    'can_revise_doctypes': ['*'],
    'can_comment_doctypes': ['*'],
    'can_describe_doctypes': ['*'],
    'can_delete_doctypes': ['*'],
    'can_keep_doctypes': ['*'],
    'can_rename_doctypes': ['*'],
    'can_add_format_to_doctypes': ['*'],
    'can_restrict_doctypes': ['*'],
    }


# CFG_BIBDOCFILE_FILESYSTEM_BIBDOC_GROUP_LIMIT -- the fulltext
# documents are stored under "/opt/invenio/var/data/files/gX/Y"
# directories where X is 0,1,... and Y stands for bibdoc ID.  Thusly
# documents Y are grouped into directories X and this variable
# indicates the maximum number of documents Y stored in each
# directory X.  This limit is imposed solely for filesystem
# performance reasons in order not to have too many subdirectories in
# a given directory.
CFG_BIBDOCFILE_FILESYSTEM_BIBDOC_GROUP_LIMIT = 5000

# CFG_BIBDOCFILE_ADDITIONAL_KNOWN_FILE_EXTENSIONS -- a comma-separated
# list of document extensions not listed in Python standard mimetype
# library that should be recognized by Invenio.
CFG_BIBDOCFILE_ADDITIONAL_KNOWN_FILE_EXTENSIONS = hpg,link,lis,llb,mat,mpp,msg,docx,docm,xlsx,xlsm,xlsb,pptx,pptm,ppsx,ppsm

# CFG_BIBDOCFILE_ADDITIONAL_KNOWN_MIMETYPES -- a mapping of additional
# mimetypes that could be served or have to be recognized by this instance
# of Invenio (this is useful in order to patch old versions of the
# mimetypes Python module).
CFG_BIBDOCFILE_ADDITIONAL_KNOWN_MIMETYPES = {
    "application/xml-dtd": ".dtd",
    }

# CFG_BIBDOCFILE_PREFERRED_MIMETYPES_MAPPING -- the mimetype Python
# provides a mapping between mimetypes and file extensions.
# Unfortunately this is a one to many mapping and the system
# have to pick one extension for a given mimetype.
# This parameter let you specify the actual desired
# mapping that is going to override the mimetype one.
CFG_BIBDOCFILE_PREFERRED_MIMETYPES_MAPPING = {
    'application/msword': '.doc',
    'application/octet-stream': '.bin',
    'application/postscript': '.ps',
    'application/vnd.ms-excel': '.xls',
    'application/vnd.ms-powerpoint': '.ppt',
    'application/x-gtar-compressed': '.tgz',
    'application/xhtml+xml': '.xhtml',
    'application/xml': '.xml',
    'audio/mpeg': '.mp3',
    'audio/ogg': '.ogg',
    'image/jpeg': '.jpeg',
    'image/svg+xml': '.svg',
    'image/tiff': '.tiff',
    'message/rfc822': '.eml',
    'text/calendar': '.ics',
    'text/plain': '.txt',
    'video/mpeg': '.mpeg',
    }


# CFG_BIBDOCFILE_DESIRED_CONVERSIONS -- a dictionary having as keys
# a format and as values the corresponding list of desired converted
# formats.
CFG_BIBDOCFILE_DESIRED_CONVERSIONS = {
    'pdf' : ('pdf;pdfa', ),
    'ps.gz' : ('pdf;pdfa', ),
    'djvu' : ('pdf', ),
    'sxw': ('doc', 'odt', 'pdf;pdfa', ),
    'docx' : ('doc', 'odt', 'pdf;pdfa', ),
    'doc' : ('odt', 'pdf;pdfa', 'docx'),
    'rtf' : ('pdf;pdfa', 'odt', ),
    'odt' : ('pdf;pdfa', 'doc', ),
    'pptx' : ('ppt', 'odp', 'pdf;pdfa', ),
    'ppt' : ('odp', 'pdf;pdfa', 'pptx'),
    'sxi': ('odp', 'pdf;pdfa', ),
    'odp' : ('pdf;pdfa', 'ppt', ),
    'xlsx' : ('xls', 'ods', 'csv'),
    'xls' : ('ods', 'csv'),
    'ods' : ('xls', 'xlsx', 'csv'),
    'sxc': ('xls', 'xlsx', 'csv'),
    'tiff' : ('pdf;pdfa', ),
    'tif' : ('pdf;pdfa', ),}

# CFG_BIBDOCFILE_USE_XSENDFILE -- if your web server supports
# XSendfile header, you may want to enable this feature in order for
# to Invenio tell the web server to stream files for download (after
# proper authorization checks) by web server's means.  This helps to
# liberate Invenio worker processes from being busy with sending big
# files to clients.  The web server will take care of that.  Note:
# this feature is still somewhat experimental.  Note: when enabled
# (set to 1), then you have to also regenerate Apache vhost conf
# snippets (inveniocfg --update-config-py --create-apache-conf).
CFG_BIBDOCFILE_USE_XSENDFILE = 0

# CFG_BIBDOCFILE_MD5_CHECK_PROBABILITY -- a number between 0 and
# 1 that indicates probability with which MD5 checksum will be
# verified when streaming bibdocfile-managed files.  (0.1 will cause
# the check to be performed once for every 10 downloads)
CFG_BIBDOCFILE_MD5_CHECK_PROBABILITY = 0.1

# CFG_BIBDOCFILE_BEST_FORMATS_TO_EXTRACT_TEXT_FROM -- a comma-separated
# list of document extensions in decrescent order of preference
# to suggest what is considered the best format to extract text from.
CFG_BIBDOCFILE_BEST_FORMATS_TO_EXTRACT_TEXT_FROM = ('txt', 'html', 'xml', 'odt', 'doc', 'docx', 'djvu', 'pdf', 'ps', 'ps.gz')

# CFG_BIBDOCFILE_ENABLE_BIBDOCFSINFO_CACHE -- whether to use the
# database table bibdocfsinfo as reference for filesystem
# information. The default is 0. Switch this to 1
# after you have run bibdocfile --fix-bibdocfsinfo-cache
# or on an empty system.
CFG_BIBDOCFILE_ENABLE_BIBDOCFSINFO_CACHE = 0

# CFG_BIBDOCFILE_AFS_VOLUME_PATTERN -- If documents are going to be stored
# on the AFS filesystem (e.g. in the case of the CDS and Inspire projects),
# this is the pattern to be used to create a volumes to be mounted when
# allocating new gXX directories. (e.g. p.cds.%s or p.inspire.%s).
# Note: this parameter is considered only if either CFG_CERN_SITE or
# CFG_INSPIRE_SITE is set to 1.
# See: CERN specific afs_admin man page for more information.
CFG_BIBDOCFILE_AFS_VOLUME_PATTERN = p.invenio.%s

# CFG_BIBDOCFILE_AFS_VOLUME_QUOTA -- If documents are going to be stored on
# the AFS filesystem (see CFG_BIBDOCFILE_AFS_VOLUME_PATTERN), this is the
# initial quota automatically allocated when creating new volumes for gXX
# directories.
# Note: this parameter is considered only if either CFG_CERN_SITE or
# CFG_INSPIRE_SITE is set to 1.
# See: CERN specific afs_admin man page for more information.
CFG_BIBDOCFILE_AFS_VOLUME_QUOTA = 10000000

# CFG_OPENOFFICE_SERVER_HOST -- the host where an OpenOffice Server is
# listening to. If localhost an OpenOffice server will be started
# automatically if it is not already running.
# Note: if you set this to an empty value this will disable the usage of
# OpenOffice for converting documents.
# If you set this to something different than localhost you'll have to take
# care to have an OpenOffice server running on the corresponding host and
# to install the same OpenOffice release both on the client and on the server
# side.
# In order to launch an OpenOffice server on a remote machine, just start
# the usual 'soffice' executable in this way:
# $> soffice -headless -nologo -nodefault -norestore -nofirststartwizard \
# .. -accept=socket,host=HOST,port=PORT;urp;StarOffice.ComponentContext
CFG_OPENOFFICE_SERVER_HOST = localhost

# CFG_OPENOFFICE_SERVER_PORT -- the port where an OpenOffice Server is
# listening to.
CFG_OPENOFFICE_SERVER_PORT = 2002

# CFG_OPENOFFICE_USER -- the user that will be used to launch the OpenOffice
# client. It is recommended to set this to a user who don't own files, like
# e.g. 'nobody'. You should also authorize your Apache server user to be
# able to become this user, e.g. by adding to your /etc/sudoers the following
# line:
# "apache  ALL=(nobody) NOPASSWD: ALL"
# provided that apache is the username corresponding to the Apache user.
# On some machine this might be apache2 or www-data.
CFG_OPENOFFICE_USER = nobody

# CFG_ICON_CREATION_FORMAT_MAPPINGS -- when using BibTasklet
# 'bst_create_icons' to prepare icons, which format should be used to
# create the icons for each input format/extension? You can specify
# for each file type (eg, tiff, psd, etc.) in which formats its icons
# should be created. Use keyword "*" to map any source extension not
# covered by other rules. For eg:
# {'eps': ['png', 'jpg'],
#  'pdf': ['jpg'],
#  '*': ['png']}
# would create png and jpg icons for any eps input file, jpg-only
# icons for all PDFs, and png icons for any other supported file.  if
# "*" is dropped, the icons would be created in the same format as
# the main file (if possible).
CFG_ICON_CREATION_FORMAT_MAPPINGS = {'*': ['jpg']}

#################################
# Part 6: BibIndex parameters ##
#################################

# This section contains some configuration parameters for BibIndex
# module.  Please note that BibIndex is mostly configured on run-time
# via its BibIndex Admin web interface.  The parameters below are the
# ones that you do not probably want to modify very often during the
# runtime.

# CFG_BIBINDEX_FULLTEXT_INDEX_LOCAL_FILES_ONLY -- when fulltext indexing, do
# you want to index locally stored files only, or also external URLs?
# Use "0" to say "no" and "1" to say "yes".
CFG_BIBINDEX_FULLTEXT_INDEX_LOCAL_FILES_ONLY = 1

# (deprecated) CFG_BIBINDEX_REMOVE_STOPWORDS -- configuration moved to
# DB, variable kept here just for backwards compatibility purposes.
CFG_BIBINDEX_REMOVE_STOPWORDS =

# CFG_BIBINDEX_CHARS_ALPHANUMERIC_SEPARATORS -- characters considered as
# alphanumeric separators of word-blocks inside words.  You probably
# don't want to change this.
CFG_BIBINDEX_CHARS_ALPHANUMERIC_SEPARATORS = \!\"\#\$\%\&\'\(\)\*\+\,\-\.\/\:\;\<\=\>\?\@\[\\\]\^\_\`\{\|\}\~

# CFG_BIBINDEX_CHARS_PUNCTUATION -- characters considered as punctuation
# between word-blocks inside words.  You probably don't want to
# change this.
CFG_BIBINDEX_CHARS_PUNCTUATION = \.\,\:\;\?\!\"

# (deprecated) CFG_BIBINDEX_REMOVE_HTML_MARKUP -- now in database
CFG_BIBINDEX_REMOVE_HTML_MARKUP = 0

# (deprecated) CFG_BIBINDEX_REMOVE_LATEX_MARKUP -- now in database
CFG_BIBINDEX_REMOVE_LATEX_MARKUP = 0

# CFG_BIBINDEX_MIN_WORD_LENGTH -- minimum word length allowed to be added to
# index.  The terms smaller then this amount will be discarded.
# Useful to keep the database clean, however you can safely leave
# this value on 0 for up to 1,000,000 documents.
CFG_BIBINDEX_MIN_WORD_LENGTH = 0

# CFG_BIBINDEX_URLOPENER_USERNAME and CFG_BIBINDEX_URLOPENER_PASSWORD --
# access credentials to access restricted URLs, interesting only if
# you are fulltext-indexing files located on a remote server that is
# only available via username/password.  But it's probably better to
# handle this case via IP or some convention; the current scheme is
# mostly there for demo only.
CFG_BIBINDEX_URLOPENER_USERNAME = mysuperuser
CFG_BIBINDEX_URLOPENER_PASSWORD = mysuperpass

# CFG_INTBITSET_ENABLE_SANITY_CHECKS --
# Enable sanity checks for integers passed to the intbitset data
# structures. It is good to enable this during debugging
# and to disable this value for speed improvements.
CFG_INTBITSET_ENABLE_SANITY_CHECKS = False

# CFG_BIBINDEX_PERFORM_OCR_ON_DOCNAMES -- regular expression that matches
# docnames for which OCR is desired (set this to .* in order to enable
# OCR in general, set this to empty in order to disable it.)
CFG_BIBINDEX_PERFORM_OCR_ON_DOCNAMES = scan-.*

# CFG_BIBINDEX_SPLASH_PAGES -- key-value mapping where the key corresponds
# to a regular expression that matches the URLs of the splash pages of
# a given service and the value is a regular expression of the set of URLs
# referenced via <a> tags in the HTML content of the splash pages that are
# referring to documents that need to be indexed.
# NOTE: for backward compatibility reasons you can set this to a simple
# regular expression that will directly be used as the unique key of the
# map, with corresponding value set to ".*" (in order to match any URL)
CFG_BIBINDEX_SPLASH_PAGES = {
    "http://documents\.cern\.ch/setlink\?.*": ".*",
    "http://ilcagenda\.linearcollider\.org/subContributionDisplay\.py\?.*|http://ilcagenda\.linearcollider\.org/contributionDisplay\.py\?.*": "http://ilcagenda\.linearcollider\.org/getFile\.py/access\?.*|http://ilcagenda\.linearcollider\.org/materialDisplay\.py\?.*",
    }

# CFG_BIBINDEX_AUTHOR_WORD_INDEX_EXCLUDE_FIRST_NAMES -- do we want
# the author word index to exclude first names to keep only last
# names?  If set to True, then for the author `Bernard, Denis', only
# `Bernard' will be indexed in the word index, not `Denis'.  Note
# that if you change this variable, you have to re-index the author
# index via `bibindex -w author -R'.
CFG_BIBINDEX_AUTHOR_WORD_INDEX_EXCLUDE_FIRST_NAMES = False

# (deprecated) CFG_BIBINDEX_SYNONYM_KBRS -- configuration moved to
# DB, variable kept here just for backwards compatibility purposes.
CFG_BIBINDEX_SYNONYM_KBRS = {}

#######################################
# Part 7: Access control parameters ##
#######################################

# This section contains some configuration parameters for the access
# control system.  Please note that WebAccess is mostly configured on
# run-time via its WebAccess Admin web interface.  The parameters
# below are the ones that you do not probably want to modify very
# often during the runtime.  (If you do want to modify them during
# runtime, for example te deny access temporarily because of backups,
# you can edit access_control_config.py directly, no need to get back
# here and no need to redo the make process.)

# CFG_ACCESS_CONTROL_LEVEL_SITE -- defines how open this site is.
# Use 0 for normal operation of the site, 1 for read-only site (all
# write operations temporarily closed), 2 for site fully closed,
# 3 for also disabling any database connection.
# Useful for site maintenance.
CFG_ACCESS_CONTROL_LEVEL_SITE = 0

# CFG_ACCESS_CONTROL_LEVEL_GUESTS -- guest users access policy.  Use
# 0 to allow guest users, 1 not to allow them (all users must login).
CFG_ACCESS_CONTROL_LEVEL_GUESTS = 0

# CFG_ACCESS_CONTROL_LEVEL_ACCOUNTS -- account registration and
# activation policy.  When 0, users can register and accounts are
# automatically activated.  When 1, users can register but admin must
# activate the accounts.  When 2, users cannot register nor update
# their email address, only admin can register accounts.  When 3,
# users cannot register nor update email address nor password, only
# admin can register accounts.  When 4, the same as 3 applies, nor
# user cannot change his login method.  When 5, then the same as 4
# applies, plus info about how to get an account is hidden from the
# login page.
CFG_ACCESS_CONTROL_LEVEL_ACCOUNTS = 0

# CFG_ACCESS_CONTROL_LIMIT_REGISTRATION_TO_DOMAIN -- limit account
# registration to certain email addresses?  If wanted, give domain
# name below, e.g. "cern.ch".  If not wanted, leave it empty.
CFG_ACCESS_CONTROL_LIMIT_REGISTRATION_TO_DOMAIN =

# CFG_ACCESS_CONTROL_NOTIFY_ADMIN_ABOUT_NEW_ACCOUNTS -- send a
# notification email to the administrator when a new account is
# created?  Use 0 for no, 1 for yes.
CFG_ACCESS_CONTROL_NOTIFY_ADMIN_ABOUT_NEW_ACCOUNTS = 0

# CFG_ACCESS_CONTROL_NOTIFY_USER_ABOUT_NEW_ACCOUNT -- send a
# notification email to the user when a new account is created in order to
# to verify the validity of the provided email address?  Use
# 0 for no, 1 for yes.
CFG_ACCESS_CONTROL_NOTIFY_USER_ABOUT_NEW_ACCOUNT = 1

# CFG_ACCESS_CONTROL_NOTIFY_USER_ABOUT_ACTIVATION -- send a
# notification email to the user when a new account is activated?
# Use 0 for no, 1 for yes.
CFG_ACCESS_CONTROL_NOTIFY_USER_ABOUT_ACTIVATION = 0

# CFG_ACCESS_CONTROL_NOTIFY_USER_ABOUT_DELETION -- send a
# notification email to the user when a new account is deleted or
# account demand rejected?  Use 0 for no, 1 for yes.
CFG_ACCESS_CONTROL_NOTIFY_USER_ABOUT_DELETION = 0

# CFG_APACHE_PASSWORD_FILE -- the file where Apache user credentials
# are stored.  Must be an absolute pathname.  If the value does not
# start by a slash, it is considered to be the filename of a file
# located under prefix/var/tmp directory.  This is useful for the
# demo site testing purposes.  For the production site, if you plan
# to restrict access to some collections based on the Apache user
# authentication mechanism, you should put here an absolute path to
# your Apache password file.
CFG_APACHE_PASSWORD_FILE = demo-site-apache-user-passwords

# CFG_APACHE_GROUP_FILE -- the file where Apache user groups are
# defined.  See the documentation of the preceding config variable.
CFG_APACHE_GROUP_FILE = demo-site-apache-user-groups

###################################
# Part 8: WebSession parameters ##
###################################

# This section contains some configuration parameters for tweaking
# session handling.

# CFG_WEBSESSION_EXPIRY_LIMIT_DEFAULT -- number of days after which a session
# and the corresponding cookie is considered expired.
CFG_WEBSESSION_EXPIRY_LIMIT_DEFAULT = 2

# CFG_WEBSESSION_EXPIRY_LIMIT_REMEMBER -- number of days after which a session
# and the corresponding cookie is considered expired, when the user has
# requested to permanently stay logged in.
CFG_WEBSESSION_EXPIRY_LIMIT_REMEMBER = 365

# CFG_WEBSESSION_RESET_PASSWORD_EXPIRE_IN_DAYS -- when user requested
# a password reset, for how many days is the URL valid?
CFG_WEBSESSION_RESET_PASSWORD_EXPIRE_IN_DAYS = 3

# CFG_WEBSESSION_ADDRESS_ACTIVATION_EXPIRE_IN_DAYS -- when an account
# activation email was sent, for how many days is the URL valid?
CFG_WEBSESSION_ADDRESS_ACTIVATION_EXPIRE_IN_DAYS = 3

# CFG_WEBSESSION_NOT_CONFIRMED_EMAIL_ADDRESS_EXPIRE_IN_DAYS -- when
# user won't confirm his email address and not complete
# registeration, after how many days will it expire?
CFG_WEBSESSION_NOT_CONFIRMED_EMAIL_ADDRESS_EXPIRE_IN_DAYS = 10

# CFG_WEBSESSION_DIFFERENTIATE_BETWEEN_GUESTS -- when set to 1, the session
# system allocates the same uid=0 to all guests users regardless of where they
# come from. 0 allocate a unique uid to each guest.
CFG_WEBSESSION_DIFFERENTIATE_BETWEEN_GUESTS = 0

# CFG_WEBSESSION_IPADDR_CHECK_SKIP_BITS -- to prevent session cookie
# stealing, Invenio checks that the IP address of a connection is the
# same as that of the connection which created the initial session.
# This variable let you decide how many bits should be skipped during
# this check.  Set this to 0 in order to enable full IP address
# checking.  Set this to 32 in order to disable IP address checking.
# Intermediate values (say 8) let you have some degree of security so
# that you can trust your local network only while helping to solve
# issues related to outside clients that configured their browser to
# use a web proxy for HTTP connection but not for HTTPS, thus
# potentially having two different IP addresses. In general, if use
# HTTPS in order to serve authenticated content, you can safely set
# CFG_WEBSESSION_IPADDR_CHECK_SKIP_BITS to 32.
CFG_WEBSESSION_IPADDR_CHECK_SKIP_BITS = 0

# CFG_WEBSESSION_STORAGE -- where to store the sessions
# possible choices are 'mysql' or 'redis'
CFG_WEBSESSION_STORAGE = redis


################################
# Part 9: BibRank parameters ##
################################

# This section contains some configuration parameters for the ranking
# system.

# CFG_BIBRANK_SHOW_READING_STATS -- do we want to show reading
# similarity stats?  ('People who viewed this page also viewed')
CFG_BIBRANK_SHOW_READING_STATS = 1

# CFG_BIBRANK_SHOW_DOWNLOAD_STATS -- do we want to show the download
# similarity stats?  ('People who downloaded this document also
# downloaded')
CFG_BIBRANK_SHOW_DOWNLOAD_STATS = 1

# CFG_BIBRANK_SHOW_DOWNLOAD_GRAPHS -- do we want to show download
# history graph? (0=no | 1=classic/gnuplot | 2=flot)
CFG_BIBRANK_SHOW_DOWNLOAD_GRAPHS = 1

# CFG_BIBRANK_SHOW_DOWNLOAD_GRAPHS_CLIENT_IP_DISTRIBUTION -- do we
# want to show a graph representing the distribution of client IPs
# downloading given document? (0=no | 1=classic/gnuplot | 2=flot)
CFG_BIBRANK_SHOW_DOWNLOAD_GRAPHS_CLIENT_IP_DISTRIBUTION = 0

# CFG_BIBRANK_SHOW_CITATION_LINKS -- do we want to show the 'Cited
# by' links?  (useful only when you have citations in the metadata)
CFG_BIBRANK_SHOW_CITATION_LINKS = 1

# CFG_BIBRANK_SHOW_CITATION_STATS -- de we want to show citation
# stats?  ('Cited by M recors', 'Co-cited with N records')
CFG_BIBRANK_SHOW_CITATION_STATS = 1

# CFG_BIBRANK_SHOW_CITATION_GRAPHS -- do we want to show citation
# history graph?  (0=no | 1=classic/gnuplot | 2=flot)
CFG_BIBRANK_SHOW_CITATION_GRAPHS = 1

# CFG_BIBRANK_SELFCITES_USE_BIBAUTHORID -- use authorids for computing
# self-citations
# falls back to hashing the author string
CFG_BIBRANK_SELFCITES_USE_BIBAUTHORID = 0

# CFG_BIBRANK_SELFCITES_PRECOMPUTE -- use precomputed self-citations
# when displaying itesummary. Precomputing citations allows use to
# speed up things
CFG_BIBRANK_SELFCITES_PRECOMPUTE = 0


####################################
# Part 10: WebComment parameters ##
####################################

# This section contains some configuration parameters for the
# commenting and reviewing facilities.

# CFG_WEBCOMMENT_ALLOW_COMMENTS -- do we want to allow users write
# public comments on records?
CFG_WEBCOMMENT_ALLOW_COMMENTS = 1

# CFG_WEBCOMMENT_ALLOW_REVIEWS -- do we want to allow users write
# public reviews of records?
CFG_WEBCOMMENT_ALLOW_REVIEWS = 1

# CFG_WEBCOMMENT_ALLOW_SHORT_REVIEWS -- do we want to allow short
# reviews, that is just the attribution of stars without submitting
# detailed review text?
CFG_WEBCOMMENT_ALLOW_SHORT_REVIEWS = 0

# CFG_WEBCOMMENT_NB_REPORTS_BEFORE_SEND_EMAIL_TO_ADMIN -- if users
# report a comment to be abusive, how many they have to be before the
# site admin is alerted?
CFG_WEBCOMMENT_NB_REPORTS_BEFORE_SEND_EMAIL_TO_ADMIN = 5

# CFG_WEBCOMMENT_NB_COMMENTS_IN_DETAILED_VIEW -- how many comments do
# we display in the detailed record page upon welcome?
CFG_WEBCOMMENT_NB_COMMENTS_IN_DETAILED_VIEW = 1

# CFG_WEBCOMMENT_NB_REVIEWS_IN_DETAILED_VIEW -- how many reviews do
# we display in the detailed record page upon welcome?
CFG_WEBCOMMENT_NB_REVIEWS_IN_DETAILED_VIEW = 1

# CFG_WEBCOMMENT_ADMIN_NOTIFICATION_LEVEL -- do we notify the site
# admin after every comment?
CFG_WEBCOMMENT_ADMIN_NOTIFICATION_LEVEL = 1

# CFG_WEBCOMMENT_TIMELIMIT_PROCESSING_COMMENTS_IN_SECONDS -- how many
# elapsed seconds do we consider enough when checking for possible
# multiple comment submissions by a user?
CFG_WEBCOMMENT_TIMELIMIT_PROCESSING_COMMENTS_IN_SECONDS = 20

# CFG_WEBCOMMENT_TIMELIMIT_PROCESSING_REVIEWS_IN_SECONDS -- how many
# elapsed seconds do we consider enough when checking for possible
# multiple review submissions by a user?
CFG_WEBCOMMENT_TIMELIMIT_PROCESSING_REVIEWS_IN_SECONDS = 20

# CFG_WEBCOMMENT_USE_RICH_EDITOR -- enable the WYSIWYG
# Javascript-based editor when user edits comments?
CFG_WEBCOMMENT_USE_RICH_TEXT_EDITOR = False

# CFG_WEBCOMMENT_ALERT_ENGINE_EMAIL -- the email address from which the
# alert emails will appear to be sent:
CFG_WEBCOMMENT_ALERT_ENGINE_EMAIL = info@invenio-software.org

# CFG_WEBCOMMENT_DEFAULT_MODERATOR -- if no rules are
# specified to indicate who is the comment moderator of
# a collection, this person will be used as default
CFG_WEBCOMMENT_DEFAULT_MODERATOR = info@invenio-software.org

# CFG_WEBCOMMENT_USE_MATHJAX_IN_COMMENTS -- do we want to allow the use
# of MathJax plugin to render latex input in comments?
CFG_WEBCOMMENT_USE_MATHJAX_IN_COMMENTS = 1

# CFG_WEBCOMMENT_AUTHOR_DELETE_COMMENT_OPTION -- allow comment author to
# delete its own comment?
CFG_WEBCOMMENT_AUTHOR_DELETE_COMMENT_OPTION = 1

# CFG_WEBCOMMENT_EMAIL_REPLIES_TO -- which field of the record define
# email addresses that should be notified of newly submitted comments,
# and for which collection. Use collection names as keys, and list of
# tags as values
CFG_WEBCOMMENT_EMAIL_REPLIES_TO = {
    'Articles': ['506__d', '506__m'],
    }

# CFG_WEBCOMMENT_RESTRICTION_DATAFIELD -- which field of the record
# define the restriction (must be linked to WebAccess
# 'viewrestrcomment') to apply to newly submitted comments, and for
# which collection. Use collection names as keys, and one tag as value
CFG_WEBCOMMENT_RESTRICTION_DATAFIELD = {
    'Articles': '5061_a',
    'Pictures': '5061_a',
    'Theses': '5061_a',
    }

# CFG_WEBCOMMENT_ROUND_DATAFIELD -- which field of the record define
# the current round of comment for which collection. Use collection
# name as key, and one tag as value
CFG_WEBCOMMENT_ROUND_DATAFIELD = {
    'Articles': '562__c',
    'Pictures': '562__c',
    }

# CFG_WEBCOMMENT_MAX_ATTACHMENT_SIZE -- max file size per attached
# file, in bytes.  Choose 0 if you don't want to limit the size
CFG_WEBCOMMENT_MAX_ATTACHMENT_SIZE = 5242880

# CFG_WEBCOMMENT_MAX_ATTACHED_FILES -- maxium number of files that can
# be attached per comment.  Choose 0 if you don't want to limit the
# number of files.  File uploads can be restricted with action
# "attachcommentfile".
CFG_WEBCOMMENT_MAX_ATTACHED_FILES = 5

# CFG_WEBCOMMENT_MAX_COMMENT_THREAD_DEPTH -- how many levels of
# indentation discussions can be.  This can be used to ensure that
# discussions will not go into deep levels of nesting if users don't
# understand the difference between "reply to comment" and "add
# comment". When the depth is reached, any "reply to comment" is
# conceptually converted to a "reply to thread" (i.e. reply to this
# parent's comment). Use -1 for no limit, 0 for unthreaded (flat)
# discussions.
CFG_WEBCOMMENT_MAX_COMMENT_THREAD_DEPTH = 1

##################################
# Part 11: BibSched parameters ##
##################################

# This section contains some configuration parameters for the
# bibliographic task scheduler.

# CFG_BIBSCHED_REFRESHTIME -- how often do we want to refresh
# bibsched monitor? (in seconds)
CFG_BIBSCHED_REFRESHTIME = 5

# CFG_BIBSCHED_LOG_PAGER -- what pager to use to view bibsched task
# logs?
CFG_BIBSCHED_LOG_PAGER = /usr/bin/less

# CFG_BIBSCHED_EDITOR -- what editor to use to edit the marcxml
# code of the locked records
CFG_BIBSCHED_EDITOR = /usr/bin/vim

# CFG_BIBSCHED_GC_TASKS_OLDER_THAN -- after how many days to perform the
# gargbage collector of BibSched queue (i.e. removing/moving task to archive).
CFG_BIBSCHED_GC_TASKS_OLDER_THAN = 30

# CFG_BIBSCHED_GC_TASKS_TO_REMOVE -- list of BibTask that can be safely
# removed from the BibSched queue once they are DONE.
CFG_BIBSCHED_GC_TASKS_TO_REMOVE = bibindex,bibreformat,webcoll,bibrank,inveniogc

# CFG_BIBSCHED_GC_TASKS_TO_ARCHIVE -- list of BibTasks that should be safely
# archived out of the BibSched queue once they are DONE.
CFG_BIBSCHED_GC_TASKS_TO_ARCHIVE = bibupload,oairepositoryupdater

# CFG_BIBSCHED_MAX_NUMBER_CONCURRENT_TASKS -- maximum number of BibTasks
# that can run concurrently.
# NOTE: concurrent tasks are still considered as an experimental
# feature. Please keep this value set to 1 on production environments.
CFG_BIBSCHED_MAX_NUMBER_CONCURRENT_TASKS = 1

# CFG_BIBSCHED_PROCESS_USER -- bibsched and bibtask processes must
# usually run under the same identity as the Apache web server
# process in order to share proper file read/write privileges.  If
# you want to force some other bibsched/bibtask user, e.g. because
# you are using a local `invenio' user that belongs to your
# `www-data' Apache user group and so shares writing rights with your
# Apache web server process in this way, then please set its username
# identity here.  Otherwise we shall check whether your
# bibsched/bibtask processes are run under the same identity as your
# Apache web server process (in which case you can leave the default
# empty value here).
CFG_BIBSCHED_PROCESS_USER =

# CFG_BIBSCHED_NODE_TASKS -- specific nodes may be configured to
# run only specific tasks; if you want this, then this variable is a
# dictionary of the form {'hostname1': ['task1', 'task2']}.  The
# default is that any node can run any task.
CFG_BIBSCHED_NODE_TASKS = {}

# CFG_BIBSCHED_MAX_ARCHIVED_ROWS_DISPLAY -- number of tasks displayed
# in the archive view (by pressing '1')
CFG_BIBSCHED_MAX_ARCHIVED_ROWS_DISPLAY = 500

# CFG_BIBSCHED_NON_CONCURRENT_TASKS -- tasks that should not be running at
# the same time (but one of them can be sleeping)
CFG_BIBSCHED_NON_CONCURRENT_TASKS = (
    ('bibupload', ),)

# CFG_BIBSCHED_INCOMPATIBLE_TASKS -- tasks that should not be running at
# the same time (even if the other one is sleeping)
CFG_BIBSCHED_INCOMPATIBLE_TASKS = ()

# CFG_BIBSCHED_LOGDIR -- location of bibtask logs such as
# bibsched_task_{ID}.(log|err). Add a trailing slash to support symlinks.
# If path is relative, CFG_LOGDIR will be joined as a prefix.
CFG_BIBSCHED_LOGDIR = bibsched

# CFG_BIBSCHED_FLUSH_LOGS -- flush logs after writing each message.
# This can be useful when using a filesystem that buffers yours writes
# like AFS and want to check the logs from a different server than the one
# the task is running on.
CFG_BIBSCHED_FLUSH_LOGS = 0

# CFG_BIBSCHED_NEVER_STOPS -- continue queue execution when a task fails
CFG_BIBSCHED_NEVER_STOPS = 0


###################################
# Part 12: WebBasket parameters ##
###################################

# CFG_WEBBASKET_MAX_NUMBER_OF_DISPLAYED_BASKETS -- a safety limit for
# a maximum number of displayed baskets
CFG_WEBBASKET_MAX_NUMBER_OF_DISPLAYED_BASKETS = 20

# CFG_WEBBASKET_USE_RICH_TEXT_EDITOR -- enable the WYSIWYG
# Javascript-based editor when user edits comments in WebBasket?
CFG_WEBBASKET_USE_RICH_TEXT_EDITOR = False

##################################
# Part 13: WebAlert parameters ##
##################################

# This section contains some configuration parameters for the
# automatic email notification alert system.

# CFG_WEBALERT_ALERT_ENGINE_EMAIL -- the email address from which the
# alert emails will appear to be sent:
CFG_WEBALERT_ALERT_ENGINE_EMAIL = info@invenio-software.org

# CFG_WEBALERT_MAX_NUM_OF_RECORDS_IN_ALERT_EMAIL -- how many records
# at most do we send in an outgoing alert email?
CFG_WEBALERT_MAX_NUM_OF_RECORDS_IN_ALERT_EMAIL = 20

# CFG_WEBALERT_MAX_NUM_OF_CHARS_PER_LINE_IN_ALERT_EMAIL -- number of
# chars per line in an outgoing alert email?
CFG_WEBALERT_MAX_NUM_OF_CHARS_PER_LINE_IN_ALERT_EMAIL = 72

# CFG_WEBALERT_SEND_EMAIL_NUMBER_OF_TRIES -- when sending alert
# emails fails, how many times we retry?
CFG_WEBALERT_SEND_EMAIL_NUMBER_OF_TRIES = 3

# CFG_WEBALERT_SEND_EMAIL_SLEEPTIME_BETWEEN_TRIES -- when sending
# alert emails fails, what is the sleeptime between tries? (in
# seconds)
CFG_WEBALERT_SEND_EMAIL_SLEEPTIME_BETWEEN_TRIES = 300

####################################
# Part 14: WebMessage parameters ##
####################################

# CFG_WEBMESSAGE_MAX_SIZE_OF_MESSAGE -- how large web messages do we
# allow?
CFG_WEBMESSAGE_MAX_SIZE_OF_MESSAGE = 20000

# CFG_WEBMESSAGE_MAX_NB_OF_MESSAGES -- how many messages for a
# regular user do we allow in its inbox?
CFG_WEBMESSAGE_MAX_NB_OF_MESSAGES = 30

# CFG_WEBMESSAGE_DAYS_BEFORE_DELETE_ORPHANS -- how many days before
# we delete orphaned messages?
CFG_WEBMESSAGE_DAYS_BEFORE_DELETE_ORPHANS = 60

##################################
# Part 15: MiscUtil parameters ##
##################################

# CFG_MISCUTIL_SQL_USE_SQLALCHEMY -- whether to use SQLAlchemy.pool
# in the DB engine of Invenio.  It is okay to enable this flag
# even if you have not installed SQLAlchemy.  Note that Invenio will
# loose some perfomance if this option is enabled.
CFG_MISCUTIL_SQL_USE_SQLALCHEMY = False

# CFG_MISCUTIL_SQL_RUN_SQL_MANY_LIMIT -- how many queries can we run
# inside run_sql_many() in one SQL statement?  The limit value
# depends on MySQL's max_allowed_packet configuration.
CFG_MISCUTIL_SQL_RUN_SQL_MANY_LIMIT = 10000

# CFG_MISCUTIL_SMTP_HOST -- which server to use as outgoing mail server to
# send outgoing emails generated by the system, for example concerning
# submissions or email notification alerts.
CFG_MISCUTIL_SMTP_HOST = localhost

# CFG_MISCUTIL_SMTP_PORT -- which port to use on the outgoing mail server
# defined in the previous step.
CFG_MISCUTIL_SMTP_PORT = 25

# CFG_MISCUTIL_SMTP_USER -- which username to use on the outgoing mail server
# defined in CFG_MISCUTIL_SMTP_HOST. If either CFG_MISCUTIL_SMTP_USER or
# CFG_MISCUTIL_SMTP_PASS are empty Invenio won't attempt authentication.
CFG_MISCUTIL_SMTP_USER =

# CFG_MISCUTIL_SMTP_PASS -- which password to use on the outgoing mail
# server defined in CFG_MISCUTIL_SMTP_HOST. If either CFG_MISCUTIL_SMTP_USER
# or CFG_MISCUTIL_SMTP_PASS are empty Invenio won't attempt authentication.
CFG_MISCUTIL_SMTP_PASS =

# CFG_MISCUTIL_SMTP_TLS -- whether to use a TLS (secure) connection when
# talking to the SMTP server defined in CFG_MISCUTIL_SMTP_HOST.
CFG_MISCUTIL_SMTP_TLS = False

# CFG_MISCUTILS_DEFAULT_PROCESS_TIMEOUT -- the default number of seconds after
# which a process launched trough shellutils.run_process_with_timeout will
# be killed. This is useful to catch runaway processes.
CFG_MISCUTIL_DEFAULT_PROCESS_TIMEOUT = 300

# CFG_MATHJAX_HOSTING -- if you plan to use MathJax to display TeX
# formulas on HTML web pages, you can specify whether you wish to use
# 'local' hosting or 'cdn' hosting of MathJax libraries.  (If set to
# 'local', you have to run 'make install-mathjax-plugin' as described
# in the INSTALL guide.)  If set to 'local', users will use your site
# to download MathJax sources.  If set to 'cdn', users will use
# centralized MathJax CDN servers instead.  Please note that using
# CDN is suitable only for small institutes or for MathJax
# sponsors; see the MathJax website for more details.  (Also, please
# note that if you plan to use MathJax on your site, you have to
# adapt CFG_WEBSEARCH_USE_MATHJAX_FOR_FORMATS and
# CFG_WEBCOMMENT_USE_MATHJAX_IN_COMMENTS configuration variables
# elsewhere in this file.)
CFG_MATHJAX_HOSTING = local

# CFG_MATHJAX_RENDERS_MATHML -- whether MathJax is used to render MathML.
CFG_MATHJAX_RENDERS_MATHML = 0

#################################
# Part 16: BibEdit parameters ##
#################################

# CFG_BIBEDIT_TIMEOUT -- when a user edits a record, this record is
# locked to prevent other users to edit it at the same time.
# How many seconds of inactivity before the locked record again will be free
# for other people to edit?
CFG_BIBEDIT_TIMEOUT = 3600

# CFG_BIBEDIT_LOCKLEVEL -- when a user tries to edit a record which there
# is a pending bibupload task for in the queue, this shouldn't be permitted.
# The lock level determines how thouroughly the queue should be investigated
# to determine if this is the case.
# Level 0 - always permits editing, doesn't look at the queue
#           (unsafe, use only if you know what you are doing)
# Level 1 - permits editing if there are no queued bibedit tasks for this record
#           (safe with respect to bibedit, but not for other bibupload maintenance jobs)
# Level 2 - permits editing if there are no queued bibupload tasks of any sort
#           (safe, but may lock more than necessary if many cataloguers around)
# Level 3 - permits editing if no queued bibupload task concerns given record
#           (safe, most precise locking, but slow,
#            checks for 001/EXTERNAL_SYSNO_TAG/EXTERNAL_OAIID_TAG)
# The recommended level is 3 (default) or 2 (if you use maintenance jobs often).
CFG_BIBEDIT_LOCKLEVEL = 3

# CFG_BIBEDIT_PROTECTED_FIELDS -- a comma-separated list of fields that BibEdit
# will not allow to be added, edited or deleted. Wildcards are not supported,
# but conceptually a wildcard is added at the end of every field specification.
# Examples:
# 500A   - protect all MARC fields with tag 500 and first indicator A
# 5      - protect all MARC fields in the 500-series.
# 909C_a - protect subfield a in tag 909 with first indicator C and empty
#          second indicator
# Note that 001 is protected by default, but if protection of other
# identifiers or automated fields is a requirement, they should be added to
# this list.
CFG_BIBEDIT_PROTECTED_FIELDS =

# CFG_BIBEDIT_QUEUE_CHECK_METHOD -- how do we want to check for
# possible queue locking situations to prevent cataloguers from
# editing a record that may be waiting in the queue?  Use 'bibrecord'
# for exact checking (always works, but may be slow), use 'regexp'
# for regular expression based checking (very fast, but may be
# inaccurate).  When unsure, use 'bibrecord'.
CFG_BIBEDIT_QUEUE_CHECK_METHOD = bibrecord

# CFG_BIBEDIT_EXTEND_RECORD_WITH_COLLECTION_TEMPLATE -- a list
# containing which collections will be extended with a given template
# while being displayed in BibEdit UI. The collection corresponds with
# the value written in field 980. The order is not arbitrary, first match of
# a collection in CFG_BIBEDIT_EXTEND_RECORD_WITH_COLLECTION_TEMPLATE with a
# 980 field will be used.
CFG_BIBEDIT_EXTEND_RECORD_WITH_COLLECTION_TEMPLATE = [('POETRY', 'record_poem')]

# CFG_BIBEDIT_KB_SUBJECTS - Name of the KB used in the field 65017a
# to automatically convert codes into extended version. e.g
# a - Astrophysics
CFG_BIBEDIT_KB_SUBJECTS = Subjects

# CFG_BIBEDIT_SHOW_HOLDING_PEN_REMOVED_FIELDS -- whether to show or not
# the fields and subfields that are removed in holding pen records.
# 0 for false, 1 for true.
CFG_BIBEDIT_SHOW_HOLDING_PEN_REMOVED_FIELDS = 0

# CFG_BIBEDITMULTI_LIMIT_INSTANT_PROCESSING -- maximum number of records
# that can be modified instantly using the multi-record editor. Above
# this limit, modifications will only be executed in limited hours.
CFG_BIBEDITMULTI_LIMIT_INSTANT_PROCESSING = 2000

# CFG_BIBEDITMULTI_LIMIT_DELAYED_PROCESSING -- maximum number of records
# that can be send for modification without having a superadmin role.
# If the number of records is between CFG_BIBEDITMULTI_LIMIT_INSTANT_PROCESSING
# and this number, the modifications will take place only in limited hours.
CFG_BIBEDITMULTI_LIMIT_DELAYED_PROCESSING = 20000

# CFG_BIBEDITMULTI_LIMIT_DELAYED_PROCESSING_TIME -- Allowed time to
# execute modifications on records, when the number exceeds
# CFG_BIBEDITMULTI_LIMIT_INSTANT_PROCESSING.
CFG_BIBEDITMULTI_LIMIT_DELAYED_PROCESSING_TIME = 22:00-05:00

# CFG_BIBEDIT_ADD_TICKET_RT_QUEUES -- a comma-separated list of queues
# that are being displayed in create new ticket interface, so that
# user can create new ticket in one of these queues.
CFG_BIBEDIT_ADD_TICKET_RT_QUEUES=

# CFG_BIBEDIT_INTERNAL_DOI_PROTECTION_LEVEL - if DOIs owned/managed by
# this site (defined in CFG_BIBUPLOAD_INTERNAL_DOI_PATTERN) must:
# - 0: not be protected
# - 1: protected with a warning (that can be bypassed)
# - 2: fully protected (cannot delete internal DOIs field and record)
CFG_BIBEDIT_INTERNAL_DOI_PROTECTION_LEVEL = 2

# CFG_BIBEDIT_AUTOCOMPLETE -- Dictionary containing information about
# the Knowledge Bases which are used for every field that is autocompleted.
# Depending on the collection that the record belongs, different settings
# can be applied.
# Settings included in COMMON dictionary which must always be included
# in the dictionary are applied to all records.
# If setings for a field are included both to the COMMON dict and
# to the dict of the collection that the record belongs priority
# is given to the record's collection settings.
# Available settings:
#     kb(string): Knowledge Base's name
#     fixed(boolean): the results are displayed in a dropdown list and
#                     the user can't provide any search term,
#                     when set to true, searchChars setting must be set to 0.
#     searchMethod(string: startsWith,contains): the method used to filter results
#     searchChars(int): sets after how many given chars from user,
#                       autocomplete search function is called
#     preload(boolean): sets whether Knowledge Base's data are retrieved
#                       on page load or when field is being filled.
#
#     Example:
#
#     CFG_BIBEDIT_AUTOCOMPLETE = {
#          'COMMON' : {
#               '100__u' : { 'kb' : 'InstitutionsCollection', 'fixed' : False,
#               'searchMethod' : 'startsWith', 'searchChars' : 2, 'preload' : False },
#          }
#     }
CFG_BIBEDIT_AUTOCOMPLETE = { 'COMMON' : {},}

###################################
# Part 17: BibUpload parameters ##
###################################

# CFG_BIBUPLOAD_REFERENCE_TAG -- where do we store references?
CFG_BIBUPLOAD_REFERENCE_TAG = 999

# CFG_BIBUPLOAD_EXTERNAL_SYSNO_TAG -- where do we store external
# system numbers?  Useful for matching when our records come from an
# external digital library system.
CFG_BIBUPLOAD_EXTERNAL_SYSNO_TAG = 970__a

# CFG_BIBUPLOAD_EXTERNAL_OAIID_TAG -- where do we store OAI ID tags
# of harvested records?  Useful for matching when we harvest stuff
# via OAI that we do not want to reexport via Invenio OAI; so records
# may have only the source OAI ID stored in this tag (kind of like
# external system number too).
CFG_BIBUPLOAD_EXTERNAL_OAIID_TAG = 035__a

# CFG_BIBUPLOAD_EXTERNAL_OAIID_PROVENANCE_TAG -- where do we store OAI SRC
# tags of harvested records?  Useful for matching when we harvest stuff
# via OAI that we do not want to reexport via Invenio OAI; so records
# may have only the source OAI SRC stored in this tag (kind of like
# external system number too). Note that the field should be the same of
# CFG_BIBUPLOAD_EXTERNAL_OAIID_TAG.
CFG_BIBUPLOAD_EXTERNAL_OAIID_PROVENANCE_TAG = 035__9

# CFG_BIBUPLOAD_STRONG_TAGS -- a comma-separated list of tags that
# are strong enough to resist the replace mode.  Useful for tags that
# might be created from an external non-metadata-like source,
# e.g. the information about the number of copies left.
CFG_BIBUPLOAD_STRONG_TAGS = 964

# CFG_BIBUPLOAD_CONTROLLED_PROVENANCE_TAGS -- a comma-separated list
# of tags that contain provenance information that should be checked
# in the bibupload correct mode via matching provenance codes.  (Only
# field instances of the same provenance information would be acted
# upon.)  Please specify the whole tag info up to subfield codes.
CFG_BIBUPLOAD_CONTROLLED_PROVENANCE_TAGS = 6531_9

# CFG_BIBUPLOAD_FFT_ALLOWED_LOCAL_PATHS -- a comma-separated list of system
# paths from which it is allowed to take fulltextes that will be uploaded via
# FFT (CFG_TMPDIR is included by default).
CFG_BIBUPLOAD_FFT_ALLOWED_LOCAL_PATHS = /tmp,/home

# CFG_BIBUPLOAD_FFT_ALLOWED_EXTERNAL_URLS -- a dictionary containing
# external URLs that can be accessed by Invenio and specific HTTP
# headers that will be used for each URL.  The keys of the dictionary
# are regular expressions matching a set of URLs, the values are
# dictionaries of headers as consumed by urllib2.Request. If a
# regular expression matching all URLs is created at the end of the
# list, it means that Invenio will download all URLs. Otherwise
# Invenio will just download authorized URLs.  Note: by default, a
# User-Agent built after the current Invenio version, site name, and
# site URL will be used.  The values of the header dictionary can
# also contain a call to a python function, in the form of a
# disctionary with two entries: the name of the function to be called
# as a value for the 'fnc' key, and the arguments to this function,
# as a value for the 'args' key (in the form of a dictionary).
# CFG_BIBUPLOAD_FFT_ALLOWED_EXTERNAL_URLS = [
#     ('http://myurl.com/.*', {'User-Agent': 'Me'}),
#     ('http://yoururl.com/.*', {'User-Agent': 'You', 'Accept': 'text/plain'}),
#     ('http://thisurl.com/.*', {'Cookie': {'fnc':'read_cookie', 'args':{'cookiefile':'/tmp/cookies.txt'}}})
#     ('http://.*', {'User-Agent': 'Invenio'}),
#     ]
CFG_BIBUPLOAD_FFT_ALLOWED_EXTERNAL_URLS = [
    ('http(s)?://.*', {}),
    ]

# CFG_BIBUPLOAD_SERIALIZE_RECORD_STRUCTURE -- do we want to serialize
# internal representation of records (Pythonic record structure) into
# the database?  This can improve internal processing speed of some
# operations at the price of somewhat bigger disk space usage.
# If you change this value after some records have already been added
# to your installation, you may want to run:
#     $ /opt/invenio/bin/inveniocfg --reset-recstruct-cache
# in order to either erase the cache thus freeing database space,
# or to fill the cache for all records that have not been cached yet.
CFG_BIBUPLOAD_SERIALIZE_RECORD_STRUCTURE = 1

# CFG_BIBUPLOAD_DELETE_FORMATS -- which formats do we want bibupload
# to delete when a record is ingested?  Enter comma-separated list of
# formats.  For example, 'hb,hd' will delete pre-formatted HTML brief
# and defailed formats from cache, so that search engine will
# generate them on-the-fly.  Useful to always present latest data of
# records upon record display, until the periodical bibreformat job
# runs next and updates the cache.
CFG_BIBUPLOAD_DELETE_FORMATS = hb,recjson

# CFG_BIBUPLOAD_DISABLE_RECORD_REVISIONS -- set to 1 if keeping
# history of record revisions is not necessary (e.g. because records
# and corresponding modifications are coming always from the same
# external system which already keeps revision history).
CFG_BIBUPLOAD_DISABLE_RECORD_REVISIONS = 0

# CFG_BIBUPLOAD_CONFLICTING_REVISION_TICKET_QUEUE -- Set the name of
# the BibCatalog ticket queue to be used when BibUpload can't
# automatically resolve a revision conflict and has therefore to put
# requested modifications in the holding pen.
CFG_BIBUPLOAD_CONFLICTING_REVISION_TICKET_QUEUE =

# CFG_BIBUPLOAD_MATCH_DELETED_RECORDS -- Whether matching of
# records (e.g. via DOI and other identifiers) should consider
# also deleted records.
CFG_BIBUPLOAD_MATCH_DELETED_RECORDS = 1

# CFG_BATCHUPLOADER_FILENAME_MATCHING_POLICY -- a comma-separated list
# indicating which fields match the file names of the documents to be
# uploaded.
# The matching will be done in the same order as the list provided.
CFG_BATCHUPLOADER_FILENAME_MATCHING_POLICY = reportnumber,recid

# CFG_BATCHUPLOADER_DAEMON_DIR -- Directory where the batchuploader daemon
# will look for the subfolders metadata and document by default.
# If path is relative, CFG_PREFIX will be joined as a prefix
CFG_BATCHUPLOADER_DAEMON_DIR = var/batchupload

# CFG_BATCHUPLOADER_WEB_ROBOT_AGENTS -- Regular expression to specify the
# agents permitted when calling batch uploader web interface
# cds.cern.ch/batchuploader/robotupload
# if using a curl, eg: curl xxx -A invenio
CFG_BATCHUPLOADER_WEB_ROBOT_AGENTS = invenio_webupload|Invenio-.*

# CFG_BATCHUPLOADER_WEB_ROBOT_RIGHTS -- Access list specifying for each
# IP address (or range), which collections are allowed using batch uploader robot
# interface.
# Note: you can also specify network ranges such as "127.0.0.0/8".
CFG_BATCHUPLOADER_WEB_ROBOT_RIGHTS = {
    '::1': ['*'], # useful for testing
    '127.0.0.1': ['*'], # useful for testing
    '127.0.1.1': ['*'], # useful for testing
    '10.0.0.1': ['BOOK', 'REPORT'], # Example 1
    '10.0.0.2': ['POETRY', 'PREPRINT'], # Example 2
    }

# CFG_BIBUPLOAD_INTERNAL_DOI_PATTERN -- a regular expression matching
# DOIs that are considered to be issued/owned by this site (assuming
# that the expression is checked against a valid DOI). Matching DOIs
# might be displayed/treated differently than DOIs belonging to
# others. Eg: 10\.5170/.*|10\.5072/.*
# By default all DOIs are excluded
CFG_BIBUPLOAD_INTERNAL_DOI_PATTERN = [^\w\W]

####################################
# Part 18: BibCatalog parameters ##
####################################

# CFG_BIBCATALOG_SYSTEM -- set desired catalog system. (RT or EMAIL)
CFG_BIBCATALOG_SYSTEM = EMAIL

# Email backend configuration:
CFG_BIBCATALOG_SYSTEM_EMAIL_ADDRESS = info@invenio-software.org

# RT backend configuration:
# CFG_BIBCATALOG_SYSTEM_RT_CLI -- path to the RT CLI client
CFG_BIBCATALOG_SYSTEM_RT_CLI = /usr/bin/rt

# CFG_BIBCATALOG_SYSTEM_RT_URL -- Base URL of the remote RT system
CFG_BIBCATALOG_SYSTEM_RT_URL = http://localhost/rt3

# CFG_BIBCATALOG_SYSTEM_RT_DEFAULT_USER -- Set the username for a default RT account
# on remote system, with limited privileges, in order to only create and modify own tickets.
CFG_BIBCATALOG_SYSTEM_RT_DEFAULT_USER =

# CFG_BIBCATALOG_SYSTEM_RT_DEFAULT_PWD -- Set the password for the default RT account
# on remote system.
CFG_BIBCATALOG_SYSTEM_RT_DEFAULT_PWD =

####################################
# Part 19: BibFormat parameters  ##
####################################

# CFG_BIBFORMAT_HIDDEN_TAGS -- comma-separated list of MARC tags that
# are not shown to users not having cataloging authorizations.
CFG_BIBFORMAT_HIDDEN_TAGS = 595

# CFG_BIBFORMAT_HIDDEN_RECJSON_FIELDS -- comma-separated list of MARC tags that
# are not shown to users not having cataloging authorizations.
CFG_BIBFORMAT_HIDDEN_RECJSON_FIELDS = internal_notes,__meta_metadata__

# CFG_BIBFORMAT_HIDDEN_FILE_FORMATS -- comma-separated list of file formats
# that are not shown explicitly to user not having cataloging authorizations.
# e.g. pdf;pdfa,xml
CFG_BIBFORMAT_HIDDEN_FILE_FORMATS =

# CFG_BIBFORMAT_ADDTHIS_ID -- if you want to use the AddThis service from
# <http://www.addthis.com/>, set this value to the pubid parameter as
# provided by the service (e.g. ra-4ff80aae118f4dad), and add a call to
# <BFE_ADDTHIS /> formatting element in your formats, for example
# Default_HTML_detailed.bft.
CFG_BIBFORMAT_ADDTHIS_ID =

# CFG_BIBFORMAT_DISABLE_I18N_FOR_CACHED_FORMATS -- For each output
# format BibReformat currently creates a cache for only one language
# (CFG_SITE_LANG) per record. This means that visitors having set a
# different language than CFG_SITE_LANG will be served an on-the-fly
# output using the language of their choice. You can disable this
# behaviour by specifying below for which output format you would
# like to force the cache to be used whatever language is
# requested. If your format templates do not provide
# internationalization, you can optimize your site by setting for
# eg. hb,hd to always serve the precached output (if it exists) in
# the CFG_SITE_LANG
CFG_BIBFORMAT_DISABLE_I18N_FOR_CACHED_FORMATS =

# CFG_BIBFORMAT_CACHED_FORMATS -- Specify a list of cached formats
# We need to know which ones are cached because bibformat will save the
# of these in a db table
CFG_BIBFORMAT_CACHED_FORMATS =

####################################
# Part 20: BibMatch parameters  ##
####################################

# CFG_BIBMATCH_LOCAL_SLEEPTIME -- Determines the amount of seconds to sleep
# between search queries on LOCAL system.
CFG_BIBMATCH_LOCAL_SLEEPTIME = 0.0

# CFG_BIBMATCH_REMOTE_SLEEPTIME -- Determines the amount of seconds to sleep
# between search queries on REMOTE systems.
CFG_BIBMATCH_REMOTE_SLEEPTIME = 2.0

# CFG_BIBMATCH_FUZZY_WORDLIMITS -- Determines the amount of words to extract
# from a certain fields value during fuzzy matching mode. Add/change field
# and appropriate number to the dictionary to configure this.
CFG_BIBMATCH_FUZZY_WORDLIMITS = {
                                '100__a': 2,
                                '245__a': 4
                                }

# CFG_BIBMATCH_FUZZY_EMPTY_RESULT_LIMIT -- Determines the amount of empty results
# to accept during fuzzy matching mode.
CFG_BIBMATCH_FUZZY_EMPTY_RESULT_LIMIT = 1

# CFG_BIBMATCH_QUERY_TEMPLATES -- Here you can set the various predefined querystrings
# used to standardize common matching queries. By default the following templates
# are given:
# title             - standard title search. Taken from 245__a (default)
# title-author      - title and author search (i.e. this is a title AND author a)
#                     Taken from 245__a and 100__a
# reportnumber      - reportnumber search (i.e. reportnumber:REP-NO-123).
CFG_BIBMATCH_QUERY_TEMPLATES = {
                                'title' : '[title]',
                                'title-author' : '[title] [author]',
                                'reportnumber' : 'reportnumber:[reportnumber]'
                                }

# CFG_BIBMATCH_MATCH_VALIDATION_RULESETS -- Here you can define the various rulesets for
# validating search results done by BibMatch. Each ruleset contains a certain pattern mapped
# to a tuple defining a "matching-strategy".
#
# The rule-definitions must come in two parts:
#
#    * The first part is a string containing a regular expression
#      that is matched against the textmarc representation of each record.
#      If a match is found, the final rule-set is updated with
#      the given "sub rule-set", where identical tag rules are replaced.
#
#    * The second item is a list of key->value mappings (dict) that indicates specific
#      strategy parameters with corresponding validation rules.
#
#      This strategy consists of five items:
#
#      * MARC TAGS:
#        These MARC tags represents the fields taken from original record and any records from search
#        results. When several MARC tags are specified with a given match-strategy, all the fields
#        associated with these tags are matched together (i.e. with key "100__a,700__a", all 100__a
#        and 700__a fields are matched together. Which is useful when first-author can vary for
#        certain records on different systems).
#
#      * COMPARISON THRESHOLD:
#        a value between 0.0 and 1.0 specifying the threshold for string matches
#        to determine if it is a match or not (using normalized string-distance).
#        Normally 0.8 (80% match) is considered to be a close match.
#
#      * COMPARISON MODE:
#        the parse mode decides how the record datafields are compared:
#         - 'strict' : all (sub-)fields are compared, and all must match. Order is significant.
#         - 'normal' : all (sub-)fields are compared, and all must match. Order is ignored.
#         - 'lazy'   : all (sub-)fields are compared with each other and at least one must match
#         - 'ignored': the tag is ignored in the match. Used to disable previously defined rules.
#
#      * MATCHING MODE:
#        the comparison mode decides how the fieldvalues are matched:
#         - 'title' : uses a method specialized for comparing titles, e.g. looking for subtitles
#         - 'author' : uses a special authorname comparison. Will take initials into account.
#         - 'identifier' : special matching for identifiers, stripping away punctuation
#         - 'date': matches dates by extracting and comparing the year
#         - 'normal': normal string comparison.
#        Note: Fields are considered matching when all its subfields or values match.
#
#      * RESULT MODE:
#        the result mode decides how the results from the comparisons are handled further:
#         - 'normal' : a failed match will cause the validation to immediately exit as a failure.
#                      a successful match will cause the validation to continue on other rules (if any)
#         - 'final'  : a failed match will cause the validation to immediately exit as a failure.
#                      a successful match will cause validation to immediately exit as a success.
#         - 'joker'  : a failed match will cause the validation to continue on other rules (if any).
#                      a successful match will cause validation to immediately exit as a success.
#
# You can add your own rulesets in the dictionary below. The 'default' ruleset is always applied,
# and should therefore NOT be removed, but can be changed. The tag-rules can also be overwritten
# by other rulesets.
#
# WARNING: Beware that the validation quality is only as good as given rules, so matching results
# are never guaranteed to be accurate, as it is very content-specific.
CFG_BIBMATCH_MATCH_VALIDATION_RULESETS = [('default', [{ 'tags' : '245__%,242__%',
                                                         'threshold' : 0.8,
                                                         'compare_mode' : 'lazy',
                                                         'match_mode' : 'title',
                                                         'result_mode' : 'normal' },
                                                       { 'tags' : '037__a,088__a',
                                                         'threshold' : 1.0,
                                                         'compare_mode' : 'lazy',
                                                         'match_mode' : 'identifier',
                                                         'result_mode' : 'final' },
                                                       { 'tags' : '100__a,700__a',
                                                         'threshold' : 0.8,
                                                         'compare_mode' : 'normal',
                                                         'match_mode' : 'author',
                                                         'result_mode' : 'normal' },
                                                       { 'tags' : '773__a',
                                                         'threshold' : 1.0,
                                                         'compare_mode' : 'lazy',
                                                         'match_mode' : 'title',
                                                         'result_mode' : 'normal' }]),
                       ('980__ \$\$a(THESIS|Thesis)', [{ 'tags' : '100__a',
                                                         'threshold' : 0.8,
                                                         'compare_mode' : 'strict',
                                                         'match_mode' : 'author',
                                                         'result_mode' : 'normal' },
                                                       { 'tags' : '700__a,701__a',
                                                         'threshold' : 1.0,
                                                         'compare_mode' : 'lazy',
                                                         'match_mode' : 'author',
                                                         'result_mode' : 'normal' },
                                                       { 'tags' : '100__a,700__a',
                                                         'threshold' : 0.8,
                                                         'compare_mode' : 'ignored',
                                                         'match_mode' : 'author',
                                                         'result_mode' : 'normal' }]),
                                            ('260__', [{ 'tags' : '260__c',
                                                         'threshold' : 0.8,
                                                         'compare_mode' : 'lazy',
                                                         'match_mode' : 'date',
                                                         'result_mode' : 'normal' }]),
                                            ('0247_', [{ 'tags' : '0247_a',
                                                         'threshold' : 1.0,
                                                         'compare_mode' : 'lazy',
                                                         'match_mode' : 'identifier',
                                                         'result_mode' : 'final' }]),
                                            ('020__', [{ 'tags' : '020__a',
                                                         'threshold' : 1.0,
                                                         'compare_mode' : 'lazy',
                                                         'match_mode' : 'identifier',
                                                         'result_mode' : 'final' }])
                                         ]

# CFG_BIBMATCH_FUZZY_MATCH_VALIDATION_LIMIT -- Determines the minimum percentage of the
# amount of rules to be positively matched when comparing two records. Should the number
# of matches be lower than required matches but equal to or above this limit,
# the match will be considered fuzzy.
CFG_BIBMATCH_FUZZY_MATCH_VALIDATION_LIMIT = 0.65

# CFG_BIBMATCH_SEARCH_RESULT_MATCH_LIMIT -- Determines the maximum amount of search results
# a single search can return before acting as a non-match.
CFG_BIBMATCH_SEARCH_RESULT_MATCH_LIMIT = 15

# CFG_BIBMATCH_MIN_VALIDATION_COMPARISONS -- Determines the minimum amount of comparisons
# required for a validation process to be fully "valid". Meaning, for the default value, that
# if for example at least 2 comparisons (rules) are made, regardless of success/failure, the validation
# may or may not return as a success. Should fewer comparisons have taken place, the validation
# returns as a failure.
CFG_BIBMATCH_MIN_VALIDATION_COMPARISONS = 2

######################################
# Part 21: BibAuthorID parameters  ##
######################################

# CFG_BIBAUTHORID_MAX_PROCESSES is the max number of processes
# that may be spawned by the disambiguation algorithm
CFG_BIBAUTHORID_MAX_PROCESSES = 12

# CFG_BIBAUTHORID_PERSONID_SQL_MAX_THREADS is the max number of threads
# to parallelize sql queries during personID tables updates
CFG_BIBAUTHORID_PERSONID_SQL_MAX_THREADS = 12

# CFG_BIBAUTHORID_EXTERNAL_CLAIMED_RECORDS_KEY defines the user info
# keys for externally claimed records in an remote-login scenario--e.g. from arXiv.org
# e.g. "external_arxivids" for arXiv SSO
CFG_BIBAUTHORID_EXTERNAL_CLAIMED_RECORDS_KEY =

# CFG_BIBAUTHORID_AID_ENABLED
# Globally enable AuthorID Interfaces.
#     If False: No guest, user or operator will have access to the system.
CFG_BIBAUTHORID_ENABLED = True

# CFG_BIBAUTHORID_AID_ON_AUTHORPAGES
# Enable AuthorID information on the author pages.
CFG_BIBAUTHORID_ON_AUTHORPAGES = True

# CFG_BIBAUTHORID_AUTHOR_TICKET_ADMIN_EMAIL defines the eMail address
# all ticket requests concerning authors will be sent to.
CFG_BIBAUTHORID_AUTHOR_TICKET_ADMIN_EMAIL = info@invenio-software.org

# CFG_BIBAUTHORID_UI_SKIP_ARXIV_STUB_PAGE defines if the optional arXive stub page is skipped
CFG_BIBAUTHORID_UI_SKIP_ARXIV_STUB_PAGE = False

# CFG_BIBAUTHORID_DB_MAX_DATACHUNK_PER_INSERT_QUERY defines the maximum datachunk size to
# be inserted to the bibauthorid search engine tables per single insert query
# (used when the search engine indexer is updating and populating the tables).
# Bigger size means better performance. Nevertheless take into account
# that if it is too big there is the risk that the mysql timeout will run out
# and connection with the db will be lost.
CFG_BIBAUTHORID_SEARCH_ENGINE_MAX_DATACHUNK_PER_INSERT_DB_QUERY = 10000000

# CFG_BIBAUTHORID_ENABLED_REMOTE_LOGIN_SYSTEMS defines the available remote login external
# systems that a user can log in through them on Inspire
CFG_BIBAUTHORID_ENABLED_REMOTE_LOGIN_SYSTEMS = arXiv

#########################################
# Part 22: BibCirculation parameters  ##
#########################################

# CFG_BIBCIRCULATION_ITEM_STATUS_OPTIONAL -- comma-separated list of statuses
# Example: missing, order delayed, not published
# You can always add a new status here, but you may want to run some script
# to update the database if you remove some statuses.
CFG_BIBCIRCULATION_ITEM_STATUS_OPTIONAL =

# Here you can edit the text of the statuses that have specific roles.
# You should run a script to update the database if you change them after having
# used the module for some time.

# Item statuses
# The book is on loan
CFG_BIBCIRCULATION_ITEM_STATUS_ON_LOAN = on loan
# Available for loan
CFG_BIBCIRCULATION_ITEM_STATUS_ON_SHELF = on shelf
# The book is being processed by the library (cataloguing, etc.)
CFG_BIBCIRCULATION_ITEM_STATUS_IN_PROCESS = in process
# The book has been ordered (bought)
CFG_BIBCIRCULATION_ITEM_STATUS_ON_ORDER = on order
# The order of the book has been cancelled
CFG_BIBCIRCULATION_ITEM_STATUS_CANCELLED = cancelled
# The order of the book has not arrived yet
CFG_BIBCIRCULATION_ITEM_STATUS_NOT_ARRIVED = not arrived
# The order of the book has not arrived yet and has been claimed
CFG_BIBCIRCULATION_ITEM_STATUS_CLAIMED = claimed
# The book has been proposed for acquisition and is under review.
CFG_BIBCIRCULATION_ITEM_STATUS_UNDER_REVIEW = under review

# Loan statuses
# This status should not be confussed with CFG_BIBCIRCULATION_ITEM_STATUS_ON_LOAN.
# If the item status is CFG_BIBCIRCULATION_ITEM_STATUS_ON_LOAN, then there is
# a loan with status CFG_BIBCIRCULATION_LOAN_STATUS_ON_LOAN or
# CFG_BIBCIRCULATION_LOAN_STATUS_EXPIRED.
# For each copy, there can only be one active loan ('on loan' or 'expired') at
# the time, since can be many 'returned' loans for the same copy.
CFG_BIBCIRCULATION_LOAN_STATUS_ON_LOAN = on loan
# The due date has come and the item has not been returned
CFG_BIBCIRCULATION_LOAN_STATUS_EXPIRED = expired
# The item has been returned.
CFG_BIBCIRCULATION_LOAN_STATUS_RETURNED = returned

# Request statuses
# There is at least one copy available, and this is the oldest request.
CFG_BIBCIRCULATION_REQUEST_STATUS_PENDING = pending
# There are no copies available, or there is another request with more priority.
CFG_BIBCIRCULATION_REQUEST_STATUS_WAITING = waiting
# The request has become a loan
CFG_BIBCIRCULATION_REQUEST_STATUS_DONE = done
# The request has been cancelled
CFG_BIBCIRCULATION_REQUEST_STATUS_CANCELLED = cancelled
# The request has been generated for a proposed book
CFG_BIBCIRCULATION_REQUEST_STATUS_PROPOSED = proposed

# ILL request statuses
CFG_BIBCIRCULATION_ILL_STATUS_NEW = new
CFG_BIBCIRCULATION_ILL_STATUS_REQUESTED = requested
CFG_BIBCIRCULATION_ILL_STATUS_ON_LOAN = on loan
CFG_BIBCIRCULATION_ILL_STATUS_RETURNED = returned
CFG_BIBCIRCULATION_ILL_STATUS_CANCELLED = cancelled
CFG_BIBCIRCULATION_ILL_STATUS_RECEIVED = received

#Book proposal statuses
CFG_BIBCIRCULATION_PROPOSAL_STATUS_NEW = proposal-new
CFG_BIBCIRCULATION_PROPOSAL_STATUS_ON_ORDER = proposal-on order
CFG_BIBCIRCULATION_PROPOSAL_STATUS_PUT_ASIDE = proposal-put aside
CFG_BIBCIRCULATION_PROPOSAL_STATUS_RECEIVED = proposal-received

# Purchase statuses
CFG_BIBCIRCULATION_ACQ_STATUS_NEW = new
CFG_BIBCIRCULATION_ACQ_STATUS_ON_ORDER = on order
CFG_BIBCIRCULATION_ACQ_STATUS_PARTIAL_RECEIPT = partial receipt
CFG_BIBCIRCULATION_ACQ_STATUS_RECEIVED = received
CFG_BIBCIRCULATION_ACQ_STATUS_CANCELLED = cancelled

# Library types
# Normal library where you have your books. I can also be a depot.
CFG_BIBCIRCULATION_LIBRARY_TYPE_INTERNAL = internal
# external libraries for ILL.
CFG_BIBCIRCULATION_LIBRARY_TYPE_EXTERNAL = external
# The main library is also an internal library.
# Since you may have several depots or small sites you can tag one of them as
# the main site.
CFG_BIBCIRCULATION_LIBRARY_TYPE_MAIN = main
# It is also an internal library. The copies in this type of library will NOT
# be displayed to borrowers. Use this for depots.
CFG_BIBCIRCULATION_LIBRARY_TYPE_HIDDEN = hidden

# Amazon access key. You will need your own key.
# Example: 1T6P5M3ZDMW9AWJ212R2
CFG_BIBCIRCULATION_AMAZON_ACCESS_KEY =

######################################
# Part 23: BibClassify parameters  ##
######################################

# CFG_BIBCLASSIFY_WEB_MAXKW -- maximum number of keywords to display
# in the Keywords tab web page.
CFG_BIBCLASSIFY_WEB_MAXKW = 100

########################################
# Part 24: Plotextractor parameters  ##
########################################

# CFG_PLOTEXTRACTOR_SOURCE_BASE_URL -- for acquiring source tarballs for plot
# extraction, where should we look?  If nothing is set, we'll just go
# to arXiv, but this can be a filesystem location, too
CFG_PLOTEXTRACTOR_SOURCE_BASE_URL = http://arxiv.org/

# CFG_PLOTEXTRACTOR_SOURCE_TARBALL_FOLDER -- for acquiring source tarballs for plot
# extraction, subfolder where the tarballs sit
CFG_PLOTEXTRACTOR_SOURCE_TARBALL_FOLDER = e-print/

# CFG_PLOTEXTRACTOR_SOURCE_PDF_FOLDER -- for acquiring source tarballs for plot
# extraction, subfolder where the pdf sit
CFG_PLOTEXTRACTOR_SOURCE_PDF_FOLDER = pdf/

# CFG_PLOTEXTRACTOR_DOWNLOAD_TIMEOUT -- a float representing the number of seconds
# to wait between each download of pdf and/or tarball from source URL.
CFG_PLOTEXTRACTOR_DOWNLOAD_TIMEOUT = 2.0

# CFG_PLOTEXTRACTOR_CONTEXT_LIMIT -- when extracting context of plots from
# TeX sources, this is the limitation of characters in each direction to extract
# context from. Default 750.
CFG_PLOTEXTRACTOR_CONTEXT_EXTRACT_LIMIT = 750

# CFG_PLOTEXTRACTOR_DISALLOWED_TEX -- when extracting context of plots from TeX
# sources, this is the list of TeX tags that will trigger 'end of context'.
CFG_PLOTEXTRACTOR_DISALLOWED_TEX = begin,end,section,includegraphics,caption,acknowledgements

# CFG_PLOTEXTRACTOR_CONTEXT_WORD_LIMIT -- when extracting context of plots from
# TeX sources, this is the limitation of words in each direction. Default 75.
CFG_PLOTEXTRACTOR_CONTEXT_WORD_LIMIT = 75

# CFG_PLOTEXTRACTOR_CONTEXT_SENTENCE_LIMIT -- when extracting context of plots from
# TeX sources, this is the limitation of sentences in each direction. Default 2.
CFG_PLOTEXTRACTOR_CONTEXT_SENTENCE_LIMIT = 2

######################################
# Part 25: WebStat parameters      ##
######################################

# CFG_WEBSTAT_BIBCIRCULATION_START_YEAR defines the start date of the BibCirculation
# statistics. Value should have the format 'yyyy'. If empty, take all existing data.
CFG_WEBSTAT_BIBCIRCULATION_START_YEAR =


######################################
# Part 26: Web API Key parameters      ##
######################################

# CFG_WEB_API_KEY_ALLOWED_URL defines the web apps that are going to use the web
# API key. It has three values, the name of the web app, the time of life for the
# secure url and if a time stamp is needed.
#CFG_WEB_API_KEY_ALLOWED_URL = [('search/\?', 3600, True),
#                               ('rss', 0, False)]
CFG_WEB_API_KEY_ALLOWED_URL = []

##########################################
# Part 27: WebAuthorProfile parameters ##
##########################################

# CFG_WEBAUTHORPROFILE_CACHE_EXPIRED_DELAY_LIVE consider a cached element expired after days
# when loading an authorpage, thus recomputing the content live
CFG_WEBAUTHORPROFILE_CACHE_EXPIRED_DELAY_LIVE = 7

# CFG_WEBAUTHORPROFILE_CACHE_EXPIRED_DELAY_BIBSCHED consider a cache element expired after days,
# thus recompute it, bibsched daemon
CFG_WEBAUTHORPROFILE_CACHE_EXPIRED_DELAY_BIBSCHED = 5

# CFG_WEBAUTHORPROFILE_MAX_COLLAB_LIST: limit collaboration list.
# Set to 0 to disable limit.
CFG_WEBAUTHORPROFILE_MAX_COLLAB_LIST = 100

# CFG_WEBAUTHORPROFILE_MAX_KEYWORD_LIST: limit keywords list
# Set to 0 to disable limit.
CFG_WEBAUTHORPROFILE_MAX_KEYWORD_LIST = 100

# CFG_WEBAUTHORPROFILE_MAX_FIELDCODE_LIST: limit frequent keyword list
# Set to 0 to disable limit.
CFG_WEBAUTHORPROFILE_MAX_FIELDCODE_LIST = 100

# CFG_WEBAUTHORPROFILE_MAX_AFF_LIST: limit affiliations list
# Set to 0 to disable limit.
CFG_WEBAUTHORPROFILE_MAX_AFF_LIST = 100

# CFG_WEBAUTHORPROFILE_MAX_COAUTHOR_LIST: limit coauthors list
# Set to 0 to disable limit.
CFG_WEBAUTHORPROFILE_MAX_COAUTHOR_LIST = 100

# CFG_WEBAUTHORPROFILE_MAX_HEP_CHOICES: limit HepRecords choices
# Set to 0 to disable limit.
CFG_WEBAUTHORPROFILE_MAX_HEP_CHOICES = 10

# CFG_WEBAUTHORPROFILE_USE_BIBAUTHORID: use bibauthorid or exactauthor
CFG_WEBAUTHORPROFILE_USE_BIBAUTHORID = False

# CFG_WEBAUTHORPROFILE_USE_ALLOWED_FIELDCODES: use allowed fieldcodes
CFG_WEBAUTHORPROFILE_USE_ALLOWED_FIELDCODES = True

# CFG_WEBAUTHORPROFILE_ALLOWED_FIELDCODES: allowed fieldcodes
CFG_WEBAUTHORPROFILE_ALLOWED_FIELDCODES = ['Astrophysics', 'Accelerators', 'Computing', \
   'Experiment-HEP', 'Gravitation and Cosmology', 'Instrumentation', 'Lattice', \
   'Math and Math Physics', 'Theory-Nucl', 'Other', 'Phenomenology-HEP', 'General Physics', \
   'Theory-HEP', 'Experiment-Nucl']

CFG_WEBAUTHORPROFILE_CFG_HEPNAMES_EMAIL = authors@inspirehep.net


#CFG_WEBAUTHORPROFILE_SERIALIZER = [msgpack|pickle]
#Select which serializer is used to store caches in the database
CFG_WEBAUTHORPROFILE_SERIALIZER = msgpack

# CFG_WEBAUTHORPROFILE_ORCID_ENDPOINT_*
# Configure the endpoint server used to connect to ORCID
CFG_WEBAUTHORPROFILE_ORCID_ENDPOINT_PUBLIC = http://pub.orcid.org/
# http://sandbox-1.orcid.org/
CFG_WEBAUTHORPROFILE_ORCID_ENDPOINT_MEMBER = http://api.orcid.org/
# http://api.sandbox-1.orcid.org/

####################################


####################################
# Part 28: BibSort parameters    ##
####################################

# CFG_BIBSORT_ENABLED -- whetever to enable or disable record sorting
# by bibsort.
CFG_BIBSORT_ENABLED = 1

# CFG_BIBSORT_BUCKETS -- the number of buckets bibsort should use.
# If 0, then no buckets will be used (bibsort will be inactive).
# If different from 0, bibsort will be used for sorting the records.
# The number of buckets should be set with regards to the size
# of the repository; having a larger number of buckets will increase
# the sorting performance for the top results but will decrease
# the performance for sorting the middle results.
# We recommend to to use 1 in case you have less than about
# 1,000,000 records.
# When modifying this variable, re-run rebalancing for all the bibsort
# methods, for having the database in synch.
CFG_BIBSORT_BUCKETS = 1

## CFG_BIBSORT_DEFAULT_FIELD -- the default sort field to use when sorting
## records. Must be defined in the bibsort.cfg.
CFG_BIBSORT_DEFAULT_FIELD = latest first


## CFG_BIBSORT_DEFAULT_ORDER -- the default sort order to use when sorting
## records according to the default sort field.
CFG_BIBSORT_DEFAULT_FIELD_ORDER = d


####################################
## Part 26: Developer options     ##
####################################

## CFG_DEVEL_SITE -- is this a development site? If it is, you might
## prefer that it does not do certain things. For example, you might
## not want WebSubmit to send certain emails or trigger certain
## processes on a development site.  Put "0" for "no" (meaning we are
## on production site), put "1" for "yes" (meaning we are on
## development site), or put "9" for "maximum debugging info" (which
## will be displayed to *all* users using Flask DebugToolbar, so
## please beware).
## If you do *NOT* want to send emails to their original recipients
## set up corresponding value to CFG_EMAIL_BACKEND (e.g. dummy, locmem).
CFG_DEVEL_SITE = 0

## CFG_DEVEL_TEST_DATABASE_ENGINES -- do we want to enable different testing
## database engines for testing Flask and SQLAlchemy? This setting
## will allow `*_flask_tests.py` to run on databases defined bellow.
## It uses `CFG_DATABASE_*` config variables as defaults for every
## specified engine. Put following keys to the testing database
## configuration dictionary in order to overwrite default values:
## 	* `engine`: SQLAlchemy engine + driver
## 	* `username`: The user name.
## 	* `password`: The database password.
## 	* `host`: The name of the host.
## 	* `port`: The port number.
## 	* `database`: The database name.
## EXAMPLE:
## CFG_DEVEL_TEST_DATABASE_ENGINES = {
##     'PostgreSQL': {'engine': 'postgresql'},
##     'SQLite': {'engine': 'sqlite+pysqlite', 'username': None,
##                'password': None, 'host': None, 'database': None}
##     }
## }
CFG_DEVEL_TEST_DATABASE_ENGINES = {}

## CFG_DEVEL_TOOLS -- list of development tools to enable or disable.
## Currently supported tools are:
##  * debug-toolbar: Flask Debug Toolbar
##  * werkzeug-debugger: Werkzeug Debugger (for Apache)
##  * sql-logger: Logging of run_sql SQL queries
##  * inspect-templates: Template inspection (formerly CFG_WEBSTYLE_INSPECT_TEMPLATES)
##  * no-https-redirect: Do not redirect HTTP to HTTPS
##  * assets-debug: Jinja2 assets debugging (i.e. do not merge JavaScript files)
##  * intercept-redirects: Intercept redirects (requires debug-toolbar enabled).
##  * winpdb-local: Embedded WinPDB Debugger (default password is Change1Me)
##  * winpdb-remote: Remote WinPDB Debugger (default password is Change1Me)
##  * pydev: PyDev Remote Debugger
##
## IMPORTANT: For werkzeug-debugger, winpdb and pydev to work with Apache you
## must set WSGIDaemonProcess processes=1 threads=1 in invenio-apache-vhost.conf.
CFG_DEVEL_TOOLS =

########################################
# Part 29: JsTestDriver parameters   ##
########################################

# CFG_JSTESTDRIVER_PORT -- server port where JS tests will be run.
CFG_JSTESTDRIVER_PORT = 9876

############################
# Part 30: RefExtract    ##
############################

# Refextract can automatically submit tickets (after extracting refereces)
# to CFG_REFEXTRACT_TICKET_QUEUE if it is set
CFG_REFEXTRACT_TICKET_QUEUE = None

# Override refextract kbs locations
CFG_REFEXTRACT_KBS_OVERRIDE = {}

##################################
# Part 31: CrossRef parameters ##
##################################

# CFG_CROSSREF_USERNAME -- the username used when sending request
# to the Crossref site.
CFG_CROSSREF_USERNAME =

# CFG_CROSSREF_PASSWORD -- the password used when sending request
# to the Crossref site.
CFG_CROSSREF_PASSWORD =

# CFG_CROSSREF_EMAIL -- crossref query services email
CFG_CROSSREF_EMAIL =

#####################################
# Part 32: WebLinkback parameters ##
#####################################

# CFG_WEBLINKBACK_TRACKBACK_ENABLED -- whether to enable trackback support
# 1 to enable, 0 to disable it
CFG_WEBLINKBACK_TRACKBACK_ENABLED = 0

####################################
# Part 33: WebSubmit parameters  ##
####################################

# CFG_WEBSUBMIT_USE_MATHJAX -- whether to use MathJax and math
# preview panel within submissions (1) or not (0). Customize your
# websubmit_template.tmpl_mathpreview_header() to enable for specific
# fields.
# See also CFG_WEBSEARCH_USE_MATHJAX_FOR_FORMATS
CFG_WEBSUBMIT_USE_MATHJAX = 0

############################
## Part 34: BibWorkflow   ##
############################

## Setting worker that will be used to execut workflows.
## Allowed options: Celery
CFG_BIBWORKFLOW_WORKER = worker_celery

## Messages broker for worker
## RabbitMQ - amqp://guest@localhost//
## Redis - redis://localhost:6379/0
CFG_BROKER_URL = amqp://guest@localhost:5672//

## Broker backend
## RabbitMQ - amqp
## Redis - redis://localhost:6379/0
CFG_CELERY_RESULT_BACKEND  = amqp

####################################
<<<<<<< HEAD
## Part 35: BibField parameters   ##
=======
# Part 34: BibField parameters   ##
>>>>>>> 687247bf
####################################

# CFG_BIBFIELD_MASTER_FORMATS -- the name of all the allowed master formats
# that BibField will work with.
CFG_BIBFIELD_MASTER_FORMATS = marc

####################################
<<<<<<< HEAD
## Part 36: HEPData parameters    ##
=======
# Part 35: HEPData parameters    ##
>>>>>>> 687247bf
####################################

# CFG_HEPDATA_URL -- defines the URL of the server hosting HEPData
CFG_HEPDATA_URL = http://hepdata.cedar.ac.uk

# CFG_HEPDATA_PLOTSIZE -- defines the width and height of plots that are
# displayed in the hepdata tab on record pages
CFG_HEPDATA_PLOTSIZE = 200

# CFG_HEPDATA_THREADS_NUM defines the default number of concurrent
# harvesting threads used when retrieving HEPData records.
CFG_HEPDATA_THREADS_NUM = 1

# CFG_HEPDATA_INDEX -- describes a name of the index used to link to
# datasets to their parent records
CFG_HEPDATA_INDEX =  hepdataparent

# CFG_HEPDATA_FIELD -- The name of the field which should be used for search
CFG_HEPDATA_FIELD =  hepdataparent

##########################
<<<<<<< HEAD
## Part 37: PdfChecker  ##
=======
# Part 36: PdfChecker  ##
>>>>>>> 687247bf
##########################

# CFG_ARXIV_URL_PATTERN -- the url to use for fetching arxiv pdfs
CFG_ARXIV_URL_PATTERN = http://export.arxiv.org/pdf/%sv%s.pdf


#########################
# Redis Configuration ##
#########################

# CFG_REDIS_HOSTS -- the list of redis hosts to connect too
# This is a list of dictionaries with connection information.
# e.g. CFG_REDIS_HOSTS = [{'db': 0, 'host': '127.0.0.1', 'port': 7001}]
CFG_REDIS_HOSTS = {'default': [{'db': 0, 'host': '127.0.0.1', 'port': 6379}]}

##########################
#  THAT's ALL, FOLKS!  ##
##########################<|MERGE_RESOLUTION|>--- conflicted
+++ resolved
@@ -79,14 +79,9 @@
 # everybody should override, like the name of the server or the email
 # address of the local Invenio administrator.
 
-<<<<<<< HEAD
-## CFG_DATABASE_* - specify which MySQL server to use, the name of the
-## database to use, and the database access credentials.
-CFG_DATABASE_TYPE = mysql
-=======
 # CFG_DATABASE_* - specify which MySQL server to use, the name of the
 # database to use, and the database access credentials.
->>>>>>> 687247bf
+CFG_DATABASE_TYPE = mysql
 CFG_DATABASE_HOST = localhost
 CFG_DATABASE_PORT = 3306
 CFG_DATABASE_NAME = invenio
@@ -178,26 +173,21 @@
 # "af,ar,bg,ca,cs,de,el,en,es,fa,fr,hr,gl,ka,it,rw,lt,hu,ja,no,pl,pt,ro,ru,sk,sv,uk,zh_CN,zh_TW".
 CFG_SITE_LANGS = af,ar,bg,ca,cs,de,el,en,es,fa,fr,hr,gl,ka,it,rw,lt,hu,ja,no,pl,pt,ro,ru,sk,sv,uk,zh_CN,zh_TW
 
-<<<<<<< HEAD
-## CFG_EMAIL_BACKEND -- the backend to use for sending emails. Defaults to
-## 'flask.ext.email.backends.smtp.Mail' if CFG_MISCUTIL_SMTP_HOST and
-## CFG_MISCUTIL_SMTP_PORT are set. Possible values are:
-## - flask.ext.email.backends.console.Mail
-## - flask.ext.email.backends.dummy.Mail
-## - flask.ext.email.backends.filebased.Mail
-## - flask.ext.email.backends.locmem.Mail
-## - flask.ext.email.backends.smtp.Mail
-## - invenio.ext.email.backends.console_adminonly.Mail
-## - invenio.ext.email.backends.smtp_adminonly.Mail
-##   * sends email only to the CFG_SITE_ADMIN_EMAIL address using SMTP
+# CFG_EMAIL_BACKEND -- the backend to use for sending emails. Defaults to
+# 'flask.ext.email.backends.smtp.Mail' if CFG_MISCUTIL_SMTP_HOST and
+# CFG_MISCUTIL_SMTP_PORT are set. Possible values are:
+# - flask.ext.email.backends.console.Mail
+# - flask.ext.email.backends.dummy.Mail
+# - flask.ext.email.backends.filebased.Mail
+# - flask.ext.email.backends.locmem.Mail
+# - flask.ext.email.backends.smtp.Mail
+# - invenio.ext.email.backends.console_adminonly.Mail
+# - invenio.ext.email.backends.smtp_adminonly.Mail
+#   * sends email only to the CFG_SITE_ADMIN_EMAIL address using SMTP
 CFG_EMAIL_BACKEND = flask.ext.email.backends.smtp.Mail
 
-## CFG_SITE_SUPPORT_EMAIL -- the email address of the support team for
-## this installation:
-=======
 # CFG_SITE_SUPPORT_EMAIL -- the email address of the support team for
 # this installation:
->>>>>>> 687247bf
 CFG_SITE_SUPPORT_EMAIL = info@invenio-software.org
 
 # CFG_SITE_ADMIN_EMAIL -- the email address of the 'superuser' for
@@ -231,34 +221,18 @@
 # receive all captured exceptions.
 CFG_SITE_ADMIN_EMAIL_EXCEPTIONS = 1
 
-<<<<<<< HEAD
-## CFG_SITE_RECORD -- what is the URI part representing detailed
-## record pages?  We recommend to leave the default value `record'
-## unchanged.
-CFG_SITE_RECORD = record
-
-## CFG_SITE_SECRET_KEY --- which secret key should we use? This should be set
-## to a random value per Invenio installation and must be kept secret, as it is
-## used to protect against e.g. cross-site request forgery and other is the
-## basis of other security measures in Invenio. A random value can be generated
-## using the following command:
-##   python -c "import os;import re;print re.escape(os.urandom(24).__repr__()[1:-1])"
-CFG_SITE_SECRET_KEY =
-
-## CFG_ERRORLIB_RESET_EXCEPTION_NOTIFICATION_COUNTER_AFTER -- set this to
-## the number of seconds after which to reset the exception notification
-## counter. A given repetitive exception is notified via email with a
-## logarithmic strategy: the first time it is seen it is sent via email,
-## then the second time, then the fourth, then the eighth and so forth.
-## If the number of seconds elapsed since the last time it was notified
-## is greater than CFG_ERRORLIB_RESET_EXCEPTION_NOTIFICATION_COUNTER_AFTER
-## then the internal counter is reset in order not to have exception
-## notification become more and more rare.
-=======
 # CFG_SITE_RECORD -- what is the URI part representing detailed
-# record pages?  We recomment to leave the default value `record'
+# record pages?  We recommend to leave the default value `record'
 # unchanged.
 CFG_SITE_RECORD = record
+
+# CFG_SITE_SECRET_KEY --- which secret key should we use? This should be set
+# to a random value per Invenio installation and must be kept secret, as it is
+# used to protect against e.g. cross-site request forgery and other is the
+# basis of other security measures in Invenio. A random value can be generated
+# using the following command:
+#   python -c "import os;import re;print re.escape(os.urandom(24).__repr__()[1:-1])"
+CFG_SITE_SECRET_KEY =
 
 # CFG_ERRORLIB_RESET_EXCEPTION_NOTIFICATION_COUNTER_AFTER -- set this to
 # the number of seconds after which to reset the exception notification
@@ -269,7 +243,6 @@
 # is greater than CFG_ERRORLIB_RESET_EXCEPTION_NOTIFICATION_COUNTER_AFTER
 # then the internal counter is reset in order not to have exception
 # notification become more and more rare.
->>>>>>> 687247bf
 CFG_ERRORLIB_RESET_EXCEPTION_NOTIFICATION_COUNTER_AFTER = 14400
 
 # CFG_ERRORLIB_SENTRY_URI -- optionally, if you use Sentry for logging.
@@ -289,21 +262,15 @@
 # Put "1" for "yes" and "0" for "no".
 CFG_ADS_SITE = 0
 
-<<<<<<< HEAD
-## CFG_FLASK_CACHE_TYPE -- do we want to enable any cache engine?
-## 'null', 'redis' or your own e.g. 'invenio.cache.my_cache_engine'
-## NOTE: If you disable cache engine it WILL affect some
-## functionality such as 'search facets'.
+# CFG_FLASK_CACHE_TYPE -- do we want to enable any cache engine?
+# 'null', 'redis' or your own e.g. 'invenio.cache.my_cache_engine'
+# NOTE: If you disable cache engine it WILL affect some
+# functionality such as 'search facets'.
 CFG_FLASK_CACHE_TYPE = null
 
-## CFG_FLASK_DISABLED_BLUEPRINTS -- do we want to prevent certain blueprints from
-## being loaded?
+# CFG_FLASK_DISABLED_BLUEPRINTS -- do we want to prevent certain blueprints from
+# being loaded?
 CFG_FLASK_DISABLED_BLUEPRINTS =
-=======
-# CFG_OPENAIRE_SITE -- do we want to enable OpenAIRE-specific code?
-# Put "1" for "yes" and "0" for "no".
-CFG_OPENAIRE_SITE = 0
->>>>>>> 687247bf
 
 # CFG_SCOAP3_SITE -- do we want to enable SCOAP3-specific code?
 # Put "1" for "yes" and "0" for "no".
@@ -362,25 +329,10 @@
 #    'consumer_secret' : 'MY_ORCID_CONSUMER_SECRET'}}
 CFG_OAUTH2_CONFIGURATIONS = {}
 
-<<<<<<< HEAD
-## CFG_PROPAGATE_EXCEPTIONS -- Tells register_exception to propagate the
-## exception instead of catching it and sending an email. Mostly for
-## development, we have custom exceptions handlers that are handier than
-## emails.
-=======
-# CFG_DEVEL_SITE -- is this a development site? If it is, you might
-# prefer that it does not do certain things. For example, you might
-# not want WebSubmit to send certain emails or trigger certain
-# processes on a development site.
-# Put "1" for "yes" (this is a development site) or "0" for "no"
-# (this isn't a development site.)
-CFG_DEVEL_SITE = 0
-
 # CFG_PROPAGATE_EXCEPTIONS -- Tells register_exception to propagate the
 # exception instead of catching it and sending an email. Mostly for
 # development, we have custom exceptions handlers that are handier than
 # emails.
->>>>>>> 687247bf
 CFG_PROPAGATE_EXCEPTIONS = 0
 
 ################################
@@ -418,20 +370,8 @@
 #             foo@example.com => foo<img src="at.gif" alt=" [at] ">example<img src="dot.gif" alt=" [dot] ">com
 CFG_WEBSTYLE_EMAIL_ADDRESSES_OBFUSCATION_MODE = 2
 
-<<<<<<< HEAD
-## (deprecated) CFG_WEBSTYLE_CDSPAGEBOXLEFTTOP -- eventual global HTML
-## left top box:
-=======
-# CFG_WEBSTYLE_INSPECT_TEMPLATES -- Do we want to debug all template
-# functions so that they would return HTML results wrapped in
-# comments indicating which part of HTML page was created by which
-# template function?  Useful only for debugging Pythonic HTML
-# template.  See WebStyle Admin Guide for more information.
-CFG_WEBSTYLE_INSPECT_TEMPLATES = 0
-
 # (deprecated) CFG_WEBSTYLE_CDSPAGEBOXLEFTTOP -- eventual global HTML
 # left top box:
->>>>>>> 687247bf
 CFG_WEBSTYLE_CDSPAGEBOXLEFTTOP =
 
 # (deprecated) CFG_WEBSTYLE_CDSPAGEBOXLEFTBOTTOM -- eventual global
@@ -478,28 +418,6 @@
 # Part 3: WebSearch parameters ##
 ##################################
 
-<<<<<<< HEAD
-## This section contains some configuration parameters for WebSearch
-## module.  Please note that WebSearch is mostly configured on
-## run-time via its WebSearch Admin web interface.  The parameters
-## below are the ones that you do not probably want to modify very
-## often during the runtime.  (Note that you may modify them
-## afterwards too, though.)
-
-## CFG_WEBSEARCH_SEARCH_CACHE_SIZE --  do you want to  enable search
-## caching in global search cache engine (e.g. Redis)? This cache is
-## used mainly for "next/previous page" functionality, but it caches
-## "popular" user queries too if more than one user happen to search
-## for the same thing.  Note  that if you disable the search caching
-## features like "facets" will not work.  We recommend a value to be
-## kept at CFG_WEBSEARCH_SEARCH_CACHE_SIZE = 1.
-CFG_WEBSEARCH_SEARCH_CACHE_SIZE = 1
-
-## CFG_WEBSEARCH_SEARCH_CACHE_TIMEOUT --  how long should  we keep a
-## search result in the cache.  The value should be  more than 0 and
-## the unit is second. [600 s = 10 minutes]
-CFG_WEBSEARCH_SEARCH_CACHE_TIMEOUT = 600
-=======
 # This section contains some configuration parameters for WebSearch
 # module.  Please note that WebSearch is mostly configured on
 # run-time via its WebSearch Admin web interface.  The parameters
@@ -507,14 +425,19 @@
 # often during the runtime.  (Note that you may modify them
 # afterwards too, though.)
 
-# CFG_WEBSEARCH_SEARCH_CACHE_SIZE -- how many queries we want to
-# cache in memory per one Apache httpd process?  This cache is used
-# mainly for "next/previous page" functionality, but it caches also
-# "popular" user queries if more than one user happen to search for
-# the same thing.  Note that large numbers may lead to great memory
-# consumption.  We recommend a value not greater than 100.
-CFG_WEBSEARCH_SEARCH_CACHE_SIZE = 0
->>>>>>> 687247bf
+# CFG_WEBSEARCH_SEARCH_CACHE_SIZE --  do you want to  enable search
+# caching in global search cache engine (e.g. Redis)? This cache is
+# used mainly for "next/previous page" functionality, but it caches
+# "popular" user queries too if more than one user happen to search
+# for the same thing.  Note  that if you disable the search caching
+# features like "facets" will not work.  We recommend a value to be
+# kept at CFG_WEBSEARCH_SEARCH_CACHE_SIZE = 1.
+CFG_WEBSEARCH_SEARCH_CACHE_SIZE = 1
+
+# CFG_WEBSEARCH_SEARCH_CACHE_TIMEOUT --  how long should  we keep a
+# search result in the cache.  The value should be  more than 0 and
+# the unit is second. [600 s = 10 minutes]
+CFG_WEBSEARCH_SEARCH_CACHE_TIMEOUT = 600
 
 # CFG_WEBSEARCH_FIELDS_CONVERT -- if you migrate from an older
 # system, you may want to map field codes of your old system (such as
@@ -613,20 +536,11 @@
 # for no and 1 for yes.
 CFG_WEBSEARCH_CREATE_SIMILARLY_NAMED_AUTHORS_LINK_BOX = 1
 
-<<<<<<< HEAD
-## CFG_WEBSEARCH_USE_MATHJAX_FOR_FORMATS -- MathJax is a JavaScript
-## library that renders (La)TeX mathematical formulas in the client
-## browser.  This parameter must contain a comma-separated list of
-## output formats for which to apply the MathJax rendering, for example
-## "hb,hd".  If the list is empty, MathJax is disabled.
-=======
 # CFG_WEBSEARCH_USE_MATHJAX_FOR_FORMATS -- MathJax is a JavaScript
 # library that renders (La)TeX mathematical formulas in the client
 # browser.  This parameter must contain a comma-separated list of
 # output formats for which to apply the MathJax rendering, for example
 # "hb,hd".  If the list is empty, MathJax is disabled.
-# See also CFG_WEBSUBMIT_USE_MATHJAX
->>>>>>> 687247bf
 CFG_WEBSEARCH_USE_MATHJAX_FOR_FORMATS =
 
 # CFG_WEBSEARCH_EXTERNAL_COLLECTION_SEARCH_TIMEOUT -- when searching
@@ -928,15 +842,9 @@
 # about the failure?
 CFG_OAI_FAILED_HARVESTING_EMAILS_ADMIN = True
 
-<<<<<<< HEAD
-## NOTE: the following parameters are experimental
-## -----------------------------------------------------------------------------
-## CFG_OAI_RIGHTS_FIELD -- MARC field dedicated to storing Copyright information
-=======
-# NOTE: the following parameters are experimenta
+# NOTE: the following parameters are experimental
 # -----------------------------------------------------------------------------
 # CFG_OAI_RIGHTS_FIELD -- MARC field dedicated to storing Copyright information
->>>>>>> 687247bf
 CFG_OAI_RIGHTS_FIELD = 542__
 
 # CFG_OAI_RIGHTS_HOLDER_SUBFIELD -- MARC subfield dedicated to storing the
@@ -2581,68 +2489,68 @@
 # methods, for having the database in synch.
 CFG_BIBSORT_BUCKETS = 1
 
-## CFG_BIBSORT_DEFAULT_FIELD -- the default sort field to use when sorting
-## records. Must be defined in the bibsort.cfg.
+# CFG_BIBSORT_DEFAULT_FIELD -- the default sort field to use when sorting
+# records. Must be defined in the bibsort.cfg.
 CFG_BIBSORT_DEFAULT_FIELD = latest first
 
 
-## CFG_BIBSORT_DEFAULT_ORDER -- the default sort order to use when sorting
-## records according to the default sort field.
+# CFG_BIBSORT_DEFAULT_ORDER -- the default sort order to use when sorting
+# records according to the default sort field.
 CFG_BIBSORT_DEFAULT_FIELD_ORDER = d
 
 
 ####################################
-## Part 26: Developer options     ##
+# Part 26: Developer options     ##
 ####################################
 
-## CFG_DEVEL_SITE -- is this a development site? If it is, you might
-## prefer that it does not do certain things. For example, you might
-## not want WebSubmit to send certain emails or trigger certain
-## processes on a development site.  Put "0" for "no" (meaning we are
-## on production site), put "1" for "yes" (meaning we are on
-## development site), or put "9" for "maximum debugging info" (which
-## will be displayed to *all* users using Flask DebugToolbar, so
-## please beware).
-## If you do *NOT* want to send emails to their original recipients
-## set up corresponding value to CFG_EMAIL_BACKEND (e.g. dummy, locmem).
+# CFG_DEVEL_SITE -- is this a development site? If it is, you might
+# prefer that it does not do certain things. For example, you might
+# not want WebSubmit to send certain emails or trigger certain
+# processes on a development site.  Put "0" for "no" (meaning we are
+# on production site), put "1" for "yes" (meaning we are on
+# development site), or put "9" for "maximum debugging info" (which
+# will be displayed to *all* users using Flask DebugToolbar, so
+# please beware).
+# If you do *NOT* want to send emails to their original recipients
+# set up corresponding value to CFG_EMAIL_BACKEND (e.g. dummy, locmem).
 CFG_DEVEL_SITE = 0
 
-## CFG_DEVEL_TEST_DATABASE_ENGINES -- do we want to enable different testing
-## database engines for testing Flask and SQLAlchemy? This setting
-## will allow `*_flask_tests.py` to run on databases defined bellow.
-## It uses `CFG_DATABASE_*` config variables as defaults for every
-## specified engine. Put following keys to the testing database
-## configuration dictionary in order to overwrite default values:
-## 	* `engine`: SQLAlchemy engine + driver
-## 	* `username`: The user name.
-## 	* `password`: The database password.
-## 	* `host`: The name of the host.
-## 	* `port`: The port number.
-## 	* `database`: The database name.
-## EXAMPLE:
-## CFG_DEVEL_TEST_DATABASE_ENGINES = {
-##     'PostgreSQL': {'engine': 'postgresql'},
-##     'SQLite': {'engine': 'sqlite+pysqlite', 'username': None,
-##                'password': None, 'host': None, 'database': None}
-##     }
-## }
+# CFG_DEVEL_TEST_DATABASE_ENGINES -- do we want to enable different testing
+# database engines for testing Flask and SQLAlchemy? This setting
+# will allow `*_flask_tests.py` to run on databases defined bellow.
+# It uses `CFG_DATABASE_*` config variables as defaults for every
+# specified engine. Put following keys to the testing database
+# configuration dictionary in order to overwrite default values:
+# 	* `engine`: SQLAlchemy engine + driver
+# 	* `username`: The user name.
+# 	* `password`: The database password.
+# 	* `host`: The name of the host.
+# 	* `port`: The port number.
+# 	* `database`: The database name.
+# EXAMPLE:
+# CFG_DEVEL_TEST_DATABASE_ENGINES = {
+#     'PostgreSQL': {'engine': 'postgresql'},
+#     'SQLite': {'engine': 'sqlite+pysqlite', 'username': None,
+#                'password': None, 'host': None, 'database': None}
+#     }
+# }
 CFG_DEVEL_TEST_DATABASE_ENGINES = {}
 
-## CFG_DEVEL_TOOLS -- list of development tools to enable or disable.
-## Currently supported tools are:
-##  * debug-toolbar: Flask Debug Toolbar
-##  * werkzeug-debugger: Werkzeug Debugger (for Apache)
-##  * sql-logger: Logging of run_sql SQL queries
-##  * inspect-templates: Template inspection (formerly CFG_WEBSTYLE_INSPECT_TEMPLATES)
-##  * no-https-redirect: Do not redirect HTTP to HTTPS
-##  * assets-debug: Jinja2 assets debugging (i.e. do not merge JavaScript files)
-##  * intercept-redirects: Intercept redirects (requires debug-toolbar enabled).
-##  * winpdb-local: Embedded WinPDB Debugger (default password is Change1Me)
-##  * winpdb-remote: Remote WinPDB Debugger (default password is Change1Me)
-##  * pydev: PyDev Remote Debugger
-##
-## IMPORTANT: For werkzeug-debugger, winpdb and pydev to work with Apache you
-## must set WSGIDaemonProcess processes=1 threads=1 in invenio-apache-vhost.conf.
+# CFG_DEVEL_TOOLS -- list of development tools to enable or disable.
+# Currently supported tools are:
+#  * debug-toolbar: Flask Debug Toolbar
+#  * werkzeug-debugger: Werkzeug Debugger (for Apache)
+#  * sql-logger: Logging of run_sql SQL queries
+#  * inspect-templates: Template inspection (formerly CFG_WEBSTYLE_INSPECT_TEMPLATES)
+#  * no-https-redirect: Do not redirect HTTP to HTTPS
+#  * assets-debug: Jinja2 assets debugging (i.e. do not merge JavaScript files)
+#  * intercept-redirects: Intercept redirects (requires debug-toolbar enabled).
+#  * winpdb-local: Embedded WinPDB Debugger (default password is Change1Me)
+#  * winpdb-remote: Remote WinPDB Debugger (default password is Change1Me)
+#  * pydev: PyDev Remote Debugger
+#
+# IMPORTANT: For werkzeug-debugger, winpdb and pydev to work with Apache you
+# must set WSGIDaemonProcess processes=1 threads=1 in invenio-apache-vhost.conf.
 CFG_DEVEL_TOOLS =
 
 ########################################
@@ -2698,29 +2606,25 @@
 CFG_WEBSUBMIT_USE_MATHJAX = 0
 
 ############################
-## Part 34: BibWorkflow   ##
+# Part 34: BibWorkflow   ##
 ############################
 
-## Setting worker that will be used to execut workflows.
-## Allowed options: Celery
+# Setting worker that will be used to execut workflows.
+# Allowed options: Celery
 CFG_BIBWORKFLOW_WORKER = worker_celery
 
-## Messages broker for worker
-## RabbitMQ - amqp://guest@localhost//
-## Redis - redis://localhost:6379/0
+# Messages broker for worker
+# RabbitMQ - amqp://guest@localhost//
+# Redis - redis://localhost:6379/0
 CFG_BROKER_URL = amqp://guest@localhost:5672//
 
-## Broker backend
-## RabbitMQ - amqp
-## Redis - redis://localhost:6379/0
+# Broker backend
+# RabbitMQ - amqp
+# Redis - redis://localhost:6379/0
 CFG_CELERY_RESULT_BACKEND  = amqp
 
 ####################################
-<<<<<<< HEAD
-## Part 35: BibField parameters   ##
-=======
-# Part 34: BibField parameters   ##
->>>>>>> 687247bf
+# Part 35: BibField parameters   ##
 ####################################
 
 # CFG_BIBFIELD_MASTER_FORMATS -- the name of all the allowed master formats
@@ -2728,11 +2632,7 @@
 CFG_BIBFIELD_MASTER_FORMATS = marc
 
 ####################################
-<<<<<<< HEAD
-## Part 36: HEPData parameters    ##
-=======
-# Part 35: HEPData parameters    ##
->>>>>>> 687247bf
+# Part 36: HEPData parameters    ##
 ####################################
 
 # CFG_HEPDATA_URL -- defines the URL of the server hosting HEPData
@@ -2754,11 +2654,7 @@
 CFG_HEPDATA_FIELD =  hepdataparent
 
 ##########################
-<<<<<<< HEAD
-## Part 37: PdfChecker  ##
-=======
-# Part 36: PdfChecker  ##
->>>>>>> 687247bf
+# Part 37: PdfChecker  ##
 ##########################
 
 # CFG_ARXIV_URL_PATTERN -- the url to use for fetching arxiv pdfs
