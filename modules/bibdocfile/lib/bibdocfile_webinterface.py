## This file is part of Invenio.
## Copyright (C) 2012, 2013 CERN.
##
## Invenio is free software; you can redistribute it and/or
## modify it under the terms of the GNU General Public License as
## published by the Free Software Foundation; either version 2 of the
## License, or (at your option) any later version.
##
## Invenio is distributed in the hope that it will be useful, but
## WITHOUT ANY WARRANTY; without even the implied warranty of
## MERCHANTABILITY or FITNESS FOR A PARTICULAR PURPOSE.  See the GNU
## General Public License for more details.
##
## You should have received a copy of the GNU General Public License
## along with Invenio; if not, write to the Free Software Foundation, Inc.,
## 59 Temple Place, Suite 330, Boston, MA 02111-1307, USA.

import cgi
import os
import time
import shutil

from invenio.config import \
     CFG_ACCESS_CONTROL_LEVEL_SITE, \
     CFG_SITE_LANG, \
     CFG_TMPSHAREDDIR, \
     CFG_SITE_URL, \
     CFG_SITE_SECURE_URL, \
     CFG_WEBSUBMIT_STORAGEDIR, \
     CFG_SITE_RECORD
from invenio.bibdocfile_config import CFG_BIBDOCFILE_DOCUMENT_FILE_MANAGER_DOCTYPES, \
     CFG_BIBDOCFILE_DOCUMENT_FILE_MANAGER_MISC, \
     CFG_BIBDOCFILE_DOCUMENT_FILE_MANAGER_RESTRICTIONS, \
     CFG_BIBDOCFILE_ICON_SUBFORMAT_RE
from invenio import webinterface_handler_config as apache
from invenio.access_control_config import VIEWRESTRCOLL
from invenio.access_control_mailcookie import mail_cookie_create_authorize_action
from invenio.access_control_engine import acc_authorize_action
from invenio.access_control_admin import acc_is_role
from invenio.webpage import page, pageheaderonly, \
    pagefooteronly, warning_page, write_warning
from invenio.webuser import getUid, page_not_authorized, collect_user_info, isUserSuperAdmin, \
                            isGuestUser
from invenio import webjournal_utils
from invenio.webinterface_handler import wash_urlargd, WebInterfaceDirectory
from invenio.urlutils import make_canonical_urlargd, redirect_to_url
from invenio.messages import gettext_set_language
from invenio.search_engine import \
     guess_primary_collection_of_a_record, get_colID, record_exists, \
     create_navtrail_links, check_user_can_view_record, record_empty, \
     is_user_owner_of_record
from invenio.bibdocfile import BibRecDocs, normalize_format, file_strip_ext, \
    stream_restricted_icon, BibDoc, InvenioBibDocFileError, \
    get_subformat_from_format
from invenio.errorlib import register_exception
from invenio.websearchadminlib import get_detailed_page_tabs
import invenio.template
bibdocfile_templates = invenio.template.load('bibdocfile')
webstyle_templates = invenio.template.load('webstyle')
websubmit_templates = invenio.template.load('websubmit')
websearch_templates = invenio.template.load('websearch')

from invenio.bibdocfile_managedocfiles import \
     create_file_upload_interface, \
     get_upload_file_interface_javascript, \
     get_upload_file_interface_css, \
     move_uploaded_files_to_storage

bibdocfile_templates = invenio.template.load('bibdocfile')


class WebInterfaceFilesPages(WebInterfaceDirectory):

    def __init__(self, recid):
        self.recid = recid

    def _lookup(self, component, path):
        # after /<CFG_SITE_RECORD>/<recid>/files/ every part is used as the file
        # name
        filename = component

        def getfile(req, form):
            args = wash_urlargd(form, bibdocfile_templates.files_default_urlargd)
            ln = args['ln']

            _ = gettext_set_language(ln)

            uid = getUid(req)
            user_info = collect_user_info(req)

            verbose = args['verbose']
            if verbose >= 1 and not isUserSuperAdmin(user_info):
                # Only SuperUser can see all the details!
                verbose = 0

            if uid == -1 or CFG_ACCESS_CONTROL_LEVEL_SITE > 1:
                return page_not_authorized(req, "/%s/%s" % (CFG_SITE_RECORD, self.recid),
                                           navmenuid='submit')

            if record_exists(self.recid) < 1:
                msg = "<p>%s</p>" % _("Requested record does not seem to exist.")
                return warning_page(msg, req, ln)

            if record_empty(self.recid):
                msg = "<p>%s</p>" % _("Requested record does not seem to have been integrated.")
                return warning_page(msg, req, ln)

            (auth_code, auth_message) = check_user_can_view_record(user_info, self.recid)
            if auth_code and user_info['email'] == 'guest':
                if webjournal_utils.is_recid_in_released_issue(self.recid):
                    # We can serve the file
                    pass
                else:
                    cookie = mail_cookie_create_authorize_action(VIEWRESTRCOLL, {'collection' : guess_primary_collection_of_a_record(self.recid)})
                    target = CFG_SITE_SECURE_URL + '/youraccount/login' + \
                             make_canonical_urlargd({'action': cookie, 'ln' : ln, 'referer' : \
                                                     CFG_SITE_SECURE_URL + user_info['uri']}, {})
                    return redirect_to_url(req, target, norobot=True)
            elif auth_code:
                if webjournal_utils.is_recid_in_released_issue(self.recid):
                    # We can serve the file
                    pass
                else:
                    return page_not_authorized(req, "../", \
                                               text = auth_message)


            readonly = CFG_ACCESS_CONTROL_LEVEL_SITE == 1

            # From now on: either the user provided a specific file
            # name (and a possible version), or we return a list of
            # all the available files. In no case are the docids
            # visible.
            try:
                bibarchive = BibRecDocs(self.recid)
            except InvenioBibDocFileError:
                register_exception(req=req, alert_admin=True)
                msg = "<p>%s</p><p>%s</p>" % (
                    _("The system has encountered an error in retrieving the list of files for this document."),
                    _("The error has been logged and will be taken in consideration as soon as possible."))
                return warning_page(msg, req, ln)

            if bibarchive.deleted_p():
                req.status = apache.HTTP_GONE
                return warning_page(_("Requested record does not seem to exist."), req, ln)

            docname = ''
            docformat = ''
            version = ''
            warn = ''

            if filename:
                # We know the complete file name, guess which docid it
                # refers to
                ## TODO: Change the extension system according to ext.py from setlink
                ##       and have a uniform extension mechanism...
                docname = file_strip_ext(filename)
                docformat = filename[len(docname):]
                if docformat and docformat[0] != '.':
                    docformat = '.' + docformat
                if args['subformat']:
                    docformat += ';%s' % args['subformat']
            else:
                docname = args['docname']

            if not docformat:
                docformat = args['format']
                if args['subformat']:
                    docformat += ';%s' % args['subformat']

            if not version:
                version = args['version']

            ## Download as attachment
            is_download = False
            if args['download']:
                is_download = True

            # version could be either empty, or all or an integer
            try:
                int(version)
            except ValueError:
                if version != 'all':
                    version = ''

            display_hidden = isUserSuperAdmin(user_info)

            if version != 'all':
                # search this filename in the complete list of files
                for doc in bibarchive.list_bibdocs():
                    if docname == bibarchive.get_docname(doc.id):
                        try:
                            try:
                                docfile = doc.get_file(docformat, version)
                            except InvenioBibDocFileError, msg:
                                req.status = apache.HTTP_NOT_FOUND
                                if req.headers_in.get('referer'):
                                    ## There must be a broken link somewhere.
                                    ## Maybe it's good to alert the admin
                                    register_exception(req=req, alert_admin=True)
                                warn += write_warning(_("The format %s does not exist for the given version: %s") % (cgi.escape(docformat), cgi.escape(str(msg))))
                                break
                            (auth_code, auth_message) = docfile.is_restricted(user_info)
                            if auth_code != 0 and not is_user_owner_of_record(user_info, self.recid):
                                if CFG_BIBDOCFILE_ICON_SUBFORMAT_RE.match(get_subformat_from_format(docformat)):
                                    return stream_restricted_icon(req)
                                if user_info['email'] == 'guest':
                                    cookie = mail_cookie_create_authorize_action('viewrestrdoc', {'status' : docfile.get_status()})
                                    target = CFG_SITE_SECURE_URL + '/youraccount/login' + \
                                    make_canonical_urlargd({'action': cookie, 'ln' : ln, 'referer' : \
                                        CFG_SITE_SECURE_URL + user_info['uri']}, {})
                                    redirect_to_url(req, target)
                                else:
                                    req.status = apache.HTTP_UNAUTHORIZED
                                    warn += write_warning(_("This file is restricted: ") + str(auth_message))
                                    break

                            if not docfile.hidden_p():
                                if not readonly:
                                    ip = str(req.remote_ip)
<<<<<<< HEAD
                                    doc.register_download(ip, version, docformat, uid)
=======
                                    doc.register_download(ip, docfile.get_version(), format, uid)
>>>>>>> b6962617
                                try:
                                    return docfile.stream(req, download=is_download)
                                except InvenioBibDocFileError, msg:
                                    register_exception(req=req, alert_admin=True)
                                    req.status = apache.HTTP_INTERNAL_SERVER_ERROR
                                    warn += write_warning(_("An error has happened in trying to stream the request file."))
                            else:
                                req.status = apache.HTTP_UNAUTHORIZED
                                warn += write_warning(_("The requested file is hidden and can not be accessed."))

                        except InvenioBibDocFileError, msg:
                            register_exception(req=req, alert_admin=True)

            if docname and docformat and not warn:
                req.status = apache.HTTP_NOT_FOUND
                warn += write_warning(_("Requested file does not seem to exist."))
#            filelist = bibarchive.display("", version, ln=ln, verbose=verbose, display_hidden=display_hidden)
            filelist = bibdocfile_templates.tmpl_display_bibrecdocs(bibarchive, "", version, ln=ln, verbose=verbose, display_hidden=display_hidden)

            t = warn + bibdocfile_templates.tmpl_filelist(
                ln=ln,
                filelist=filelist)

            cc = guess_primary_collection_of_a_record(self.recid)
            unordered_tabs = get_detailed_page_tabs(get_colID(cc), self.recid, ln)
            ordered_tabs_id = [(tab_id, values['order']) for (tab_id, values) in unordered_tabs.iteritems()]
            ordered_tabs_id.sort(lambda x, y: cmp(x[1], y[1]))
            link_ln = ''
            if ln != CFG_SITE_LANG:
                link_ln = '?ln=%s' % ln
            tabs = [(unordered_tabs[tab_id]['label'], \
                     '%s/%s/%s/%s%s' % (CFG_SITE_URL, CFG_SITE_RECORD, self.recid, tab_id, link_ln), \
                     tab_id == 'files',
                     unordered_tabs[tab_id]['enabled']) \
                    for (tab_id, dummy_order) in ordered_tabs_id
                    if unordered_tabs[tab_id]['visible'] == True]
            top = webstyle_templates.detailed_record_container_top(self.recid,
                                                                   tabs,
                                                                   args['ln'])
            bottom = webstyle_templates.detailed_record_container_bottom(self.recid,
                                                                         tabs,
                                                                         args['ln'])
            title, description, keywords = websearch_templates.tmpl_record_page_header_content(req, self.recid, args['ln'])
            return pageheaderonly(title=title,
                        navtrail=create_navtrail_links(cc=cc, aas=0, ln=ln) + \
                                        ''' &gt; <a class="navtrail" href="%s/%s/%s">%s</a>
                                        &gt; %s''' % \
                        (CFG_SITE_URL, CFG_SITE_RECORD, self.recid, title, _("Access to Fulltext")),

                        description=description,
                        keywords=keywords,
                        uid=uid,
                        language=ln,
                        req=req,
                        navmenuid='search',
                        navtrail_append_title_p=0) + \
                        websearch_templates.tmpl_search_pagestart(ln) + \
                        top + t + bottom + \
                        websearch_templates.tmpl_search_pageend(ln) + \
                        pagefooteronly(language=ln, req=req)
        return getfile, []

    def __call__(self, req, form):
        """Called in case of URLs like /CFG_SITE_RECORD/123/files without
           trailing slash.
        """
        args = wash_urlargd(form, bibdocfile_templates.files_default_urlargd)
        ln = args['ln']
        link_ln = ''
        if ln != CFG_SITE_LANG:
            link_ln = '?ln=%s' % ln

        return redirect_to_url(req, '%s/%s/%s/files/%s' % (CFG_SITE_URL, CFG_SITE_RECORD, self.recid, link_ln))

def bibdocfile_legacy_getfile(req, form):
    """ Handle legacy /getfile.py URLs """

    args = wash_urlargd(form, {
        'recid': (int, 0),
        'docid': (int, 0),
        'version': (str, ''),
        'name': (str, ''),
        'format': (str, ''),
        'ln' : (str, CFG_SITE_LANG)
        })

    _ = gettext_set_language(args['ln'])

    def _getfile_py(req, recid=0, docid=0, version="", name="", docformat="", ln=CFG_SITE_LANG):
        if not recid:
            ## Let's obtain the recid from the docid
            if docid:
                try:
                    bibdoc = BibDoc(docid=docid)
                    recid = bibdoc.bibrec_links[0]["recid"]
                except InvenioBibDocFileError:
                    return warning_page(_("An error has happened in trying to retrieve the requested file."), req, ln)
            else:
                return warning_page(_('Not enough information to retrieve the document'), req, ln)
        else:
            brd = BibRecDocs(recid)
            if not name and docid:
                ## Let's obtain the name from the docid
                try:
                    name = brd.get_docname(docid)
                except InvenioBibDocFileError:
                    return warning_page(_("An error has happened in trying to retrieving the requested file."), req, ln)

        docformat = normalize_format(docformat)

        redirect_to_url(req, '%s/%s/%s/files/%s%s?ln=%s%s' % (CFG_SITE_URL, CFG_SITE_RECORD, recid, name, docformat, ln, version and 'version=%s' % version or ''), apache.HTTP_MOVED_PERMANENTLY)

    return _getfile_py(req, **args)


# --------------------------------------------------

class WebInterfaceManageDocFilesPages(WebInterfaceDirectory):

    _exports = ['', 'managedocfiles', 'managedocfilesasync']

    def managedocfiles(self, req, form):
        """
        Display admin interface to manage files of a record
        """
        argd = wash_urlargd(form, {
            'ln': (str, ''),
            'access': (str, ''),
            'recid': (int, None),
            'do': (int, 0),
            'cancel': (str, None),
            })

        _ = gettext_set_language(argd['ln'])
        uid = getUid(req)
        user_info = collect_user_info(req)
        # Check authorization
        (auth_code, auth_msg) = acc_authorize_action(req,
                                                     'runbibdocfile')
        if auth_code and user_info['email'] == 'guest':
            # Ask to login
            target = CFG_SITE_SECURE_URL + '/youraccount/login' + \
                     make_canonical_urlargd({'ln' : argd['ln'],
                                             'referer' : CFG_SITE_SECURE_URL + user_info['uri']}, {})
            return redirect_to_url(req, target)
        elif auth_code:
            return page_not_authorized(req, referer="/%s/managedocfiles" % CFG_SITE_RECORD,
                                       uid=uid, text=auth_msg,
                                       ln=argd['ln'],
                                       navmenuid="admin")

        # Prepare navtrail
        navtrail = '''<a class="navtrail" href="%(CFG_SITE_URL)s/help/admin">Admin Area</a> &gt; %(manage_files)s''' \
        % {'CFG_SITE_URL': CFG_SITE_URL,
           'manage_files': _("Manage Document Files")}

        body = ''
        if argd['do'] != 0 and not argd['cancel']:
            # Apply modifications
            working_dir = os.path.join(CFG_TMPSHAREDDIR,
                                       'websubmit_upload_interface_config_' + str(uid),
                                       argd['access'])
            move_uploaded_files_to_storage(working_dir=working_dir,
                                           recid=argd['recid'],
                                           icon_sizes=['180>','700>'],
                                           create_icon_doctypes=['*'],
                                           force_file_revision=False)
            # Clean temporary directory
            shutil.rmtree(working_dir)

            # Confirm modifications
            body += '<p style="color:#0f0">%s</p>' % \
                    (_('Your modifications to record #%i have been submitted') % argd['recid'])
        elif argd['cancel']:
            # Clean temporary directory
            working_dir = os.path.join(CFG_TMPSHAREDDIR,
                                       'websubmit_upload_interface_config_' + str(uid),
                                       argd['access'])
            shutil.rmtree(working_dir)
            body += '<p style="color:#c00">%s</p>' % \
                    (_('Your modifications to record #%i have been cancelled') % argd['recid'])

        if not argd['recid'] or argd['do'] != 0:
            body += '''
        <form method="post" action="%(CFG_SITE_URL)s/%(CFG_SITE_RECORD)s/managedocfiles">
        <label for="recid">%(edit_record)s:</label>
        <input type="text" name="recid" id="recid" />
        <input type="submit" value="%(edit)s" class="adminbutton" />
        </form>
        ''' % {'edit': _('Edit'),
               'edit_record': _('Edit record'),
               'CFG_SITE_URL': CFG_SITE_URL,
               'CFG_SITE_RECORD': CFG_SITE_RECORD}

        access = time.strftime('%Y%m%d_%H%M%S')
        if argd['recid'] and argd['do'] == 0:
            # Displaying interface to manage files
            # Prepare navtrail
            title, dummy_description, dummy_keywords = websearch_templates.tmpl_record_page_header_content(req, argd['recid'],
                                                                                               argd['ln'])
            navtrail = '''<a class="navtrail" href="%(CFG_SITE_URL)s/help/admin">Admin Area</a> &gt;
        <a class="navtrail" href="%(CFG_SITE_URL)s/%(CFG_SITE_RECORD)s/managedocfiles">%(manage_files)s</a> &gt;
        %(record)s: %(title)s
        ''' \
            % {'CFG_SITE_URL': CFG_SITE_URL,
               'title': title,
               'manage_files': _("Document File Manager"),
               'record': _("Record #%i") % argd['recid'],
               'CFG_SITE_RECORD': CFG_SITE_RECORD}

            body += create_file_upload_interface(\
                recid=argd['recid'],
                ln=argd['ln'],
                uid=uid,
                sbm_access=access,
                display_hidden_files=True,
                restrictions_and_desc=CFG_BIBDOCFILE_DOCUMENT_FILE_MANAGER_RESTRICTIONS,
                doctypes_and_desc=CFG_BIBDOCFILE_DOCUMENT_FILE_MANAGER_DOCTYPES,
                **CFG_BIBDOCFILE_DOCUMENT_FILE_MANAGER_MISC)[1]

            body += '''<br />
            <form method="post" action="%(CFG_SITE_URL)s/%(CFG_SITE_RECORD)s/managedocfiles">
            <input type="hidden" name="recid" value="%(recid)s" />
            <input type="hidden" name="do" value="1" />
            <input type="hidden" name="access" value="%(access)s" />
            <input type="hidden" name="ln" value="%(ln)s" />
            <div style="font-size:small">
    <input type="submit" name="cancel" value="%(cancel_changes)s" />
    <input type="submit" onclick="user_must_confirm_before_leaving_page=false;return true;" class="adminbutton" name="submit" id="applyChanges" value="%(apply_changes)s" />
    </div></form>''' % \
    {'apply_changes': _("Apply changes"),
     'cancel_changes': _("Cancel all changes"),
     'recid': argd['recid'],
     'access': access,
     'ln': argd['ln'],
     'CFG_SITE_URL': CFG_SITE_URL,
     'CFG_SITE_RECORD': CFG_SITE_RECORD}

            body += websubmit_templates.tmpl_page_do_not_leave_submission_js(argd['ln'], enabled=True)

        return page(title = _("Document File Manager") + (argd['recid'] and (': ' + _("Record #%i") % argd['recid']) or ''),
                    navtrail=navtrail,
                    navtrail_append_title_p=0,
                    metaheaderadd = get_upload_file_interface_javascript(form_url_params='?access='+access) + \
                                    get_upload_file_interface_css(),
                    body = body,
                    uid = uid,
                    language=argd['ln'],
                    req=req,
                    navmenuid='admin')

    def managedocfilesasync(self, req, form):
        "Upload file and returns upload interface"

        argd = wash_urlargd(form, {
            'ln': (str, ''),
            'recid': (int, 1),
            'doctype': (str, ''),
            'access': (str, ''),
            'indir': (str, ''),
            })

        user_info = collect_user_info(req)
        include_headers = False
        # User submitted either through WebSubmit, or admin interface.
        if form.has_key('doctype') and form.has_key('indir') \
               and form.has_key('access'):
            # Submitted through WebSubmit. Check rights
            include_headers = True
            working_dir = os.path.join(CFG_WEBSUBMIT_STORAGEDIR,
                                  argd['indir'], argd['doctype'],
                                  argd['access'])
            try:
                assert(working_dir == os.path.abspath(working_dir))
            except AssertionError:
                raise apache.SERVER_RETURN(apache.HTTP_UNAUTHORIZED)
            try:
                # Retrieve recid from working_dir, safer.
                recid_fd = file(os.path.join(working_dir, 'SN'))
                recid = int(recid_fd.read())
                recid_fd.close()
            except:
                recid = ""
            try:
                act_fd = file(os.path.join(working_dir, 'act'))
                action = act_fd.read()
                act_fd.close()
            except:
                action = ""

            # Is user authorized to perform this action?
            auth_code = acc_authorize_action(user_info,
                "submit",
                authorized_if_no_roles=not isGuestUser(getUid(req)),
                doctype=argd['doctype'],
                act=action)[0]
            if auth_code and not acc_is_role("submit", doctype=argd['doctype'], act=action):
                # There is NO authorization plugged. User should have access
                auth_code = 0
        else:
            # User must be allowed to attach files
            auth_code = acc_authorize_action(user_info, 'runbibdocfile')[0]
            recid = argd['recid']

        if auth_code:
            raise apache.SERVER_RETURN(apache.HTTP_UNAUTHORIZED)

        return create_file_upload_interface(recid=recid,
                                            ln=argd['ln'],
                                            print_outside_form_tag=False,
                                            print_envelope=False,
                                            form=form,
                                            include_headers=include_headers,
                                            sbm_indir=argd['indir'],
                                            sbm_access=argd['access'],
                                            sbm_doctype=argd['doctype'],
                                            uid=user_info['uid'])[1]

    __call__ = managedocfiles<|MERGE_RESOLUTION|>--- conflicted
+++ resolved
@@ -218,11 +218,7 @@
                             if not docfile.hidden_p():
                                 if not readonly:
                                     ip = str(req.remote_ip)
-<<<<<<< HEAD
-                                    doc.register_download(ip, version, docformat, uid)
-=======
-                                    doc.register_download(ip, docfile.get_version(), format, uid)
->>>>>>> b6962617
+                                    doc.register_download(ip, docfile.get_version(), docformat, uid)
                                 try:
                                     return docfile.stream(req, download=is_download)
                                 except InvenioBibDocFileError, msg:
