--- conflicted
+++ resolved
@@ -13,8 +13,5 @@
             <a style="text-decoration:underline;font-weight:normal" href="<BFE_SERVER_INFO var='CFG_SITE_URL'/>record/<BFE_RECORD_ID/>/export/xw?ln=<BFE_CLIENT_INFO var='ln'/>">RefWorks</a></li>
         <BFE_EDIT_RECORD prefix="<li>" suffix="</li>" />
         <BFE_EDIT_FILES prefix="<li>" suffix="</li>" />
-<<<<<<< HEAD
-=======
         <BFE_SWORD_PUSH prefix="<li>" suffix="</li>" />
->>>>>>> 49a555ab
 </ul>