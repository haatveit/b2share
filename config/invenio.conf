--- conflicted
+++ resolved
@@ -2562,11 +2562,7 @@
 CFG_CELERY_RESULT_BACKEND  = amqp
 
 ####################################
-<<<<<<< HEAD
 ## Part 35: BibField parameters   ##
-=======
-## Part 34: BibField parameters   ##
->>>>>>> bfedeb09
 ####################################
 
 ## CFG_BIBFIELD_MASTER_FORMATS -- the name of all the allowed master formats
@@ -2574,11 +2570,7 @@
 CFG_BIBFIELD_MASTER_FORMATS = marc
 
 ####################################
-<<<<<<< HEAD
 ## Part 36: HEPData parameters    ##
-=======
-## Part 35: HEPData parameters    ##
->>>>>>> bfedeb09
 ####################################
 
 ## CFG_HEPDATA_URL -- defines the URL of the server hosting HEPData
@@ -2600,11 +2592,7 @@
 CFG_HEPDATA_FIELD =  hepdataparent
 
 ##########################
-<<<<<<< HEAD
 ## Part 37: PdfChecker  ##
-=======
-## Part 36: PdfChecker  ##
->>>>>>> bfedeb09
 ##########################
 
 ## CFG_ARXIV_URL_PATTERN -- the url to use for fetching arxiv pdfs
