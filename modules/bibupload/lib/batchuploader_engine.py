# -*- coding: utf-8 -*-
##
## This file is part of Invenio.
## Copyright (C) 2010, 2011 CERN.
##
## Invenio is free software; you can redistribute it and/or
## modify it under the terms of the GNU General Public License as
## published by the Free Software Foundation; either version 2 of the
## License, or (at your option) any later version.
##
## Invenio is distributed in the hope that it will be useful, but
## WITHOUT ANY WARRANTY; without even the implied warranty of
## MERCHANTABILITY or FITNESS FOR A PARTICULAR PURPOSE.  See the GNU
## General Public License for more details.
##
## You should have received a copy of the GNU General Public License
## along with Invenio; if not, write to the Free Software Foundation, Inc.,
## 59 Temple Place, Suite 330, Boston, MA 02111-1307, USA.

"""
Batch Uploader core functions. Uploading metadata and documents.
"""

import os
import pwd
import grp
import sys
import time
import tempfile
import cgi
import re
import calendar

from invenio.dbquery import run_sql, Error
from invenio.access_control_engine import acc_authorize_action
from invenio.webuser import collect_user_info, page_not_authorized
from invenio.config import CFG_BINDIR, CFG_TMPSHAREDDIR, CFG_LOGDIR, \
                            CFG_BIBUPLOAD_EXTERNAL_SYSNO_TAG, \
                            CFG_BIBUPLOAD_EXTERNAL_OAIID_TAG, \
                            CFG_OAI_ID_FIELD, CFG_BATCHUPLOADER_DAEMON_DIR, \
                            CFG_BATCHUPLOADER_WEB_ROBOT_RIGHTS, \
                            CFG_BATCHUPLOADER_WEB_ROBOT_AGENTS, \
                            CFG_PREFIX, CFG_SITE_LANG
from invenio.textutils import encode_for_xml
from invenio.bibtask import task_low_level_submission
from invenio.messages import gettext_set_language
from invenio.textmarc2xmlmarc import transform_file
from invenio.shellutils import run_shell_command
from invenio.bibupload import xml_marc_to_records, bibupload

import invenio.bibupload as bibupload_module

from invenio.bibrecord import create_records, \
                              record_strip_empty_volatile_subfields, \
                              record_strip_empty_fields

try:
    from cStringIO import StringIO
except ImportError:
    from StringIO import StringIO

PERMITTED_MODES = ['-i', '-r', '-c', '-a', '-ir',
                   '--insert', '--replace', '--correct', '--append']

_CFG_BATCHUPLOADER_WEB_ROBOT_AGENTS_RE = re.compile(CFG_BATCHUPLOADER_WEB_ROBOT_AGENTS)

def cli_allocate_record(req):
    req.content_type = "text/plain"
    req.send_http_header()

    # check IP and useragent:
    if not _check_client_ip(req):
        msg = "[ERROR] Sorry, client IP %s cannot use the service." % _get_client_ip(req)
        _log(msg)
        return _write(req, msg)
    if not _check_client_useragent(req):
        user_info = collect_user_info(req)
        client_useragent = user_info['agent']
        msg = '[ERROR] Sorry, the "%s" useragent cannot use the service.' % client_useragent
        _log(msg)
        return _write(req, msg)

    recid = run_sql("insert into bibrec (creation_date,modification_date) values(NOW(),NOW())")
    return recid

def cli_upload(req, file_content=None, mode=None, callback_url=None, nonce=None, special_treatment=None):
    """ Robot interface for uploading MARC files
    """
    req.content_type = "text/plain"
    req.send_http_header()

    # check IP and useragent:
    if not _check_client_ip(req):
        msg = "[ERROR] Sorry, client IP %s cannot use the service." % _get_client_ip(req)
        _log(msg)
        return _write(req, msg)
    if not _check_client_useragent(req):
<<<<<<< HEAD
        msg = "[ERROR] Sorry, the %s useragent cannot use the service." % _get_useragent(req)
=======
        user_info = collect_user_info(req)
        client_useragent = user_info['agent']
        msg = '[ERROR] Sorry, the "%s" useragent cannot use the service.' % client_useragent
>>>>>>> be75573c
        _log(msg)
        return _write(req, msg)

    arg_mode = mode
    if not arg_mode:
        msg = "[ERROR] Please specify upload mode to use."
        _log(msg)
        return _write(req, msg)
    if not arg_mode in PERMITTED_MODES:
        msg = "[ERROR] Invalid upload mode."
        _log(msg)
        return _write(req, msg)

    arg_file = file_content
    if hasattr(arg_file, 'read'):
        ## We've been passed a readable file, e.g. req
        arg_file = arg_file.read()
        if not arg_file:
            msg = "[ERROR] Please provide a body to your request."
            _log(msg)
            return _write(req, msg)
    else:
        if not arg_file:
            msg = "[ERROR] Please specify file body to input."
            _log(msg)
            return _write(req, msg)
        if hasattr(arg_file, "filename"):
            arg_file = arg_file.value
        else:
            msg = "[ERROR] 'file' parameter must be a (single) file"
            _log(msg)
            return _write(req, msg)

    # write temporary file:
    tempfile.tempdir = CFG_TMPSHAREDDIR

    filename = tempfile.mktemp(prefix="batchupload_" + \
               time.strftime("%Y%m%d%H%M%S", time.localtime()) + "_")

    filedesc = open(filename, 'w')
    filedesc.write(arg_file)
    filedesc.close()

    # check if this client can run this file:
    client_ip = _get_client_ip(req)
    permitted_dbcollids = CFG_BATCHUPLOADER_WEB_ROBOT_RIGHTS[client_ip]
    if permitted_dbcollids != ['*']: # wildcard
        allow = _check_client_can_submit_file(client_ip, filename, req, 0)
        if not allow:
            msg = "[ERROR] Cannot submit such a file from this IP. (Wrong collection.)"
            _log(msg)
            return _write(req, msg)

    # check validity of marcxml
    xmlmarclint_path = CFG_BINDIR + '/xmlmarclint'
    xmlmarclint_output, dummy1, dummy2 = run_shell_command('%s %s' % (xmlmarclint_path, filename))
    if xmlmarclint_output != 0:
        msg = "[ERROR] MARCXML is not valid."
        _log(msg)
        return _write(req, msg)
    args = ['bibupload', "batchupload", arg_mode, filename]
    # run upload command
    if callback_url:
        args += ["--callback-url", callback_url]
        if nonce:
            args += ["--nonce", nonce]
        if special_treatment:
            args += ["--special-treatment", special_treatment]
    task_low_level_submission(*args)
    msg = "[INFO] %s" % ' '.join(args)
    _log(msg)
    return _write(req, msg)

def metadata_upload(req, metafile=None, filetype=None, mode=None, exec_date=None,
                    exec_time=None, metafilename=None, ln=CFG_SITE_LANG,
                    priority="1"):
    """
    Metadata web upload service. Get upload parameters and exec bibupload for the given file.
    Finally, write upload history.
    @return: tuple (error code, message)
        error code: code that indicates if an error ocurred
        message: message describing the error
    """
    # start output:
    req.content_type = "text/html"
    req.send_http_header()

    error_codes = {'not_authorized': 1, 'invalid_marc': 2}
    # write temporary file:
    if filetype == 'marcxml':
        metafile = metafile.value
    else:
        metafile = _transform_input_to_marcxml(file_input=metafile.value)

    user_info = collect_user_info(req)
    tempfile.tempdir = CFG_TMPSHAREDDIR
    filename = tempfile.mktemp(prefix="batchupload_" + \
        user_info['nickname'] + "_" + time.strftime("%Y%m%d%H%M%S",
        time.localtime()) + "_")
    filedesc = open(filename, 'w')
    filedesc.write(metafile)
    filedesc.close()

    # check if this client can run this file:
    if req is not None:
        allow = _check_client_can_submit_file(req=req, metafile=metafile, webupload=1, ln=ln)
        if allow[0] != 0:
            return (error_codes['not_authorized'], allow[1])

    # check MARCXML validity
    if filetype == 'marcxml':
        # check validity of marcxml
        xmlmarclint_path = CFG_BINDIR + '/xmlmarclint'
        xmlmarclint_output, dummy1, dummy2 = run_shell_command('%s %s' % (xmlmarclint_path, filename))
        if xmlmarclint_output != 0:
            msg = "[ERROR] MARCXML is not valid."
            return (error_codes['invalid_marc'], msg)
    # run upload command:
    if exec_date:
        date = exec_date
        if exec_time:
            date += ' ' + exec_time
        jobid = task_low_level_submission('bibupload', user_info['nickname'], mode, "--name=" + metafilename, "--priority=" + priority, "-t", date, filename)
    else:
        jobid = task_low_level_submission('bibupload', user_info['nickname'], mode, "--name=" + metafilename, "--priority=" + priority, filename)

    # write batch upload history
    run_sql("""INSERT INTO hstBATCHUPLOAD (user, submitdate,
            filename, execdate, id_schTASK, batch_mode)
            VALUES (%s, NOW(), %s, %s, %s, "metadata")""",
            (user_info['nickname'], metafilename,
            exec_date != "" and (exec_date + ' ' + exec_time)
            or time.strftime("%Y-%m-%d %H:%M:%S"), str(jobid), ))
    return (0, "Task %s queued" % str(jobid))

def document_upload(req=None, folder="", matching="", mode="", exec_date="", exec_time="", ln=CFG_SITE_LANG, priority="1"):
    """ Take files from the given directory and upload them with the appropiate mode.
    @parameters:
        + folder: Folder where the files to upload are stored
        + matching: How to match file names with record fields (report number, barcode,...)
        + mode: Upload mode (append, revise, replace)
    @return: tuple (file, error code)
        file: file name causing the error to notify the user
        error code:
            1 - More than one possible recID, ambiguous behaviour
            2 - No records match that file name
            3 - File already exists
    """
    import sys
    if sys.hexversion < 0x2060000:
        from md5 import md5
    else:
        from hashlib import md5
    from invenio.bibdocfile import BibRecDocs, file_strip_ext
    import shutil
    from invenio.search_engine import perform_request_search, \
                                      search_pattern, \
                                      guess_collection_of_a_record
    _ = gettext_set_language(ln)
    errors = []
    info = [0, []] # Number of files read, name of the files
    try:
        files = os.listdir(folder)
    except OSError, error:
        errors.append(("", error))
        return errors, info
    err_desc = {1: _("More than one possible recID, ambiguous behaviour"), 2: _("No records match that file name"),
                3: _("File already exists"), 4: _("A file with the same name and format already exists"),
                5: _("No rights to upload to collection '%s'")}
    # Create directory DONE/ if doesn't exist
    folder = (folder[-1] == "/") and folder or (folder + "/")
    files_done_dir = folder + "DONE/"
    try:
        os.mkdir(files_done_dir)
    except OSError:
        # Directory exists or no write permission
        pass
    for docfile in files:
        if os.path.isfile(os.path.join(folder, docfile)):
            info[0] += 1
            identifier = file_strip_ext(docfile)
            extension = docfile[len(identifier):]
            rec_id = None
            if identifier:
                rec_id = search_pattern(p=identifier, f=matching, m='e')
            if not rec_id:
                errors.append((docfile, err_desc[2]))
                continue
            elif len(rec_id) > 1:
                errors.append((docfile, err_desc[1]))
                continue
            else:
                rec_id = str(list(rec_id)[0])
            rec_info = BibRecDocs(rec_id)
            if rec_info.bibdocs:
                for bibdoc in rec_info.bibdocs:
                    attached_files = bibdoc.list_all_files()
                    file_md5 = md5(open(os.path.join(folder, docfile), "rb").read()).hexdigest()
                    num_errors = len(errors)
                    for attached_file in attached_files:
                        if attached_file.checksum == file_md5:
                            errors.append((docfile, err_desc[3]))
                            break
                        elif attached_file.fullname == docfile:
                            errors.append((docfile, err_desc[4]))
                            break
                if len(errors) > num_errors:
                    continue
            # Check if user has rights to upload file
            if req is not None:
                file_collection = guess_collection_of_a_record(int(rec_id))
                auth_code, auth_message = acc_authorize_action(req, 'runbatchuploader', collection=file_collection)
                if auth_code != 0:
                    error_msg = err_desc[5] % file_collection
                    errors.append((docfile, error_msg))
                    continue
            tempfile.tempdir = CFG_TMPSHAREDDIR
            # Move document to be uploaded to temporary folder
            tmp_file = tempfile.mktemp(prefix=identifier + "_" + time.strftime("%Y%m%d%H%M%S", time.localtime()) + "_", suffix=extension)
            shutil.copy(os.path.join(folder, docfile), tmp_file)
            # Create MARC temporary file with FFT tag and call bibupload
            filename = tempfile.mktemp(prefix=identifier + '_')
            filedesc = open(filename, 'w')
            marc_content = """ <record>
                                    <controlfield tag="001">%(rec_id)s</controlfield>
                                        <datafield tag="FFT" ind1=" " ind2=" ">
                                            <subfield code="n">%(name)s</subfield>
                                            <subfield code="a">%(path)s</subfield>
                                        </datafield>
                               </record> """ % {'rec_id': rec_id,
                                                'name': encode_for_xml(identifier),
                                                'path': encode_for_xml(tmp_file),
                                                }
            filedesc.write(marc_content)
            filedesc.close()
            info[1].append(docfile)
            user = ""
            if req is not None:
                user_info = collect_user_info(req)
                user = user_info['nickname']
            if not user:
                user = "batchupload"
            # Execute bibupload with the appropiate mode
            if exec_date:
                date = '--runtime=' + "\'" + exec_date + ' ' + exec_time + "\'"
                jobid = task_low_level_submission('bibupload', user, "--" + mode, "--name=" + docfile, "--priority=" + priority, date, filename)
            else:
                jobid = task_low_level_submission('bibupload', user, "--" + mode, "--name=" + docfile, "--priority=" + priority, filename)

            # write batch upload history
            run_sql("""INSERT INTO hstBATCHUPLOAD (user, submitdate,
                    filename, execdate, id_schTASK, batch_mode)
                    VALUES (%s, NOW(), %s, %s, %s, "document")""",
                    (user_info['nickname'], docfile,
                    exec_date != "" and (exec_date + ' ' + exec_time)
                    or time.strftime("%Y-%m-%d %H:%M:%S"), str(jobid)))

            # Move file to DONE folder
            done_filename = docfile + "_" + time.strftime("%Y%m%d%H%M%S", time.localtime()) + "_" + str(jobid)
            try:
                os.rename(os.path.join(folder, docfile), os.path.join(files_done_dir, done_filename))
            except OSError:
                errors.append('MoveError')
    return errors, info

def get_user_metadata_uploads(req):
    """Retrieve all metadata upload history information for a given user"""
    user_info = collect_user_info(req)
    upload_list = run_sql("""SELECT DATE_FORMAT(h.submitdate, '%%Y-%%m-%%d %%H:%%i:%%S'), \
                            h.filename, DATE_FORMAT(h.execdate, '%%Y-%%m-%%d %%H:%%i:%%S'), \
                            s.status \
                            FROM hstBATCHUPLOAD h INNER JOIN schTASK s \
                            ON h.id_schTASK = s.id \
                            WHERE h.user=%s and h.batch_mode="metadata"
                            ORDER BY h.submitdate DESC""", (user_info['nickname'],))
    return upload_list

def get_user_document_uploads(req):
    """Retrieve all document upload history information for a given user"""
    user_info = collect_user_info(req)
    upload_list = run_sql("""SELECT DATE_FORMAT(h.submitdate, '%%Y-%%m-%%d %%H:%%i:%%S'), \
                          h.filename, DATE_FORMAT(h.execdate, '%%Y-%%m-%%d %%H:%%i:%%S'), \
                          s.status \
                          FROM hstBATCHUPLOAD h INNER JOIN schTASK s \
                          ON h.id_schTASK = s.id \
                          WHERE h.user=%s and h.batch_mode="document"
                          ORDER BY h.submitdate DESC""", (user_info['nickname'],))
    return upload_list

def get_daemon_doc_files():
    """ Return all files found in batchuploader document folders """
    files = {}
    for folder in ['/revise', '/append']:
        try:
            daemon_dir = CFG_BATCHUPLOADER_DAEMON_DIR[0] == '/' and CFG_BATCHUPLOADER_DAEMON_DIR \
                         or CFG_PREFIX + '/' + CFG_BATCHUPLOADER_DAEMON_DIR
            directory = daemon_dir + '/documents' + folder
            files[directory] = [(filename, []) for filename in os.listdir(directory) if os.path.isfile(os.path.join(directory, filename))]
            for file_instance, info in files[directory]:
                stat_info = os.lstat(os.path.join(directory, file_instance))
                info.append("%s" % pwd.getpwuid(stat_info.st_uid)[0]) # Owner
                info.append("%s" % grp.getgrgid(stat_info.st_gid)[0]) # Group
                info.append("%d" % stat_info.st_size) # Size
                time_stat = stat_info.st_mtime
                time_fmt = "%Y-%m-%d %R"
                info.append(time.strftime(time_fmt, time.gmtime(time_stat))) # Last modified
        except OSError:
            pass
    return files

def get_daemon_meta_files():
    """ Return all files found in batchuploader metadata folders """
    files = {}
    for folder in ['/correct', '/replace', '/insert', '/append']:
        try:
            daemon_dir = CFG_BATCHUPLOADER_DAEMON_DIR[0] == '/' and CFG_BATCHUPLOADER_DAEMON_DIR \
                         or CFG_PREFIX + '/' + CFG_BATCHUPLOADER_DAEMON_DIR
            directory = daemon_dir + '/metadata' + folder
            files[directory] = [(filename, []) for filename in os.listdir(directory) if os.path.isfile(os.path.join(directory, filename))]
            for file_instance, info in files[directory]:
                stat_info = os.lstat(os.path.join(directory, file_instance))
                info.append("%s" % pwd.getpwuid(stat_info.st_uid)[0]) # Owner
                info.append("%s" % grp.getgrgid(stat_info.st_gid)[0]) # Group
                info.append("%d" % stat_info.st_size) # Size
                time_stat = stat_info.st_mtime
                time_fmt = "%Y-%m-%d %R"
                info.append(time.strftime(time_fmt, time.gmtime(time_stat))) # Last modified
        except OSError:
            pass
    return files

def check_date(date):
    """ Check if date is correct
        @return:
            0 - Default or correct date
            3 - Incorrect format
            4 - Date does not exist
    """
    if not date or date == "yyyy-mm-dd":
        return 0
    correct_format = re.match("2[01]\d\d-[01]?\d-[0-3]?\d", date)
    if not correct_format:
        return 3
    #separate year, month, day
    date = correct_format.group(0).split("-")
    try:
        calendar.weekday(int(date[0]), int(date[1]), int(date[2]))
    except ValueError:
        return 4
    return 0

def check_time(time):
    """ Check if time is correct
        @return:
            0 - Default or correct time
            1 - Incorrect format
    """
    if not time or time == "hh:mm:ss":
        return 0
    correct_format = re.match("[0-2]\d:[0-5]\d:[0-5]\d", time)
    if not correct_format:
        return 1
    return 0

def user_authorization(req, ln):
    """ Check user authorization to visit page """
    _ = gettext_set_language(ln)
    user_info = collect_user_info(req)
    auth_code, auth_message = acc_authorize_action(req, 'runbatchuploader')
    if auth_code != 0:
        referer = '/batchuploader/'
        if user_info['email'] == 'guest':
            error_msg = _("Guests are not authorized to run batchuploader")
        else:
            error_msg = _("The user '%s' is not authorized to run batchuploader" % \
                          (cgi.escape(user_info['nickname'])))
        return page_not_authorized(req=req, referer=referer,
                                   text=auth_message, navmenuid="batchuploader")
    else:
        return None

def perform_basic_upload_checks(xml_record):
    """ Performs tests that would provoke the bibupload task to fail with
    an exit status 1, to prevent batchupload from crashing while alarming
    the user wabout the issue
    """
    from bibupload import writing_rights_p

    errors = []
    if not writing_rights_p():
        errors.append("Error: BibUpload does not have rights to write fulltext files.")
    recs = create_records(xml_record, 1, 1)
    if recs == []:
        errors.append("Error: Cannot parse MARCXML file.")
    elif recs[0][0] is None:
        errors.append("Error: MARCXML file has wrong format: %s" % recs)
    return errors

def perform_upload_check(xml_record, mode):
    """ Performs a upload simulation with the given record and mode
    @return: string describing errors
    @rtype: string
    """
    error_cache = []
    def my_writer(msg, stream=sys.stdout, verbose=1):
        if verbose == 1:
            if 'DONE' not in msg:
                error_cache.append(msg.strip())

    orig_writer = bibupload_module.write_message
    bibupload_module.write_message = my_writer

    error_cache.extend(perform_basic_upload_checks(xml_record))
    if error_cache:
        # There has been some critical error
        return '\n'.join(error_cache)

    recs = xml_marc_to_records(xml_record)
    try:
        upload_mode = mode[2:]
        # Adapt input data for bibupload function
        if upload_mode == "r insert-or-replace":
            upload_mode = "replace_or_insert"
        for record in recs:
            if record:
                record_strip_empty_volatile_subfields(record)
                record_strip_empty_fields(record)
                bibupload(record, opt_mode=upload_mode, pretend=True)
    finally:
        bibupload_module.write_message = orig_writer

    return '\n'.join(error_cache)

def _get_useragent(req):
    """Return client user agent from req object."""
    user_info = collect_user_info(req)
    return user_info['agent']

def _get_client_ip(req):
    """Return client IP address from req object."""
    return str(req.remote_ip)

def _check_client_ip(req):
    """
    Is this client permitted to use the service?
    """
    client_ip = _get_client_ip(req)
    if client_ip in CFG_BATCHUPLOADER_WEB_ROBOT_RIGHTS.keys():
        return True
    return False

def _check_client_useragent(req):
    """
    Is this user agent permitted to use the service?
    """
    client_useragent = _get_useragent(req)
    if _CFG_BATCHUPLOADER_WEB_ROBOT_AGENTS_RE.match(client_useragent):
        return True
    return False

def _check_client_can_submit_file(client_ip="", metafile="", req=None, webupload=0, ln=CFG_SITE_LANG):
    """
    Is this client able to upload such a FILENAME?
    check 980 $a values and collection tags in the file to see if they are among the
    permitted ones as specified by CFG_BATCHUPLOADER_WEB_ROBOT_RIGHTS and ACC_AUTHORIZE_ACTION.
    Useful to make sure that the client does not override other records by
    mistake.
    """
    from invenio.bibrecord import create_records

    _ = gettext_set_language(ln)
    recs = create_records(metafile, 0, 0)
    user_info = collect_user_info(req)

    filename_tag980_values = _detect_980_values_from_marcxml_file(recs)
    for filename_tag980_value in filename_tag980_values:
        if not filename_tag980_value:
            if not webupload:
                return False
            else:
                return(1, "Invalid collection in tag 980")
        if not webupload:
            if not filename_tag980_value in CFG_BATCHUPLOADER_WEB_ROBOT_RIGHTS[client_ip]:
                return False
        else:
            auth_code, auth_message = acc_authorize_action(req, 'runbatchuploader', collection=filename_tag980_value)
            if auth_code != 0:
                error_msg = _("The user '%(x_user)s' is not authorized to modify collection '%(x_coll)s'") % \
                            {'x_user': user_info['nickname'], 'x_coll': filename_tag980_value}
                return (auth_code, error_msg)

    filename_rec_id_collections = _detect_collections_from_marcxml_file(recs)

    for filename_rec_id_collection in filename_rec_id_collections:
        if not webupload:
            if not filename_rec_id_collection in CFG_BATCHUPLOADER_WEB_ROBOT_RIGHTS[client_ip]:
                return False
        else:
            auth_code, auth_message = acc_authorize_action(req, 'runbatchuploader', collection=filename_rec_id_collection)
            if auth_code != 0:
                error_msg = _("The user '%(x_user)s' is not authorized to modify collection '%(x_coll)s'") % \
                            {'x_user': user_info['nickname'], 'x_coll': filename_rec_id_collection}
                return (auth_code, error_msg)
    if not webupload:
        return True
    else:
        return (0, " ")

def _detect_980_values_from_marcxml_file(recs):
    """
    Read MARCXML file and return list of 980 $a values found in that file.
    Useful for checking rights.
    """
    from invenio.bibrecord import record_get_field_values

    collection_tag = run_sql("SELECT value FROM tag, field_tag, field \
                              WHERE tag.id=field_tag.id_tag AND \
                              field_tag.id_field=field.id AND \
                              field.code='collection'")
    collection_tag = collection_tag[0][0]
    dbcollids = {}
    for rec, dummy1, dummy2 in recs:
        if rec:
            for tag980 in record_get_field_values(rec,
                                                  tag=collection_tag[:3],
                                                  ind1=collection_tag[3],
                                                  ind2=collection_tag[4],
                                                  code=collection_tag[5]):
                dbcollids[tag980] = 1
    return dbcollids.keys()


def _detect_collections_from_marcxml_file(recs):
    """
    Extract all possible recIDs from MARCXML file and guess collections
    for these recIDs.
    """
    from invenio.bibrecord import record_get_field_values
    from invenio.search_engine import guess_collection_of_a_record
    from invenio.bibupload import find_record_from_sysno, \
                                  find_records_from_extoaiid, \
                                  find_record_from_oaiid

    dbcollids = {}
    sysno_tag = CFG_BIBUPLOAD_EXTERNAL_SYSNO_TAG
    oaiid_tag = CFG_BIBUPLOAD_EXTERNAL_OAIID_TAG
    oai_tag = CFG_OAI_ID_FIELD
    for rec, dummy1, dummy2 in recs:
        if rec:
            for tag001 in record_get_field_values(rec, '001'):
                collection = guess_collection_of_a_record(int(tag001))
                dbcollids[collection] = 1
            for tag_sysno in record_get_field_values(rec, tag=sysno_tag[:3],
                                                     ind1=sysno_tag[3],
                                                     ind2=sysno_tag[4],
                                                     code=sysno_tag[5]):
                record = find_record_from_sysno(tag_sysno)
                if record:
                    collection = guess_collection_of_a_record(int(record))
                    dbcollids[collection] = 1
            for tag_oaiid in record_get_field_values(rec, tag=oaiid_tag[:3],
                                                     ind1=oaiid_tag[3],
                                                     ind2=oaiid_tag[4],
                                                     code=oaiid_tag[5]):
                try:
                    records = find_records_from_extoaiid(tag_oaiid)
                except Error:
                    records = []
                if records:
                    record = records.pop()
                    collection = guess_collection_of_a_record(int(record))
                    dbcollids[collection] = 1
            for tag_oai in record_get_field_values(rec, tag=oai_tag[0:3],
                                                   ind1=oai_tag[3],
                                                   ind2=oai_tag[4],
                                                   code=oai_tag[5]):
                record = find_record_from_oaiid(tag_oai)
                if record:
                    collection = guess_collection_of_a_record(int(record))
                    dbcollids[collection] = 1
    return dbcollids.keys()

def _transform_input_to_marcxml(file_input=""):
    """
    Takes text-marc as input and transforms it
    to MARCXML.
    """
    # Create temporary file to read from
    tmp_fd, filename = tempfile.mkstemp(dir=CFG_TMPSHAREDDIR)
    os.write(tmp_fd, file_input)
    os.close(tmp_fd)
    try:
        # Redirect output, transform, restore old references
        old_stdout = sys.stdout
        new_stdout = StringIO()
        sys.stdout = new_stdout

        transform_file(filename)
    finally:
        sys.stdout = old_stdout
    return new_stdout.getvalue()

def _log(msg, logfile="webupload.log"):
    """
    Log MSG into LOGFILE with timestamp.
    """
    filedesc = open(CFG_LOGDIR + "/" + logfile, "a")
    filedesc.write(time.strftime("%Y-%m-%d %H:%M:%S") + " --> " + msg + "\n")
    filedesc.close()
    return

def _write(req, msg):
    """
    Write MSG to the output stream for the end user.
    """
    req.write(msg + "\n")
    return<|MERGE_RESOLUTION|>--- conflicted
+++ resolved
@@ -1,7 +1,7 @@
 # -*- coding: utf-8 -*-
 ##
 ## This file is part of Invenio.
-## Copyright (C) 2010, 2011 CERN.
+## Copyright (C) 2010, 2011, 2012 CERN.
 ##
 ## Invenio is free software; you can redistribute it and/or
 ## modify it under the terms of the GNU General Public License as
@@ -74,9 +74,7 @@
         _log(msg)
         return _write(req, msg)
     if not _check_client_useragent(req):
-        user_info = collect_user_info(req)
-        client_useragent = user_info['agent']
-        msg = '[ERROR] Sorry, the "%s" useragent cannot use the service.' % client_useragent
+        msg = '[ERROR] Sorry, the "%s" useragent cannot use the service.' % _get_useragent(req)
         _log(msg)
         return _write(req, msg)
 
@@ -95,13 +93,7 @@
         _log(msg)
         return _write(req, msg)
     if not _check_client_useragent(req):
-<<<<<<< HEAD
         msg = "[ERROR] Sorry, the %s useragent cannot use the service." % _get_useragent(req)
-=======
-        user_info = collect_user_info(req)
-        client_useragent = user_info['agent']
-        msg = '[ERROR] Sorry, the "%s" useragent cannot use the service.' % client_useragent
->>>>>>> be75573c
         _log(msg)
         return _write(req, msg)
 
