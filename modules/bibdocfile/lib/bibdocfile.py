--- conflicted
+++ resolved
@@ -1796,9 +1796,6 @@
             out += str(docfile)
         return out
 
-<<<<<<< HEAD
-    def format_already_exists_p(self, docformat):
-=======
     def get_md5s(self):
         """
         @return: an instance of the Md5Folder class to access MD5 information
@@ -1810,8 +1807,7 @@
         return self.__md5s
     md5s = property(get_md5s)
 
-    def format_already_exists_p(self, format):
->>>>>>> 18c013cd
+    def format_already_exists_p(self, docformat):
         """
         @param format: a format to be checked.
         @type format: string
