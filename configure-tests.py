## This file is part of Invenio.
## Copyright (C) 2003, 2004, 2005, 2006, 2007, 2008, 2009, 2010, 2011, 2012, 2013 CERN.
##
## Invenio is free software; you can redistribute it and/or
## modify it under the terms of the GNU General Public License as
## published by the Free Software Foundation; either version 2 of the
## License, or (at your option) any later version.
##
## Invenio is distributed in the hope that it will be useful, but
## WITHOUT ANY WARRANTY; without even the implied warranty of
## MERCHANTABILITY or FITNESS FOR A PARTICULAR PURPOSE.  See the GNU
## General Public License for more details.
##
## You should have received a copy of the GNU General Public License
## along with Invenio; if not, write to the Free Software Foundation, Inc.,
## 59 Temple Place, Suite 330, Boston, MA 02111-1307, USA.

from __future__ import print_function

"""
Test the suitability of Python core and the availability of various
Python modules for running Invenio.  Warn the user if there are
eventual troubles.  Exit status: 0 if okay, 1 if not okay.  Useful for
running from configure.ac.
"""

## minimally recommended/required versions:
CFG_MIN_PYTHON_VERSION = (2, 6)
CFG_MAX_PYTHON_VERSION = (2, 9, 9999)
CFG_MIN_MYSQLDB_VERSION = "1.2.1_p2"

## 0) import modules needed for this testing:
import string
import sys
import getpass
import subprocess
import re

error_messages = []
warning_messages = []

def wait_for_user(msg):
    """Print MSG and prompt user for confirmation."""
    try:
        raw_input(msg)
    except KeyboardInterrupt:
        print("\n\nInstallation aborted.")
        sys.exit(1)
    except EOFError:
        print(" (continuing in batch mode)")
        return

## 1) check Python version:
if sys.version_info < CFG_MIN_PYTHON_VERSION:
    error_messages.append(
    """
    *******************************************************
    ** ERROR: TOO OLD PYTHON DETECTED: %s
    *******************************************************
    ** You seem to be using a too old version of Python. **
    ** You must use at least Python %s.                 **
    **                                                   **
    ** Note that if you have more than one Python        **
    ** installed on your system, you can specify the     **
    ** --with-python configuration option to choose      **
    ** a specific (e.g. non system wide) Python binary.  **
    **                                                   **
    ** Please upgrade your Python before continuing.     **
    *******************************************************
    """ % (string.replace(sys.version, "\n", ""),
           '.'.join(CFG_MIN_PYTHON_VERSION))
    )

if sys.version_info > CFG_MAX_PYTHON_VERSION:
    error_messages.append(
    """
    *******************************************************
    ** ERROR: TOO NEW PYTHON DETECTED: %s
    *******************************************************
    ** You seem to be using a too new version of Python. **
    ** You must use at most Python %s.             **
    **                                                   **
    ** Perhaps you have downloaded and are installing an **
    ** old Invenio version?  Please look for more recent **
    ** Invenio version or please contact the development **
    ** team at <info@invenio-software.org> about this    **
    ** problem.                                          **
    **                                                   **
    ** Installation aborted.                             **
    *******************************************************
    """ % (string.replace(sys.version, "\n", ""),
           '.'.join(CFG_MAX_PYTHON_VERSION))
    )

## 2) check for required modules:
try:
    import MySQLdb
    import base64
    from six.moves import cPickle
    import cStringIO
    import cgi
    import copy
    import fileinput
    import getopt
    import sys
    if sys.hexversion < 0x2060000:
        import md5
    else:
        import hashlib
    import marshal
    import os
    import pyparsing
    import signal
    import tempfile
    import time
    import traceback
    import unicodedata
    import urllib
    import zlib
    import wsgiref
<<<<<<< HEAD
    import sqlalchemy
    import werkzeug
    import jinja2
    import flask
    import fixture
    import flask.ext.assets
    import flask.ext.cache
    import flask.ext.sqlalchemy
    import flask.ext.testing
    import wtforms
    import flask.ext.wtf
    import flask.ext.admin

    ## Check Werkzeug version
    werkzeug_ver = werkzeug.__version__.split(".")
    if werkzeug_ver[0] == "0" and int(werkzeug_ver[1]) < 8:
        error_messages.append(
    """
    *****************************************************
    ** Werkzeug version %s detected
    *****************************************************
    ** Your are using an outdated version of Werkzeug  **
    ** with known problems. Please upgrade Werkzeug to **
    ** at least v0.8 by running e.g.:                  **
    **   pip install Werkzeug --upgrade                **
    *****************************************************
    """ % werkzeug.__version__
        )
except ImportError as msg:
=======
    import unidecode
except ImportError, msg:
>>>>>>> dd2a273b
    error_messages.append("""
    *************************************************
    ** IMPORT ERROR %s
    *************************************************
    ** Perhaps you forgot to install some of the   **
    ** prerequisite Python modules?  Please look   **
    ** at our INSTALL file for more details and    **
    ** fix the problem before continuing!          **
    *************************************************
    """ % msg
    )


## 3) check for recommended modules:
try:
    import rdflib
except ImportError as msg:
    warning_messages.append(
    """
    *****************************************************
    ** IMPORT WARNING %s
    *****************************************************
    ** Note that rdflib is needed only if you plan     **
    ** to work with the automatic classification of    **
    ** documents based on RDF-based taxonomies.        **
    **                                                 **
    ** You can safely continue installing Invenio      **
    ** now, and add this module anytime later.  (I.e.  **
    ** even after your Invenio installation is put     **
    ** into production.)                               **
    *****************************************************
    """ % msg
    )

try:
    import pyRXP
except ImportError as msg:
    warning_messages.append("""
    *****************************************************
    ** IMPORT WARNING %s
    *****************************************************
    ** Note that PyRXP is not really required but      **
    ** we recommend it for fast XML MARC parsing.      **
    **                                                 **
    ** You can safely continue installing Invenio      **
    ** now, and add this module anytime later.  (I.e.  **
    ** even after your Invenio installation is put     **
    ** into production.)                               **
    *****************************************************
    """ % msg
    )

try:
    import dateutil
except ImportError as msg:
    warning_messages.append("""
    *****************************************************
    ** IMPORT WARNING %s
    *****************************************************
    ** Note that dateutil is not really required but   **
    ** we recommend it for user-friendly date          **
    ** parsing.                                        **
    **                                                 **
    ** You can safely continue installing Invenio      **
    ** now, and add this module anytime later.  (I.e.  **
    ** even after your Invenio installation is put     **
    ** into production.)                               **
    *****************************************************
    """ % msg
    )

try:
    import libxml2
except ImportError as msg:
    warning_messages.append("""
    *****************************************************
    ** IMPORT WARNING %s
    *****************************************************
    ** Note that libxml2 is not really required but    **
    ** we recommend it for XML metadata conversions    **
    ** and for fast XML parsing.                       **
    **                                                 **
    ** You can safely continue installing Invenio      **
    ** now, and add this module anytime later.  (I.e.  **
    ** even after your Invenio installation is put     **
    ** into production.)                               **
    *****************************************************
    """ % msg
    )

try:
    import libxslt
except ImportError as msg:
    warning_messages.append(
    """
    *****************************************************
    ** IMPORT WARNING %s
    *****************************************************
    ** Note that libxslt is not really required but    **
    ** we recommend it for XML metadata conversions.   **
    **                                                 **
    ** You can safely continue installing Invenio      **
    ** now, and add this module anytime later.  (I.e.  **
    ** even after your Invenio installation is put     **
    ** into production.)                               **
    *****************************************************
    """ % msg
    )

try:
    import Gnuplot
except ImportError as msg:
    warning_messages.append(
    """
    *****************************************************
    ** IMPORT WARNING %s
    *****************************************************
    ** Note that Gnuplot.py is not really required but **
    ** we recommend it in order to have nice download  **
    ** and citation history graphs on Detailed record  **
    ** pages.                                          **
    **                                                 **
    ** You can safely continue installing Invenio      **
    ** now, and add this module anytime later.  (I.e.  **
    ** even after your Invenio installation is put     **
    ** into production.)                               **
    *****************************************************
    """ % msg
    )

try:
    import rauth
except ImportError as msg:
    warning_messages.append(
    """
    *****************************************************
    ** IMPORT WARNING %s
    *****************************************************
    ** Note that python-rauth is not really required   **
    ** but we recommend it in order to enable oauth    **
    ** based authentication.                           **
    **                                                 **
    ** You can safely continue installing Invenio      **
    ** now, and add this module anytime later.  (I.e.  **
    ** even after your Invenio installation is put     **
    ** into production.)                               **
    *****************************************************
    """ % msg
    )

try:
    import openid
except ImportError as msg:
    warning_messages.append(
    """
    *****************************************************
    ** IMPORT WARNING %s
    *****************************************************
    ** Note that python-openid is not really required  **
    ** but we recommend it in order to enable OpenID   **
    ** based authentication.                           **
    **                                                 **
    ** You can safely continue installing Invenio      **
    ** now, and add this module anytime later.  (I.e.  **
    ** even after your Invenio installation is put     **
    ** into production.)                               **
    *****************************************************
    """ % msg
    )

try:
    import magic
    if not hasattr(magic, "open"):
        raise StandardError
except ImportError as msg:
    warning_messages.append(
    """
    *****************************************************
    ** IMPORT WARNING %s
    *****************************************************
    ** Note that magic module is not really required   **
    ** but we recommend it in order to have detailed   **
    ** content information about fulltext files.       **
    **                                                 **
    ** You can safely continue installing Invenio      **
    ** now, and add this module anytime later.  (I.e.  **
    ** even after your Invenio installation is put     **
    ** into production.)                               **
    *****************************************************
    """ % msg
    )
except StandardError:
    warning_messages.append(
    """
    *****************************************************
    ** IMPORT WARNING python-magic
    *****************************************************
    ** The python-magic package you installed is not   **
    ** the one supported by Invenio. Please refer to   **
    ** the INSTALL file for more details.              **
    **                                                 **
    ** You can safely continue installing Invenio      **
    ** now, and add this module anytime later.  (I.e.  **
    ** even after your Invenio installation is put     **
    ** into production.)                               **
    *****************************************************
    """
    )

try:
    import reportlab
except ImportError as msg:
    warning_messages.append(
    """
    *****************************************************
    ** IMPORT WARNING %s
    *****************************************************
    ** Note that reportlab module is not really        **
    ** required, but we recommend it you want to       **
    ** enrich PDF with OCR information.                **
    **                                                 **
    ** You can safely continue installing Invenio      **
    ** now, and add this module anytime later.  (I.e.  **
    ** even after your Invenio installation is put     **
    ** into production.)                               **
    *****************************************************
    """ % msg
    )

try:
    try:
        import PyPDF2
    except ImportError:
        import pyPdf
except ImportError as msg:
    warning_messages.append(
    """
    *****************************************************
    ** IMPORT WARNING %s
    *****************************************************
    ** Note that pyPdf or pyPdf2 module is not really  **
    ** required, but we recommend it you want to       **
    ** enrich PDF with OCR information.                **
    **                                                 **
    ** You can safely continue installing Invenio      **
    ** now, and add this module anytime later.  (I.e.  **
    ** even after your Invenio installation is put     **
    ** into production.)                               **
    *****************************************************
    """ % msg
    )

## 4) check for versions of some important modules:
if MySQLdb.__version__ < CFG_MIN_MYSQLDB_VERSION:
    error_messages.append(
    """
    *****************************************************
    ** ERROR: PYTHON MODULE MYSQLDB %s DETECTED
    *****************************************************
    ** You have to upgrade your MySQLdb to at least    **
    ** version %s.  You must fix this problem    **
    ** before continuing.  Please see the INSTALL file **
    ** for more details.                               **
    *****************************************************
    """ % (MySQLdb.__version__, CFG_MIN_MYSQLDB_VERSION)
    )

try:
    import Stemmer
    try:
        from Stemmer import algorithms
    except ImportError as msg:
        error_messages.append(
        """
        *****************************************************
        ** ERROR: STEMMER MODULE PROBLEM %s
        *****************************************************
        ** Perhaps you are using an old Stemmer version?   **
        ** You must either remove your old Stemmer or else **
        ** upgrade to Snowball Stemmer
        **   <http://snowball.tartarus.org/wrappers/PyStemmer-1.0.1.tar.gz>
        ** before continuing.  Please see the INSTALL file **
        ** for more details.                               **
        *****************************************************
        """ % (msg)
        )
except ImportError:
    pass # no prob, Stemmer is optional

## 5) check for Python.h (needed for intbitset):
try:
    from distutils.sysconfig import get_python_inc
    path_to_python_h = get_python_inc() + os.sep + 'Python.h'
    if not os.path.exists(path_to_python_h):
        raise StandardError, "Cannot find %s" % path_to_python_h
except StandardError as msg:
    error_messages.append(
    """
    *****************************************************
    ** ERROR: PYTHON HEADER FILE ERROR %s
    *****************************************************
    ** You do not seem to have Python developer files  **
    ** installed (such as Python.h).  Some operating   **
    ** systems provide these in a separate Python      **
    ** package called python-dev or python-devel.      **
    ** You must install such a package before          **
    ** continuing the installation process.            **
    *****************************************************
    """ % (msg)
    )

## 6) Check if ffmpeg is installed and if so, with the minimum configuration for bibencode
try:
    try:
        process = subprocess.Popen('ffprobe', stderr=subprocess.PIPE, stdout=subprocess.PIPE)
    except OSError:
        raise StandardError, "FFMPEG/FFPROBE does not seem to be installed!"
    returncode = process.wait()
    output = process.communicate()[1]
    RE_CONFIGURATION = re.compile("(--enable-[a-z0-9\-]*)")
    CONFIGURATION_REQUIRED = (
                '--enable-gpl',
                '--enable-version3',
                '--enable-nonfree',
                '--enable-libtheora',
                '--enable-libvorbis',
                '--enable-libvpx',
                '--enable-libopenjpeg'
                )
    options = RE_CONFIGURATION.findall(output)
    if sys.version_info < (2, 6):
        import sets
        s = sets.Set(CONFIGURATION_REQUIRED)
        if not s.issubset(options):
            raise StandardError, options.difference(s)
    else:
        if not set(CONFIGURATION_REQUIRED).issubset(options):
            raise StandardError, set(CONFIGURATION_REQUIRED).difference(options)
except StandardError as msg:
    warning_messages.append(
    """
    *****************************************************
    ** WARNING: FFMPEG CONFIGURATION MISSING %s
    *****************************************************
    ** You do not seem to have FFmpeg configured with  **
    ** the minimum video codecs to run the demo site.  **
    ** Please install the necessary libraries and      **
    ** re-install FFmpeg according to the Invenio      **
    ** installation manual (INSTALL).                  **
    *****************************************************
    """ % (msg)
    )

if warning_messages:
    print("""
    ******************************************************
    ** WARNING MESSAGES                                 **
    ******************************************************
    """)
    for warning in warning_messages:
        print(warning)

if error_messages:
    print("""
    ******************************************************
    ** ERROR MESSAGES                                   **
    ******************************************************
    """)
    for error in error_messages:
        print(error)

if warning_messages and error_messages:
    print("""
    There were %(n_err)s error(s) found that you need to solve.
    Please see above, solve them, and re-run configure.
    Note that there are also %(n_wrn)s warnings you may want
    to look into.  Aborting the installation.
    """ % {'n_wrn': len(warning_messages),
           'n_err': len(error_messages)})

    sys.exit(1)
elif error_messages:
    print("""
    There were %(n_err)s error(s) found that you need to solve.
    Please see above, solve them, and re-run configure.
    Aborting the installation.
    """ % {'n_err': len(error_messages)})

    sys.exit(1)
elif warning_messages:
    print("""
    There were %(n_wrn)s warnings found that you may want to
    look into, solve, and re-run configure before you
    continue the installation.  However, you can also continue
    the installation now and solve these issues later, if you wish.
    """ % {'n_wrn': len(warning_messages)})<|MERGE_RESOLUTION|>--- conflicted
+++ resolved
@@ -118,7 +118,6 @@
     import urllib
     import zlib
     import wsgiref
-<<<<<<< HEAD
     import sqlalchemy
     import werkzeug
     import jinja2
@@ -147,11 +146,8 @@
     *****************************************************
     """ % werkzeug.__version__
         )
-except ImportError as msg:
-=======
     import unidecode
-except ImportError, msg:
->>>>>>> dd2a273b
+except ImportError as msg:
     error_messages.append("""
     *************************************************
     ** IMPORT ERROR %s
