## This file is part of Invenio.
## Copyright (C) 2003, 2004, 2005, 2006, 2007, 2008, 2009, 2010, 2011 CERN.
##
## Invenio is free software; you can redistribute it and/or
## modify it under the terms of the GNU General Public License as
## published by the Free Software Foundation; either version 2 of the
## License, or (at your option) any later version.
##
## Invenio is distributed in the hope that it will be useful, but
## WITHOUT ANY WARRANTY; without even the implied warranty of
## MERCHANTABILITY or FITNESS FOR A PARTICULAR PURPOSE.  See the GNU
## General Public License for more details.
##
## You should have received a copy of the GNU General Public License
## along with Invenio; if not, write to the Free Software Foundation, Inc.,
## 59 Temple Place, Suite 330, Boston, MA 02111-1307, USA.

SUBDIRS = functions

pylibdir = $(libdir)/python/invenio

pylib_DATA = websubmit_config.py websubmit_engine.py \
             websubmit_dblayer.py \
             websubmit_webinterface.py \
             websubmit_templates.py \
             websubmit_regression_tests.py \
             websubmitadmin_config.py \
             websubmitadmin_dblayer.py \
             websubmitadmin_engine.py \
             websubmitadmin_templates.py \
             websubmitadmin_regression_tests.py \
             websubmit_file_stamper.py \
             websubmit_icon_creator.py \
             websubmit_file_converter.py \
             hocrlib.py \
             websubmit_file_metadata.py \
<<<<<<< HEAD
             websubmit_web_tests.py
=======
             websubmitadmincli.py
>>>>>>> 6999ab19

metadataplugindir = $(libdir)/python/invenio/websubmit_file_metadata_plugins
metadataplugin_DATA = __init__.py \
                      wsm_extractor_plugin.py \
                      wsm_pyexiv2_plugin.py \
                      wsm_pdftk_plugin.py

EXTRA_DIST = $(pylib_DATA) $(metadataplugin_DATA)

CLEANFILES = *~ *.tmp *.pyc<|MERGE_RESOLUTION|>--- conflicted
+++ resolved
@@ -1,5 +1,5 @@
 ## This file is part of Invenio.
-## Copyright (C) 2003, 2004, 2005, 2006, 2007, 2008, 2009, 2010, 2011 CERN.
+## Copyright (C) 2003, 2004, 2005, 2006, 2007, 2008, 2009, 2010, 2011, 2013 CERN.
 ##
 ## Invenio is free software; you can redistribute it and/or
 ## modify it under the terms of the GNU General Public License as
@@ -34,11 +34,8 @@
              websubmit_file_converter.py \
              hocrlib.py \
              websubmit_file_metadata.py \
-<<<<<<< HEAD
-             websubmit_web_tests.py
-=======
+             websubmit_web_tests.py \
              websubmitadmincli.py
->>>>>>> 6999ab19
 
 metadataplugindir = $(libdir)/python/invenio/websubmit_file_metadata_plugins
 metadataplugin_DATA = __init__.py \
