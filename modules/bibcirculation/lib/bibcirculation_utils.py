# -*- coding: utf-8 -*-
##
## This file is part of Invenio.
## Copyright (C) 2008, 2009, 2010, 2011 CERN.
##
## Invenio is free software; you can redistribute it and/or
## modify it under the terms of the GNU General Public License as
## published by the Free Software Foundation; either version 2 of the
## License, or (at your option) any later version.
##
## Invenio is distributed in the hope that it will be useful, but
## WITHOUT ANY WARRANTY; without even the implied warranty of
## MERCHANTABILITY or FITNESS FOR A PARTICULAR PURPOSE.  See the GNU
## General Public License for more details.
##
## You should have received a copy of the GNU General Public License
## along with Invenio; if not, write to the Free Software Foundation, Inc.,
## 59 Temple Place, Suite 330, Boston, MA 02111-1307, USA.

"""BibCirculation Utils: Auxiliary methods of BibCirculation """

__revision__ = "$Id$"

import datetime
import random
import re
import time

from invenio.search_engine_utils import get_fieldvalues
import invenio.bibcirculation_dblayer as db
<<<<<<< HEAD
from invenio.search_engine import get_field_tags
from invenio.bibtask import task_low_level_submission
from invenio.textutils import encode_for_xml
from invenio.config import CFG_SITE_URL, CFG_TMPDIR, CFG_SITE_LANG

from invenio.bibcirculation_config import \
                                CFG_BIBCIRCULATION_AMAZON_ACCESS_KEY, \
                                CFG_BIBCIRCULATION_WORKING_DAYS, \
                                CFG_BIBCIRCULATION_HOLIDAYS, \
                                CFG_CERN_SITE, \
                                CFG_BIBCIRCULATION_ITEM_STATUS_ON_LOAN, \
                                CFG_BIBCIRCULATION_ITEM_STATUS_ON_SHELF, \
                                CFG_BIBCIRCULATION_ITEM_STATUS_IN_PROCESS, \
                                CFG_BIBCIRCULATION_REQUEST_STATUS_PENDING, \
                                CFG_BIBCIRCULATION_REQUEST_STATUS_WAITING, \
                                CFG_BIBCIRCULATION_LOAN_STATUS_ON_LOAN, \
                                CFG_BIBCIRCULATION_LOAN_STATUS_EXPIRED, \
                                CFG_BIBCIRCULATION_LOAN_STATUS_RETURNED
=======
from invenio.urlutils import create_html_link, make_invenio_opener
from invenio.config import CFG_SITE_URL, CFG_TMPDIR
from invenio.bibcirculation_config import CFG_BIBCIRCULATION_AMAZON_ACCESS_KEY, \
     CFG_BIBCIRCULATION_WORKING_DAYS, \
     CFG_BIBCIRCULATION_HOLIDAYS
from invenio.messages import gettext_set_language

import datetime, time, re
>>>>>>> a3c6b1a3

BIBCIRCULATION_OPENER = make_invenio_opener('BibCirculation')

DICC_REGEXP = re.compile("^\{('[^']*': ?('[^']*'|\"[^\"]+\"|[0-9]*|None)(, ?'[^']*': ?('[^']*'|\"[^\"]+\"|[0-9]*|None))*)?\}$")

from invenio.messages import gettext_set_language

def search_user(column, string):
    if string is not None:
        string = string.strip()

    if CFG_CERN_SITE == 1:
        if column == 'name':
            result = db.search_borrower_by_name(string)
        else:
            if column == 'email':
                try:
                    result = db.search_borrower_by_email(string)
                except:
                    result = ()
            else:
                try:
                    result = db.search_borrower_by_ccid(string)
                except:
                    result = ()

            if result == ():
                from invenio.bibcirculation_cern_ldap \
                     import get_user_info_from_ldap

                ldap_info = 'busy'
                while ldap_info == 'busy':
                    time.sleep(1)
                    if column == 'id' or column == 'ccid':
                        ldap_info = get_user_info_from_ldap(ccid=string)
                    elif column == 'email':
                        ldap_info = get_user_info_from_ldap(email=string)
                    else:
                        ldap_info = get_user_info_from_ldap(nickname=string)

                if len(ldap_info) == 0:
                    result = ()
                else:
                    try:
                        name = ldap_info['displayName'][0]
                    except KeyError:
                        name = ""
                    try:
                        email = ldap_info['mail'][0]
                    except KeyError:
                        email = ""
                    try:
                        phone = ldap_info['telephoneNumber'][0]
                    except KeyError:
                        phone = ""
                    try:
                        address = ldap_info['physicalDeliveryOfficeName'][0]
                    except KeyError:
                        address = ""
                    try:
                        mailbox = ldap_info['postOfficeBox'][0]
                    except KeyError:
                        mailbox = ""
                    try:
                        ccid = ldap_info['employeeID'][0]
                    except KeyError:
                        ccid = ""

                    try:
                        db.new_borrower(ccid, name, email, phone,
                                    address, mailbox, '')
                    except:
                        pass
                    result = db.search_borrower_by_ccid(int(ccid))

    else:
        if column == 'name':
            result = db.search_borrower_by_name(string)
        elif column == 'email':
            result = db.search_borrower_by_email(string)
        else:
            result = db.search_borrower_by_id(string)

    return result

def update_user_info_from_ldap(user_id):
    from invenio.bibcirculation_cern_ldap import get_user_info_from_ldap
    ccid = db.get_borrower_ccid(user_id)
    ldap_info = 'busy'
    while ldap_info == 'busy':
        time.sleep(1)
        ldap_info = get_user_info_from_ldap(ccid=ccid)
    if len(ldap_info) == 0:
        result = ()
    else:
        try:
            name    = ldap_info['displayName'][0]
        except KeyError:
            name    = ""
        try:
            email   = ldap_info['mail'][0]
        except KeyError:
            email   = ""
        try:
            phone   = ldap_info['telephoneNumber'][0]
        except KeyError:
            phone   = ""
        try:
            address = ldap_info['physicalDeliveryOfficeName'][0]
        except KeyError:
            address = ""
        try:
            mailbox = ldap_info['postOfficeBox'][0]
        except KeyError:
            mailbox = ""
        db.update_borrower(user_id, name, email, phone, address, mailbox)
        result = db.search_borrower_by_ccid(int(ccid))
    return result

def get_book_cover(isbn):
    """
    Retrieve book cover using Amazon web services.

    @param isbn: book's isbn
    @type isbn: string

    @return book cover
    """

    from xml.dom import minidom

    # connect to AWS
    cover_xml = BIBCIRCULATION_OPENER.open('http://ecs.amazonaws.com/onca/xml' \
                               '?Service=AWSECommerceService&AWSAccessKeyId=' \
                               + CFG_BIBCIRCULATION_AMAZON_ACCESS_KEY + \
                               '&Operation=ItemSearch&Condition=All&' \
                               'ResponseGroup=Images&SearchIndex=Books&' \
                               'Keywords=' + isbn)

    # parse XML

    try:
        xml_img = minidom.parse(cover_xml)
        retrieve_book_cover = xml_img.getElementsByTagName('MediumImage')
        book_cover = retrieve_book_cover.item(0).firstChild.firstChild.data
    except:
        book_cover = "%s/img/book_cover_placeholder.gif" % (CFG_SITE_URL)

    return book_cover

def book_information_from_MARC(recid):
    """
    Retrieve book's information from MARC

    @param recid: identify the record. Primary key of bibrec.
    @type recid: int

    @return tuple with title, year, author, isbn and editor.
    """
    # FIXME do the same that book_title_from_MARC

    book_title  = book_title_from_MARC(recid)

    book_year   =   ''.join(get_fieldvalues(recid, "260__c"))


    author_tags = ['100__a', '700__a', '721__a']
    book_author = ''

    for tag in author_tags:
        l = get_fieldvalues(recid, tag)
        for c in l:
            book_author += c + '; '
    book_author = book_author[:-2]

    l = get_fieldvalues(recid, "020__a")
    book_isbn = ''
    for isbn in l:
        book_isbn += isbn + ', '
    book_isbn = book_isbn[:-2]

    book_editor = ', '.join(get_fieldvalues(recid, "260__a") + \
                            get_fieldvalues(recid, "260__b"))

    return (book_title, book_year, book_author, book_isbn, book_editor)

def book_title_from_MARC(recid):
    """
    Retrieve book's title from MARC

    @param recid: identify the record. Primary key of bibrec.
    @type recid: int

    @return book's title
    """

    title_tags = get_field_tags('title')

    book_title = ''
    i = 0
    while book_title == '' and i < len(title_tags):
        l = get_fieldvalues(recid, title_tags[i])
        for candidate in l:
            book_title = book_title + candidate + ': '
        i += 1

    book_title = book_title[:-2]

    return book_title

def update_status_if_expired(loan_id):
    """
    Update the loan's status if status is 'expired'.

    @param loan_id: identify the loan. Primary key of crcLOAN.
    @type loan_id: int
    """

    loan_status = db.get_loan_status(loan_id)

    if loan_status == CFG_BIBCIRCULATION_LOAN_STATUS_EXPIRED:
        db.update_loan_status(CFG_BIBCIRCULATION_ITEM_STATUS_ON_LOAN, loan_id)

    return

def get_next_day(date_string):
    """
    Get the next day

    @param date_string: date
    @type date_string: string

    return next day
    """

    # add 1 day
    more_1_day = datetime.timedelta(days=1)

    # convert date_string to datetime format
    tmp_date = time.strptime(date_string, '%Y-%m-%d')

    # calculate the new date (next day)
    next_day = datetime.datetime(tmp_date[0], tmp_date[1], tmp_date[2]) \
                                                                + more_1_day

    return next_day

def generate_new_due_date(days):
    """
    Generate a new due date (today + X days = new due date).

    @param days: number of days
    @type days: string

    @return new due date
    """

    today = datetime.date.today()

    more_X_days = datetime.timedelta(days=days)

    tmp_date = today + more_X_days

    week_day = tmp_date.strftime('%A')
    due_date = tmp_date.strftime('%Y-%m-%d')

    due_date_validated = False

    while not due_date_validated:
        if week_day in CFG_BIBCIRCULATION_WORKING_DAYS \
           and due_date not in CFG_BIBCIRCULATION_HOLIDAYS:
            due_date_validated = True

        else:
            next_day = get_next_day(due_date)
            due_date = next_day.strftime('%Y-%m-%d')
            week_day = next_day.strftime('%A')

    return due_date

def renew_loan_for_X_days(barcode):
    """
    Renew a loan based on its loan period

    @param barcode: identify the item. Primary key of crcITEM.
    @type barcode: string

    @return new due date
    """

    loan_period = db.get_loan_period(barcode)

    if loan_period == '4 weeks':
        due_date = generate_new_due_date(30)
    else:
        due_date = generate_new_due_date(7)

    return due_date

def make_copy_available(request_id):
    """
    Change the status of a copy for
    CFG_BIBCIRCULATION_ITEM_STATUS_ON_SHELF when
    an hold request was cancelled.

    @param request_id: identify the request: Primary key of crcLOANREQUEST
    @type request_id: int
    """

    barcode_requested = db.get_requested_barcode(request_id)
    db.update_item_status(CFG_BIBCIRCULATION_ITEM_STATUS_ON_SHELF, barcode_requested)
    update_requests_statuses(barcode_requested)


def print_new_loan_information(req, ln=CFG_SITE_LANG):
    """
    Create a printable format with the information of the last
    loan who has been registered on the table crcLOAN.
    """

    _ = gettext_set_language(ln)

    # get the last loan from crcLOAN
    (recid, borrower_id, due_date) = db.get_last_loan()

    # get book's information
    (book_title, book_year, book_author,
                 book_isbn, book_editor) = book_information_from_MARC(recid)

    # get borrower's data/information (name, address, email)
    (borrower_name, borrower_address,
     borrower_mailbox, borrower_email) = db.get_borrower_data(borrower_id)

    # Generate printable format
    req.content_type = "text/html"
    req.send_http_header()

    out = """<table style='width:95%; margin:auto; max-width: 600px;'>"""
    out += """
           <tr>
                     <td><img src="%s/img/CERN_CDS_logo.png"></td>
                   </tr>
                  </table><br />""" % (CFG_SITE_URL)

    out += """<table style='color: #79d; font-size: 82%; width:95%;
                            margin:auto; max-width: 400px;'>"""

    out += """  <tr>
                    <td align="center">
                        <h2><strong>%s</strong></h2>
                    </td>
                </tr>""" % (_("Loan information"))

    out += """  <tr>
                    <td align="center"><strong>%s</strong></td>
                </tr>""" % (_("This book has been sent to you:"))

    out += """</table><br />"""
    out += """<table style='color: #79d; font-size: 82%; width:95%;
                            margin:auto; max-width: 400px;'>"""
    out += """  <tr>
                    <td width="70"><strong>%s</strong></td>
                    <td style='color: black;'>%s</td>
                </tr>
                <tr>
                    <td width="70"><strong>%s</strong></td>
                    <td style='color: black;'>%s</td>
                </tr>
                <tr>
                    <td width="70"><strong>%s</strong></td>
                    <td style='color: black;'>%s</td>
                </tr>
                <tr>
                    <td width="70"><strong>%s</strong></td>
                    <td style='color: black;'>%s</td>
                </tr>
                <tr>
                    <td width="70"><strong>%s</strong></td>
                    <td style='color: black;'>%s</td>
                </tr>
                  """ % (_("Title"),  book_title,
                         _("Author"), book_author,
                         _("Editor"), book_editor,
                         _("ISBN"),   book_isbn,
                         _("Year"),   book_year)

    out += """</table><br />"""

    out += """<table style='color: #79d; font-size: 82%; width:95%;
                            margin:auto; max-width: 400px;'>"""
    out += """  <tr>
                    <td width="70"><strong>%s</strong></td>
                    <td style='color: black;'>%s</td>
                </tr>
                <tr>
                    <td width="70"><strong>%s</strong></td>
                    <td style='color: black;'>%s</td>
                </tr>
                <tr>
                    <td width="70"><strong>%s</strong></td>
                    <td style='color: black;'>%s</td>
                </tr>
                <tr>
                    <td width="70"><strong>%s</strong></td>
                    <td style='color: black;'>%s</td>
                </tr>
           """ % (_("Name"),    borrower_name,
                  _("Mailbox"), borrower_mailbox,
                  _("Address"), borrower_address,
                  _("Email"),   borrower_email)

    out += """</table>
              <br />"""

    out += """<table style='color: #79d; font-size: 82%; width:95%;
                            margin:auto; max-width: 400px;'>"""

    out += """  <tr>
                    <td align="center"><h2><strong>%s: %s</strong></h2></td>
                </tr>""" % (_("Due date"), due_date)

    out += """</table>"""

    out += """<table style='color: #79d; font-size: 82%; width:95%;
                            margin:auto; max-width: 800px;'>
                <tr>
                    <td>
                        <input type="button" onClick='window.print()'
                               value='Print' style='color: #fff;
                               background: #36c; font-weight: bold;'>
                    </td>
                </tr>
              </table>
           """

    req.write("<html>")
    req.write(out)
    req.write("</html>")

    return "\n"

def print_pending_hold_requests_information(req, ln):
    """
    Create a printable format with all the information about all
    pending hold requests.
    """

    _ = gettext_set_language(ln)

    requests = db.get_pdf_request_data(CFG_BIBCIRCULATION_REQUEST_STATUS_PENDING)

    req.content_type = "text/html"
    req.send_http_header()

    out = """<table style='width:100%; margin:auto; max-width: 1024px;'>"""
    out += """
                   <tr>
                     <td><img src="%s/img/CERN_CDS_logo.png"></td>
                   </tr>
                  </table><br />""" % (CFG_SITE_URL)
    out += """<table style='color: #79d; font-size: 82%;
                     width:95%; margin:auto; max-width: 1024px;'>"""

    out += """  <tr>
                    <td align="center"><h2><strong>%s</strong></h2></td>
                </tr>""" % (_("List of pending hold requests"))

    out += """  <tr>
                    <td align="center"><strong>%s</strong></td>
                </tr>""" % (time.ctime())

    out += """</table><br/>"""

    out += """<table style='color: #79d; font-size: 82%;
                     width:95%; margin:auto; max-width: 1024px;'>"""

    out += """<tr>
                       <td><strong>%s</strong></td>
                       <td><strong>%s</strong></td>
                       <td><strong>%s</strong></td>
                       <td><strong>%s</strong></td>
                       <td><strong>%s</strong></td>
                       <td><strong>%s</strong></td>
                       <td><strong>%s</strong></td>
                  </tr>
                       """ % (_("Borrower"),
                              _("Item"),
                              _("Library"),
                              _("Location"),
                              _("From"),
                              _("To"),
                              _("Request date"))

    for (recid, borrower_name, library_name, location,
         date_from, date_to, request_date) in requests:

        out += """<tr style='color: black;'>
                         <td class="bibcirccontent">%s</td>
                         <td class="bibcirccontent">%s</td>
                         <td class="bibcirccontent">%s</td>
                         <td class="bibcirccontent">%s</td>
                         <td class="bibcirccontent">%s</td>
                         <td class="bibcirccontent">%s</td>
                         <td class="bibcirccontent">%s</td>
                      </tr>
                         """ % (borrower_name, book_title_from_MARC(recid),
                                library_name, location, date_from, date_to,
                                request_date)

    out += """</table>
              <br />
              <br />
                  <table style='color: #79d; font-size: 82%;
                  width:95%; margin:auto; max-width: 1024px;'>
                  <tr>
                    <td>
                      <input type=button value='Back' onClick="history.go(-1)"
                             style='color: #fff; background: #36c;
                             font-weight: bold;'>

                      <input type="button" onClick='window.print()'
                      value='Print' style='color: #fff;
                                background: #36c; font-weight: bold;'>
                    </td>
                  </tr>
                  </table>"""

    req.write("<html>")
    req.write(out)
    req.write("</html>")

    return "\n"

def get_item_info_for_search_result(recid):
    """
    Get the item's info from MARC in order to create a
    search result with more details

    @param recid: identify the record. Primary key of bibrec.
    @type recid: int

    @return book's informations (author, editor and number of copies)
    """

    book_author = '  '.join(get_fieldvalues(recid, "100__a") + \
                            get_fieldvalues(recid, "100__u"))

    book_editor = ' , '.join(get_fieldvalues(recid, "260__a") + \
                             get_fieldvalues(recid, "260__b") + \
                             get_fieldvalues(recid, "260__c"))

    book_copies = '  '.join(get_fieldvalues(recid, "964__a"))

    book_infos = (book_author, book_editor, book_copies)

    return book_infos


def update_request_data(request_id):
    """
    Update the status of a given request.

    @param request_id: identify the request: Primary key of crcLOANREQUEST
    @type request_id: int
    """

    barcode = db.get_request_barcode(request_id)
    is_on_loan = db.is_item_on_loan(barcode)

    if is_on_loan is not None:
        db.update_item_status(CFG_BIBCIRCULATION_ITEM_STATUS_ON_LOAN, barcode)
    else:
        db.update_item_status(CFG_BIBCIRCULATION_ITEM_STATUS_ON_SHELF, barcode)

    update_requests_statuses(barcode)


    return True


def compare_dates(date):
    """
    Compare given date with today

    @param date: given date
    @type date: string

    @return boolean
    """

    if date < time.strftime("%Y-%m-%d"):
        return False
    else:
        return True

def validate_date_format(date):
    """
    Verify the date format

    @param date: given date
    @type date: string

    @return boolean
    """

    try:
        if time.strptime(date, "%Y-%m-%d"):
            if compare_dates(date):
                return True
        else:
            return False
    except ValueError:
        return False

def create_ill_record(book_info):
    """
    Create a new ILL record

    @param book_info: book's information
    @type book_info: tuple

    @return MARC record
    """

    (title, author, place, publisher, year, edition, isbn) = book_info

    ill_record = """
        <record>
            <datafield tag="020" ind1=" " ind2=" ">
                <subfield code="a">%(isbn)s</subfield>
            </datafield>
            <datafield tag="100" ind1=" " ind2=" ">
                <subfield code="a">%(author)s</subfield>
            </datafield>
            <datafield tag="245" ind1=" " ind2=" ">
                <subfield code="a">%(title)s</subfield>
            </datafield>
            <datafield tag="250" ind1=" " ind2=" ">
                <subfield code="a">%(edition)s</subfield>
            </datafield>
            <datafield tag="260" ind1=" " ind2=" ">
                <subfield code="a">%(place)s</subfield>
                <subfield code="b">%(publisher)s</subfield>
                <subfield code="c">%(year)s</subfield>
            </datafield>
            <datafield tag="980" ind1=" " ind2=" ">
                <subfield code="a">ILLBOOK</subfield>
            </datafield>
        </record>
  """ % {'isbn':      encode_for_xml(isbn),
         'author':    encode_for_xml(author),
         'title':     encode_for_xml(title),
         'edition':   encode_for_xml(edition),
         'place':     encode_for_xml(place),
         'publisher': encode_for_xml(publisher),
         'year':      encode_for_xml(year)}

    file_path = '%s/%s_%s.xml' % (CFG_TMPDIR, 'bibcirculation_ill_book',
                                  time.strftime("%Y%m%d_%H%M%S"))

    xml_file = open(file_path, 'w')
    xml_file.write(ill_record)
    xml_file.close()

    # Pass XML file to BibUpload.
    task_low_level_submission('bibupload', 'bibcirculation',
                              '-P', '5', '-i', file_path)

    return ill_record


def wash_recid_from_ILL_request(ill_request_id):
    """
    Get dictionnary and wash recid values.

    @param ill_request_id: identify the ILL request. Primray key of crcILLREQUEST
    @type ill_request_id: int

    @return recid
    """

    book_info = db.get_ill_book_info(ill_request_id)
    if looks_like_dictionary(book_info):
        book_info = eval(book_info)
    else:
        book_info = None

    try:
        recid = int(book_info['recid'])
    except KeyError:
        recid = None

    return recid

def all_copies_are_missing(recid):
    """
    Verify if all copies of an item are missing

    @param recid: identify the record. Primary key of bibrec
    @type recid: int

    @return boolean
    """

    copies_status = db.get_copies_status(recid)
    number_of_missing = 0
    if copies_status == None:
        return True
    else:
        for (status) in copies_status:
            if status == 'missing':
                number_of_missing += 1

        if number_of_missing == len(copies_status):
            return True
        else:
            return False

#def has_copies(recid):
#    """
#    Verify if a recid is item (has copies)
#
#    @param recid: identify the record. Primary key of bibrec
#    @type recid: int
#
#    @return boolean
#    """
#
#    copies_status = db.get_copies_status(recid)
#
#    if copies_status is None:
#        return False
#    else:
#        if len(copies_status) == 0:
#            return False
#        else:
#            return True

def generate_email_body(template, loan_id):
    """
    Generate the body of an email for loan recalls.

    @param template: email template
    @type template: string

    @param loan_id: identify the loan. Primary key of crcLOAN.
    @type loan_id: int

    @return email(body)
    """

    recid = db.get_loan_recid(loan_id)
    (book_title, book_year, book_author,
     book_isbn, book_editor) = book_information_from_MARC(int(recid))

    out = template % (book_title, book_year, book_author,
                      book_isbn, book_editor)

    return out

def create_item_details_url(recid, ln):
    url = '/admin2/bibcirculation/get_item_details?ln=%s&recid=%s' % (ln,
                                                                    str(recid))
    return CFG_SITE_URL + url

def tag_all_requests_as_done(barcode, user_id):
    recid = db.get_recid(barcode)
    list_of_barcodes = db.get_barcodes(recid)
    for bc in list_of_barcodes:
        db.tag_requests_as_done(bc, user_id)

def update_requests_statuses(barcode, recid=None):
    if recid == None:
        recid = db.get_recid(barcode)
    list_of_pending_requests = db.get_requests(recid,
                                    CFG_BIBCIRCULATION_REQUEST_STATUS_PENDING)
    some_copy_available = False
    copies_status = db.get_copies_status(recid)
    if copies_status is not None:
        for status in copies_status:
            if status in (CFG_BIBCIRCULATION_ITEM_STATUS_ON_SHELF,
                          CFG_BIBCIRCULATION_ITEM_STATUS_IN_PROCESS):
                some_copy_available = True

    if len(list_of_pending_requests) == 1:
        if not some_copy_available:
            db.update_loan_request_status(list_of_pending_requests[0][0],
                                    CFG_BIBCIRCULATION_REQUEST_STATUS_WAITING)
        else:
            return list_of_pending_requests[0][0]

    elif len(list_of_pending_requests) == 0:
        if some_copy_available:
            list_of_waiting_requests = db.get_requests(recid,
                                    CFG_BIBCIRCULATION_REQUEST_STATUS_WAITING)
            if len(list_of_waiting_requests) > 0:
                db.update_loan_request_status(list_of_waiting_requests[0][0],
                                    CFG_BIBCIRCULATION_REQUEST_STATUS_PENDING)
                return list_of_waiting_requests[0][0]

    elif len(list_of_pending_requests) > 1:
        for request in list_of_pending_requests:
            db.update_loan_request_status(request[0],
                                    CFG_BIBCIRCULATION_REQUEST_STATUS_WAITING)
        list_of_waiting_requests = db.get_requests(recid,
                                    CFG_BIBCIRCULATION_REQUEST_STATUS_WAITING)
        if some_copy_available:
            db.update_loan_request_status(list_of_waiting_requests[0][0],
                                    CFG_BIBCIRCULATION_REQUEST_STATUS_PENDING)
            return list_of_waiting_requests[0][0]

    return None

def is_periodical(recid):
    rec_type = get_fieldvalues(recid, "690C_a")
    if len(rec_type) > 0:
        for value in rec_type:
            if value == 'PERI':
                return True

    return False

def has_date_format(date):

    if type(date) is not str:
        return False

    date = date.strip()

    if len(date) is not 10:
        return False
    elif date[4] is not '-' and date[7] is not '-':
        return False
    else:
        year = date[:4]
        month = date[5:7]
        day = date[8:]

        return year.isdigit() and month.isdigit() and day.isdigit()

def generate_tmp_barcode():

    tmp_barcode = 'tmp-' + str(random.random())[-8:]

    while(db.barcode_in_use(tmp_barcode)):
        tmp_barcode = 'tmp-' + str(random.random())[-8:]

    return tmp_barcode


def check_database():

    from invenio.dbquery import run_sql

    r1 = run_sql(""" SELECT it.barcode, it.status, ln.status
                       FROM crcITEM it, crcLOAN ln
                      WHERE ln.barcode=it.barcode
                        AND it.status=%s
                        AND ln.status!=%s
                        AND ln.status!=%s
                        AND ln.status!=%s
                 """, (CFG_BIBCIRCULATION_ITEM_STATUS_ON_LOAN,
                        CFG_BIBCIRCULATION_LOAN_STATUS_ON_LOAN,
                        CFG_BIBCIRCULATION_LOAN_STATUS_EXPIRED,
                        CFG_BIBCIRCULATION_LOAN_STATUS_RETURNED))

    r2 = run_sql(""" SELECT it.barcode
                       FROM crcITEM it, crcLOAN ln
                      WHERE ln.barcode=it.barcode
                        AND it.status=%s
                        AND (ln.status=%s or ln.status=%s)
                 """, (CFG_BIBCIRCULATION_ITEM_STATUS_ON_SHELF,
                        CFG_BIBCIRCULATION_LOAN_STATUS_ON_LOAN,
                        CFG_BIBCIRCULATION_LOAN_STATUS_EXPIRED))

    r3 = run_sql(""" SELECT l1.barcode, l1.id,
                            DATE_FORMAT(l1.loaned_on,'%%Y-%%m-%%d %%H:%%i:%%s'),
                            DATE_FORMAT(l2.loaned_on,'%%Y-%%m-%%d %%H:%%i:%%s')
                       FROM crcLOAN l1,
                            crcLOAN l2
                      WHERE l1.id!=l2.id
                        AND l1.status!=%s
                        AND l1.status=l2.status
                        AND l1.barcode=l2.barcode
                   ORDER BY l1.loaned_on
                 """, (CFG_BIBCIRCULATION_LOAN_STATUS_RETURNED, ))

    r4 = run_sql(""" SELECT id, id_crcBORROWER, barcode,
                            due_date, number_of_renewals
                       FROM crcLOAN
                      WHERE status=%s
                        AND due_date>NOW()
                 """, (CFG_BIBCIRCULATION_LOAN_STATUS_EXPIRED, ))

    return (len(r1), len(r2), len(r3), len(r4))

def looks_like_dictionary(candidate_string):
    if re.match(DICC_REGEXP, candidate_string):
        return True
    else:
        return False<|MERGE_RESOLUTION|>--- conflicted
+++ resolved
@@ -1,7 +1,7 @@
 # -*- coding: utf-8 -*-
 ##
 ## This file is part of Invenio.
-## Copyright (C) 2008, 2009, 2010, 2011 CERN.
+## Copyright (C) 2008, 2009, 2010, 2011, 2012 CERN.
 ##
 ## Invenio is free software; you can redistribute it and/or
 ## modify it under the terms of the GNU General Public License as
@@ -28,7 +28,6 @@
 
 from invenio.search_engine_utils import get_fieldvalues
 import invenio.bibcirculation_dblayer as db
-<<<<<<< HEAD
 from invenio.search_engine import get_field_tags
 from invenio.bibtask import task_low_level_submission
 from invenio.textutils import encode_for_xml
@@ -47,7 +46,6 @@
                                 CFG_BIBCIRCULATION_LOAN_STATUS_ON_LOAN, \
                                 CFG_BIBCIRCULATION_LOAN_STATUS_EXPIRED, \
                                 CFG_BIBCIRCULATION_LOAN_STATUS_RETURNED
-=======
 from invenio.urlutils import create_html_link, make_invenio_opener
 from invenio.config import CFG_SITE_URL, CFG_TMPDIR
 from invenio.bibcirculation_config import CFG_BIBCIRCULATION_AMAZON_ACCESS_KEY, \
@@ -56,7 +54,6 @@
 from invenio.messages import gettext_set_language
 
 import datetime, time, re
->>>>>>> a3c6b1a3
 
 BIBCIRCULATION_OPENER = make_invenio_opener('BibCirculation')
 
