--- conflicted
+++ resolved
@@ -21,11 +21,6 @@
 The BibRecord test suite.
 """
 
-<<<<<<< HEAD
-
-=======
-from invenio.testutils import InvenioTestCase
->>>>>>> 4a2c28f7
 
 from invenio.config import CFG_TMPDIR, \
      CFG_BIBUPLOAD_EXTERNAL_OAIID_TAG
