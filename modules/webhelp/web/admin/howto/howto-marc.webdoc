--- conflicted
+++ resolved
@@ -1,11 +1,7 @@
 ## -*- mode: html; coding: utf-8; -*-
 
 ## This file is part of Invenio.
-<<<<<<< HEAD
-## Copyright (C) 2007, 2008, 2010, 2011 CERN.
-=======
-## Copyright (C) 2007, 2008, 2009, 2010, 2011, 2012 CERN.
->>>>>>> df2a1ec0
+## Copyright (C) 2007, 2008, 2010, 2011, 2012 CERN.
 ##
 ## Invenio is free software; you can redistribute it and/or
 ## modify it under the terms of the GNU General Public License as
