## Administrator interface for Bibcirculation
##
## This file is part of Invenio.
## Copyright (C) 2008, 2009, 2010, 2011 CERN.
##
## Invenio is free software; you can redistribute it and/or
## modify it under the terms of the GNU General Public License as
## published by the Free Software Foundation; either version 2 of the
## License, or (at your option) any later version.
##
## Invenio is distributed in the hope that it will be useful, but
## WITHOUT ANY WARRANTY; without even the implied warranty of
## MERCHANTABILITY or FITNESS FOR A PARTICULAR PURPOSE.  See the GNU
## General Public License for more details.
##
## You should have received a copy of the GNU General Public License
## along with Invenio; if not, write to the Free Software Foundation, Inc.,
## 59 Temple Place, Suite 330, Boston, MA 02111-1307, USA.

## """Invenio Bibcirculation Administrator Interface."""

from __future__ import division

"""Invenio Bibcirculation Administrator Interface."""

__revision__ = "$Id$"

__lastupdated__ = """$Date$"""

import datetime, time, types

# Others Invenio imports
from invenio.config import \
    CFG_SITE_LANG, \
    CFG_SITE_SECURE_URL, \
    CFG_CERN_SITE
import invenio.access_control_engine as acce
from invenio.webpage import page
from invenio.webuser import getUid, page_not_authorized
from invenio.webstat import register_customevent
from invenio.errorlib import register_exception
from invenio.mailutils import send_email
from invenio.search_engine import perform_request_search, record_exists
from invenio.urlutils import create_html_link, redirect_to_url
from invenio.messages import gettext_set_language
from invenio.bibcirculation_utils import book_title_from_MARC, \
      update_status_if_expired, \
      renew_loan_for_X_days, \
      print_pending_hold_requests_information, \
      print_new_loan_information, \
      validate_date_format, \
<<<<<<< HEAD
      generate_email_body, \
      book_information_from_MARC, \
      search_user, \
      tag_all_requests_as_done, \
      update_user_info_from_ldap, \
      update_requests_statuses, \
      has_date_format, \
      generate_tmp_barcode
      #is_periodical, \
      #create_ill_record, \
=======
      create_ill_record, \
      generate_email_body, \
      looks_like_dictionary
      #get_list_of_ILL_requests, \
>>>>>>> c0ad01dc
      #create_item_details_url
from invenio.webstat import register_customevent
from invenio.errorlib import register_exception

# Bibcirculation imports
from invenio.bibcirculation_config import \
     CFG_BIBCIRCULATION_TEMPLATES, CFG_BIBCIRCULATION_AMAZON_ACCESS_KEY, \
     CFG_BIBCIRCULATION_LIBRARIAN_EMAIL, CFG_BIBCIRCULATION_LOANS_EMAIL, \
     CFG_BIBCIRCULATION_ACQ_TYPE
import invenio.bibcirculation_dblayer as db
<<<<<<< HEAD
from invenio.bibcirculation_cern_ldap import get_user_info_from_ldap
=======
from invenio.bibcirculation_utils import looks_like_dictionary
>>>>>>> c0ad01dc
import invenio.template
bc_templates = invenio.template.load('bibcirculation')

from invenio.config import \
    CFG_BIBCIRCULATION_ITEM_STATUS_ON_LOAN, \
    CFG_BIBCIRCULATION_ITEM_STATUS_ON_SHELF, \
    CFG_BIBCIRCULATION_ITEM_STATUS_IN_PROCESS, \
    CFG_BIBCIRCULATION_LOAN_STATUS_ON_LOAN, \
    CFG_BIBCIRCULATION_LOAN_STATUS_RETURNED, \
    CFG_BIBCIRCULATION_REQUEST_STATUS_WAITING, \
    CFG_BIBCIRCULATION_REQUEST_STATUS_PENDING, \
    CFG_BIBCIRCULATION_REQUEST_STATUS_DONE, \
    CFG_BIBCIRCULATION_REQUEST_STATUS_CANCELLED, \
    CFG_BIBCIRCULATION_ILL_STATUS_NEW, \
    CFG_BIBCIRCULATION_LIBRARY_TYPE_MAIN, \
    CFG_BIBCIRCULATION_ACQ_STATUS_NEW

def is_adminuser(req):
    """check if user is a registered administrator. """

    return acce.acc_authorize_action(req, "runbibcirculation")

def mustloginpage(req, message):
    """show a page asking the user to login."""

    navtrail_previous_links = '<a class="navtrail" href="%s/admin/">' \
        'Admin Area</a> &gt; ' \
        '<a class="navtrail" href="%s/admin/bibcirculation/">' \
        'BibCirculation Admin</a> ' % (CFG_SITE_SECURE_URL, CFG_SITE_SECURE_URL)

    return page_not_authorized(req=req, text=message,
        navtrail=navtrail_previous_links)

def index(req, ln=CFG_SITE_LANG):
    """main function to show pages for bibcirculationadmin
    """
    navtrail_previous_links = '<a class="navtrail"' \
                              ' href="%s/help/admin">Admin Area' \
                              '</a>' % (CFG_SITE_SECURE_URL,)

    id_user = getUid(req)
    (auth_code, auth_message) = is_adminuser(req)
    if auth_code != 0:
        return mustloginpage(req, auth_message)

    _ = gettext_set_language(ln)

    body = bc_templates.tmpl_index(ln=ln)

    return page(title=_("BibCirculation Admin"),
                uid=id_user,
                req=req,
                body=body, language=ln,
                navtrail=navtrail_previous_links,
                lastupdated=__lastupdated__)




def borrower_search(req, empty_barcode, redirect_to_new_request=False,
                    ln=CFG_SITE_LANG):
    """
    Page (for administrator) where is it possible to search
    for a borrower (who is on crcBORROWER table) using his/her name,
    email, phone or id.

    If redirect_to_new_request is False, the returned page will be "Borrower details"
    If redirect_to_new_request is True,  the returned page will be "New Request"
    """

    id_user = getUid(req)
    (auth_code, auth_message) = is_adminuser(req)
    if auth_code != 0:
        return mustloginpage(req, auth_message)

    _ = gettext_set_language(ln)

    infos = []

    if empty_barcode:
        infos.append(empty_barcode)

    navtrail_previous_links = '<a class="navtrail" ' \
                    'href="%s/help/admin">Admin Area' \
                    '</a> &gt; <a class="navtrail" ' \
                    'href="%s/admin2/bibcirculation/loan_on_desk_step1?ln=%s">' \
                    'Circulation Management' \
                    '</a> ' % (CFG_SITE_SECURE_URL, CFG_SITE_SECURE_URL, ln)

    body = bc_templates.tmpl_borrower_search(infos=infos,
                                redirect_to_new_request=redirect_to_new_request,
                                ln=ln)

    if redirect_to_new_request:
        title = _("New Request")
    else:
        title = _("Borrower Search")

    return page(title=title,
                uid=id_user,
                req=req,
                body=body, language=ln,
                navtrail=navtrail_previous_links,
                lastupdated=__lastupdated__)

def borrower_search_result(req, column, string, redirect_to_new_request=False,
                           ln=CFG_SITE_LANG):
    """
    Search a borrower and return a list with all the possible results.

    @type column:  string
    @param column: identify the column, of the table crcBORROWER, that will be
                   considered during the search. Can be 'name', 'email' or 'id'.

    @type string:  string
    @param string: string used for the search process.

    If redirect_to_new_request is True,  the returned page will be "Borrower details"
    If redirect_to_new_request is False, the returned page will be "New Request"

    """

    id_user = getUid(req)
    (auth_code, auth_message) = is_adminuser(req)
    if auth_code != 0:
        return mustloginpage(req, auth_message)

    _ = gettext_set_language(ln)

    if string == '':
        message = _('Empty string.') + ' ' + _('Please, try again.')
        return borrower_search(req, message, redirect_to_new_request, ln)
    else:
        result = search_user(column, string)

    navtrail_previous_links = '<a class="navtrail" ' \
                              'href="%s/help/admin">Admin Area' \
                              '</a> &gt; <a class="navtrail" ' \
                              'href="%s/admin2/bibcirculation/bibcirculationadmin.py/loan_on_desk_step1">Circulation Management' \
                              '</a> ' % (CFG_SITE_SECURE_URL, CFG_SITE_SECURE_URL)

    id_user = getUid(req)
    (auth_code, auth_message) = is_adminuser(req)
    if auth_code != 0:
        return mustloginpage(req, auth_message)

    if len(result) == 1:
        if redirect_to_new_request:
            return create_new_request_step1(req, result[0][0])

        else:
            return get_borrower_details(req, result[0][0], False, ln)
            #return create_new_request_step1(req, borrower_id, p, f, search, ln)
    else:
        body = bc_templates.tmpl_borrower_search_result(result=result,
                                redirect_to_new_request=redirect_to_new_request,
                                ln=ln)

        return page(title=_("Borrower search result"),
                    uid=id_user,
                    req=req,
                    body=body,
                    language=ln,
                    navtrail=navtrail_previous_links,
                    lastupdated=__lastupdated__)


def item_search(req, infos=[], ln=CFG_SITE_LANG):
    """
    Display a form where is possible to searh for an item.
    """

    navtrail_previous_links = '<a class="navtrail" ' \
                    'href="%s/help/admin">Admin Area' \
                    '</a> &gt; <a class="navtrail" ' \
                    'href="%s/admin2/bibcirculation/loan_on_desk_step1?ln=%s">' \
                    'Circulation Management' \
                    '</a> ' % (CFG_SITE_SECURE_URL, CFG_SITE_SECURE_URL, ln)

    _ = gettext_set_language(ln)

    id_user = getUid(req)
    (auth_code, auth_message) = is_adminuser(req)
    if auth_code != 0:
        return mustloginpage(req, auth_message)

    body = bc_templates.tmpl_item_search(infos=infos, ln=ln)

    return page(title=_("Item search"),
                uid=id_user,
                req=req,
                body=body, language=ln,
                navtrail=navtrail_previous_links,
                lastupdated=__lastupdated__)


def item_search_result(req, p, f, ln=CFG_SITE_LANG):
    """
    Search an item and return a list with all the possible results. To retrieve
    the information desired, we use the method 'perform_request_search' (from
    search_engine.py). In the case of BibCirculation, we are just looking for
    books (items) inside the collection 'Books'.

    @type p:   string
    @param p:  search pattern

    @type f:   string
    @param f:  search field

    """

    id_user = getUid(req)
    (auth_code, auth_message) = is_adminuser(req)
    if auth_code != 0:
        return mustloginpage(req, auth_message)

    _ = gettext_set_language(ln)

    infos = []

    if p == '':
        infos.append(_('Empty string.') + ' ' + _('Please, try again.'))
        return item_search(req, infos, ln)

    if f == 'barcode':
        p = p.strip('\'" \t')
        recid = db.get_recid(p)

        if recid is None:
            infos.append(_('The barcode %(x_strong_tag_open)s%(x_barcode)s%(x_strong_tag_close)s does not exist on BibCirculation database.') % {'x_barcode': p, 'x_strong_tag_open': '<strong>', 'x_strong_tag_close': '</strong>'})
            body = bc_templates.tmpl_item_search(infos=infos, ln=ln)
        else:
            return get_item_details(req, recid, ln=ln)

    elif f == 'recid':
        p = p.strip('\'" \t')
        recid = p

        if not record_exists(recid):
            infos.append(_("Requested record does not seem to exist."))
            body = bc_templates.tmpl_item_search(infos=infos, ln=ln)
        else:
            return get_item_details(req, recid, ln=ln)

    else:
        result = perform_request_search(cc="Books", sc="1", p=p, f=f)
        body = bc_templates.tmpl_item_search_result(result=result, ln=ln)

    navtrail_previous_links = '<a class="navtrail" ' \
                    'href="%s/help/admin">Admin Area' \
                    '</a> &gt; <a class="navtrail" ' \
                    'href="%s/admin2/bibcirculation/loan_on_desk_step1?ln=%s">' \
                    'Circulation Management' \
                    '</a> ' % (CFG_SITE_SECURE_URL, CFG_SITE_SECURE_URL, ln)

    return page(title=_("Item search result"),
                uid=id_user,
                req=req,
                body=body, language=ln,
                navtrail=navtrail_previous_links,
                lastupdated=__lastupdated__)

def load_template(template):
    """
    Load a letter/notification template from
    bibcirculation_config.py.

    @type template:  string.
    @param template: template that will be used.

    @return:         template(string)
    """

    if template == "overdue_letter":
        output = CFG_BIBCIRCULATION_TEMPLATES['OVERDUE']

    elif template == "reminder":
        output = CFG_BIBCIRCULATION_TEMPLATES['REMINDER']

    elif template == "notification":
        output = CFG_BIBCIRCULATION_TEMPLATES['NOTIFICATION']

    elif template == "claim_return":
        output = CFG_BIBCIRCULATION_TEMPLATES['SEND_RECALL']

    else:
        output = CFG_BIBCIRCULATION_TEMPLATES['EMPTY']

    return output



def borrower_notification(req, borrower_id, borrower_email, template, message,
                          load_msg_template, subject, send_message,
                          ln=CFG_SITE_LANG):
    """
    Send a message/email to a borrower.

    @type borrower_id:   integer.
    @param borrower_id:  identify the borrower. It is also the primary key of
                         the table crcBORROWER.

    @type borrower_email:   string.
    @param borrower_email:  The librarian can change the email manually.
                            In that case, this value will be taken instead
                            of the borrower details email

    @type template:      string.
    @param template:     identify the template that will be used in the notification.

    @type message:       string.
    @param message:      message written by the administrator.

    @type subject:       string.
    @param subject:      subject of the message.

    @return:             send a message/email to a borrower.
    """
    id_user = getUid(req)
    (auth_code, auth_message) = is_adminuser(req)
    if auth_code != 0:
        return mustloginpage(req, auth_message)

    if borrower_email != None:
        email = borrower_email
    else:
        email = db.get_borrower_email(borrower_id)

    if load_msg_template and template is not None:
        show_template = load_template(template)

    elif send_message:
        send_email(fromaddr = CFG_BIBCIRCULATION_LIBRARIAN_EMAIL,
                   toaddr   = email,
                   subject  = subject,
                   content  = message,
                   header   = '',
                   footer   = '',
                   attempt_times = 1,
                   attempt_sleeptime = 10
                   )
        body = bc_templates.tmpl_send_notification(ln=ln)

    else:
        show_template = load_template(template)
        body = bc_templates.tmpl_borrower_notification(email=email,
                                                       subject=subject,
                                                       email_body=show_template,
                                                       borrower_id=borrower_id,
                                                       ln=ln)

    navtrail_previous_links = '<a class="navtrail" ' \
                              'href="%s/help/admin">Admin Area' \
                              '</a> &gt; <a class="navtrail" ' \
                              'href="%s/admin2/bibcirculation/bibcirculationadmin.py/loan_on_desk_step1">Circulation Management' \
                              '</a> ' % (CFG_SITE_SECURE_URL, CFG_SITE_SECURE_URL)

    id_user = getUid(req)
    (auth_code, auth_message) = is_adminuser(req)
    if auth_code != 0:
        return mustloginpage(req, auth_message)

    return page(title="Borrower Notification",
                 uid=id_user,
                 req=req,
                 body=body, language=ln,
                 navtrail=navtrail_previous_links,
                 lastupdated=__lastupdated__)



def get_next_waiting_loan_request(req, recid, barcode, check_id,
                                  ln=CFG_SITE_LANG):
    """
    *** Obsolete and unmantained function ***
    Return the next loan request that is waiting or pending.

    @type recid:     integer.
    @param recid:    identify the record. It is also the primary key of
                     the table bibrec.

    @type barcode:   string.
    @param barcode:  identify the item. It is the primary key of the table
                     crcITEM.

    @type check_id:  integer.
    @param check_id: identify the hold request. It is also the primary key
                     of the table crcLOANREQUEST.

    @return:         list of waiting requests with the same recid.
    """

    id_user = getUid(req)
    (auth_code, auth_message) = is_adminuser(req)
    if auth_code != 0:
        return mustloginpage(req, auth_message)

    _ = gettext_set_language(ln)

    if check_id:
        db.update_loan_request_status(check_id,
                                    CFG_BIBCIRCULATION_REQUEST_STATUS_CANCELLED)
        #update_request_data(check_id)
    else:
        db.update_item_status(CFG_BIBCIRCULATION_ITEM_STATUS_ON_SHELF, barcode)
        db.return_loan(barcode)

    update_requests_statuses(barcode)

    result = db.get_next_waiting_loan_request(recid)

    navtrail_previous_links = '<a class="navtrail" ' \
                              'href="%s/help/admin">Admin Area' \
                              '</a> &gt; <a class="navtrail" ' \
                              'href="%s/admin2/bibcirculation/bibcirculationadmin.py/loan_on_desk_step1">Circulation Management' \
                              '</a> ' % (CFG_SITE_SECURE_URL, CFG_SITE_SECURE_URL)


    body = bc_templates.tmpl_get_next_waiting_loan_request(result=result,
                                                            recid=recid,
                                                            barcode=barcode,
                                                            ln=ln)

    return page(title=_("Next requests"),
                uid=id_user,
                req=req,
                body=body, language=ln,
                navtrail=navtrail_previous_links,
                lastupdated=__lastupdated__)


def make_new_loan_from_request(req, check_id, barcode, ln=CFG_SITE_LANG):
    """
    Turns a request into a loan.

    @type check_id:  integer.
    @param check_id: identify the hold request. It is also the primary key
                     of the table crcLOANREQUEST.

    @type barcode:   string.
    @param barcode:  identify the item. It is the primary key of the table
                     crcITEM.
    """

    id_user = getUid(req)
    (auth_code, auth_message) = is_adminuser(req)
    if auth_code != 0:
        return mustloginpage(req, auth_message)

    _ = gettext_set_language(ln)

    infos = []

    recid = db.get_request_recid(check_id)
    borrower_id = db.get_request_borrower_id(check_id)
    borrower_info = db.get_borrower_details(borrower_id)

    due_date = renew_loan_for_X_days(barcode)
    if db.is_item_on_loan(barcode):
        infos.append('The item with the barcode %(x_strong_tag_open)s%(x_barcode)s%(x_strong_tag_close)s is on loan.' % {'x_barcode': barcode, 'x_strong_tag_open': '<strong>', 'x_strong_tag_close': '</strong>'})
        return redirect_to_url(req,
            '%s/admin2/bibcirculation/all_loans?ln=%s&msg=ok' % (CFG_SITE_SECURE_URL, ln))
    else:
        db.new_loan(borrower_id, recid, barcode, due_date,
                    CFG_BIBCIRCULATION_LOAN_STATUS_ON_LOAN, 'normal', '')
        infos.append(_('A new loan has been registered with success.'))
        #try:
        #    register_customevent("baskets", ["display", "", user_str])
        #except:
        #    register_exception(suffix="Do the webstat tables exists? Try with 'webstatadmin --load-config'")

    tag_all_requests_as_done(barcode, borrower_id)
    db.update_item_status(CFG_BIBCIRCULATION_ITEM_STATUS_ON_LOAN, barcode)
    update_requests_statuses(barcode)

    navtrail_previous_links = '<a class="navtrail" ' \
                    'href="%s/help/admin">Admin Area' \
                    '</a> &gt; <a class="navtrail" ' \
                    'href="%s/admin2/bibcirculation/loan_on_desk_step1?ln=%s">' \
                    'Circulation Management' \
                    '</a> ' % (CFG_SITE_SECURE_URL, CFG_SITE_SECURE_URL, ln)

    body = bc_templates.tmpl_register_new_loan(borrower_info=borrower_info,
                                               infos=infos,
                                               recid=recid,
                                               ln=ln)

    return page(title=_("New Loan"),
                uid=id_user,
                req=req,
                body=body,
                language=ln,
                navtrail=navtrail_previous_links,
                lastupdated=__lastupdated__)


def loan_return(req, ln=CFG_SITE_LANG):
    """
    Page where is possible to register the return of an item.
    """

    _ = gettext_set_language(ln)

    infos = []

    navtrail_previous_links = '<a class="navtrail" ' \
                              'href="%s/help/admin">Admin Area' \
                              '</a> &gt; <a class="navtrail" ' \
                              'href="%s/admin2/bibcirculation/bibcirculationadmin.py/loan_on_desk_step1">Circulation Management' \
                              '</a> ' % (CFG_SITE_SECURE_URL, CFG_SITE_SECURE_URL)

    id_user = getUid(req)
    (auth_code, auth_message) = is_adminuser(req)
    if auth_code != 0:
        return mustloginpage(req, auth_message)

    body = bc_templates.tmpl_loan_return(infos=infos, ln=ln)

    return page(title=_("Loan return"),
                uid=id_user,
                req=req,
                body=body, language=ln,
                navtrail=navtrail_previous_links,
                lastupdated=__lastupdated__)

def loan_return_confirm(req, barcode, ln=CFG_SITE_LANG):
    """
    Performs the return of a loan and displays a confirmation page.
    In case the book is requested, it is possible to select a request
    and make a loan from it (make_new_loan_from_request)

    @type barcode:   string.
    @param barcode:  identify the item. It is the primary key of the table
                     crcITEM.
    """

    id_user = getUid(req)
    (auth_code, auth_message) = is_adminuser(req)
    if auth_code != 0:
        return mustloginpage(req, auth_message)

    infos = []
    _ = gettext_set_language(ln)

    recid   = db.get_id_bibrec(barcode)
    loan_id = db.is_item_on_loan(barcode)

    if recid is None:
        infos.append(_('%(x_strong_tag_open)s%(x_barcode)s%(x_strong_tag_close)s Unknown barcode.') % {'x_barcode': barcode, 'x_strong_tag_open': '<strong>', 'x_strong_tag_close': '</strong>'} + ' ' + _('Please, try again.'))
        body = bc_templates.tmpl_loan_return(infos=infos, ln=ln)

    elif loan_id is None:
        message = _("The item the with barcode %(x_strong_tag_open)s%(x_barcode)s%(x_strong_tag_close)s is not on loan. Please, try again.") % {'x_barcode': barcode, 'x_strong_tag_open': '<strong>', 'x_strong_tag_close': '</strong>'}

        infos.append(message)
        body = bc_templates.tmpl_loan_return(infos=infos, ln=ln)

    else:

        library_id = db.get_item_info(barcode)[1]
        if CFG_CERN_SITE:
            library_type = db.get_library_type(library_id)
            if library_type != CFG_BIBCIRCULATION_LIBRARY_TYPE_MAIN:
                library_name = db.get_library_name(library_id)
                message = _("%(x_strong_tag_open)sWARNING:%(x_strong_tag_close)s Note that item %(x_strong_tag_open)s%(x_barcode)s%(x_strong_tag_close)s location is %(x_strong_tag_open)s%(x_location)s%(x_strong_tag_close)s") % {'x_barcode': barcode, 'x_strong_tag_open': '<strong>', 'x_strong_tag_close': '</strong>', 'x_location': library_name}
                infos.append(message)

        borrower_id = db.get_borrower_id(barcode)
        borrower_name = db.get_borrower_name(borrower_id)

        db.update_item_status(CFG_BIBCIRCULATION_ITEM_STATUS_ON_SHELF, barcode)
        db.return_loan(barcode)

        update_requests_statuses(barcode)

        result = db.get_next_waiting_loan_request(recid)
        body = bc_templates.tmpl_loan_return_confirm(
                                            infos=infos,
                                            borrower_name=borrower_name,
                                            borrower_id=borrower_id,
                                            recid=recid,
                                            barcode=barcode,
                                            return_date=datetime.date.today(),
                                            result=result,
                                            ln=ln)

    navtrail_previous_links = '<a class="navtrail" ' \
                              'href="%s/help/admin">Admin Area' \
                              '</a>' % (CFG_SITE_SECURE_URL,)

    return page(title=_("Loan return"),
                uid=id_user,
                req=req,
                body=body,
                language=ln,
                navtrail=navtrail_previous_links,
                lastupdated=__lastupdated__)


def loan_on_desk_step1(req, key, string, ln=CFG_SITE_LANG):
    """
    Step 1/4 of loan procedure.
    Search a user/borrower and return a list with all the possible results.

    @type key:     string.
    @param key:    attribute that will be considered during the search. Can be 'name',
                   'email' or 'ccid/id'.

    @type string:  string.
    @param string: keyword used during the search.

    @return:       list of potential borrowers.
    """
    id_user = getUid(req)
    (auth_code, auth_message) = is_adminuser(req)
    if auth_code != 0:
        return mustloginpage(req, auth_message)

    infos = []
    _ = gettext_set_language(ln)

    if key and not string:
        infos.append(_('Empty string. Please, try again.'))
        body = bc_templates.tmpl_loan_on_desk_step1(result=None, key=key,
                                                    string=string, infos=infos,
                                                    ln=ln)

        navtrail_previous_links = '<a class="navtrail" ' \
                              'href="%s/help/admin">Admin Area' \
                              '</a>' % (CFG_SITE_SECURE_URL,)

        return page(title=_("Loan on desk"),
                    uid=id_user,
                    req=req,
                    body=body, language=ln,
                    navtrail=navtrail_previous_links,
                    lastupdated=__lastupdated__)

    result = search_user(key, string)
    borrowers_list = []

    if len(result) == 0 and key:
        if CFG_CERN_SITE:
            infos.append(_("0 borrowers found.") + ' ' +_("Search by CCID."))
        else:
            new_borrower_link = create_html_link(CFG_SITE_SECURE_URL +
                                '/admin2/bibcirculation/add_new_borrower_step1',
                                {'ln': ln}, _("Register new borrower."))
            message = _("0 borrowers found.") + ' ' + new_borrower_link
            infos.append(message)
    elif len(result) == 1:
        return loan_on_desk_step2(req, result[0][0], ln)
    else:
        for user in result:
            borrower_data = db.get_borrower_data_by_id(user[0])
            borrowers_list.append(borrower_data)

    body = bc_templates.tmpl_loan_on_desk_step1(result=borrowers_list,
                                                key=key,
                                                string=string,
                                                infos=infos,
                                                ln=ln)


    navtrail_previous_links = '<a class="navtrail" ' \
                              'href="%s/help/admin">Admin Area' \
                              '</a>' % (CFG_SITE_SECURE_URL,)

    return page(title=_("Circulation management"),
                uid=id_user,
                req=req,
                body=body,
                language=ln,
                navtrail=navtrail_previous_links,
                lastupdated=__lastupdated__)

def loan_on_desk_step2(req, user_id, ln=CFG_SITE_LANG):
    """
    Step 2/4 of loan procedure.
    Display the user/borrower's information.

    @type user_id:  integer
    @param user_id: identify the borrower. It is also the primary key of
                    the table crcBORROWER.

    """

    navtrail_previous_links = '<a class="navtrail" ' \
                              'href="%s/help/admin">Admin Area' \
                              '</a>' % (CFG_SITE_SECURE_URL,)

    id_user = getUid(req)
    (auth_code, auth_message) = is_adminuser(req)
    if auth_code != 0:
        return mustloginpage(req, auth_message)
    infos = []
    _ = gettext_set_language(ln)

    body = bc_templates.tmpl_loan_on_desk_step2(user_id=user_id,
                                                infos=infos,
                                                ln=ln)

    return page(title=_("Circulation management"),
                uid=id_user,
                req=req,
                body=body, language=ln,
                navtrail=navtrail_previous_links,
                lastupdated=__lastupdated__)

def loan_on_desk_step3(req, user_id, list_of_barcodes, ln=CFG_SITE_LANG):
    """
    Step 3/4 of loan procedure.
    Checks that the barcodes exist and that there are no request on these records.
    Lets the librarian change the due dates and add notes.

    @type user_id:  integer
    @param user_id: identify the borrower. It is also the primary key of
                    the table crcBORROWER.

    @type list_of_barcodes:  list
    @param list_of_barcodes: list of strings with the barcodes
                             introduced by the librarian with the barcode reader
    """

    navtrail_previous_links = '<a class="navtrail" ' \
                              'href="%s/help/admin">Admin Area' \
                              '</a>' % (CFG_SITE_SECURE_URL,)

    id_user = getUid(req)
    (auth_code, auth_message) = is_adminuser(req)
    if auth_code != 0:
        return mustloginpage(req, auth_message)

    _ = gettext_set_language(ln)

    infos = []
    list_of_books = []

    # to avoid duplicates
    aux = []
    for bc in list_of_barcodes:
        if bc not in aux:
            aux.append(bc)
    list_of_barcodes = aux

    for value in list_of_barcodes:
        recid = db.get_id_bibrec(value)
        loan_id = db.is_item_on_loan(value)
        queue = db.get_queue_request(recid)

        if recid is None:
            infos.append(_('%(x_strong_tag_open)s%(x_barcode)s%(x_strong_tag_close)s Unknown barcode.') % {'x_barcode': value, 'x_strong_tag_open': '<strong>', 'x_strong_tag_close': '</strong>'} + ' ' + _('Please, try again.'))
            body = bc_templates.tmpl_loan_on_desk_step2(user_id=user_id,
                                                        infos=infos,
                                                        ln=ln)
        elif loan_id:
            infos.append('The item with the barcode %(x_strong_tag_open)s%(x_barcode)s%(x_strong_tag_close)s is on loan.' % {'x_barcode': value, 'x_strong_tag_open': '<strong>', 'x_strong_tag_close': '</strong>'})
            body = bc_templates.tmpl_loan_on_desk_step2(user_id=user_id,
                                                        infos=infos,
                                                        ln=ln)
        elif user_id is None:
            infos.append(_('You must select one borrower.'))
            body = bc_templates.tmpl_loan_on_desk_step1(result=None,
                                                        key='',
                                                        string='',
                                                        infos=infos,
                                                        ln=ln)
        else:
            (library_id, location) = db.get_lib_location(value)
            tup = (recid, value, library_id, location)
            list_of_books.append(tup)
            book_details = db.get_item_info(value)
            item_status = book_details[7]

            if item_status != CFG_BIBCIRCULATION_ITEM_STATUS_ON_SHELF:
                message = _("%(x_strong_tag_open)sWARNING:%(x_strong_tag_close)s Note that item %(x_strong_tag_open)s%(x_barcode)s%(x_strong_tag_close)s status is %(x_strong_tag_open)s%(x_status)s%(x_strong_tag_close)s") % {'x_barcode': value, 'x_strong_tag_open': '<strong>', 'x_strong_tag_close': '</strong>', 'x_status': item_status}

                infos.append(message)

            if CFG_CERN_SITE:
                library_type = db.get_library_type(library_id)
                if library_type != CFG_BIBCIRCULATION_LIBRARY_TYPE_MAIN:
                    library_name = db.get_library_name(library_id)
                    message = _("%(x_strong_tag_open)sWARNING:%(x_strong_tag_close)s Note that item %(x_strong_tag_open)s%(x_barcode)s%(x_strong_tag_close)s location is %(x_strong_tag_open)s%(x_location)s%(x_strong_tag_close)s") % {'x_barcode': value, 'x_strong_tag_open': '<strong>', 'x_strong_tag_close': '</strong>', 'x_location': library_name}
                    infos.append(message)

            if len(queue) != 0  and  queue[0][0] != user_id:
                message = _("Another user is waiting for the book: %(x_strong_tag_open)s%(x_title)s%(x_strong_tag_close)s. \n\n If you want continue with this loan choose %(x_strong_tag_open)s[Continue]%(x_strong_tag_close)s.") % {'x_title': book_title_from_MARC(recid), 'x_strong_tag_open': '<strong>', 'x_strong_tag_close': '</strong>'}
                infos.append(message)

            body = bc_templates.tmpl_loan_on_desk_step3(user_id=user_id,
                                                    list_of_books=list_of_books,
                                                    infos=infos, ln=ln)

    if list_of_barcodes == []:
        infos.append(_('Empty barcode.') + ' ' + _('Please, try again.'))
        body = bc_templates.tmpl_loan_on_desk_step2(user_id=user_id,
                                                    infos=infos,
                                                    ln=ln)

    if infos == []:
        # shortcut to simplify loan process
        due_dates = []
        for bc in list_of_barcodes:
            due_dates.append(renew_loan_for_X_days(bc))

        return loan_on_desk_step4(req, list_of_barcodes, user_id,
                       due_dates, None, ln)

    else:
        return page(title=_("Circulation management"),
                uid=id_user,
                req=req,
                body=body,
                metaheaderadd = "<link rel=\"stylesheet\" href=\"%s/img/jquery/jquery-ui.css\" type=\"text/css\" />" % CFG_SITE_SECURE_URL,
                navtrail=navtrail_previous_links,
                lastupdated=__lastupdated__)

def loan_on_desk_step4(req, list_of_barcodes, user_id,
                       due_date, note, ln=CFG_SITE_LANG):
    """
    Step 4/4 of loan procedure.
    Checks that items are not on loan and that the format of
    the dates is correct and creates the loans

    @type user_id:           integer
    @param user_id:          identify the borrower. It is also the primary key of
                             the table crcBORROWER.

    @type list_of_barcodes:  list
    @param list_of_barcodes: list of strings with the barcodes
                             introduced by the librarian with the barcode reader

    @type due_date:          list.
    @param due_date:         list of due dates.

    @type note:              string.
    @param note:             note about the new loan.

    @return:                 page with the list 'Last Loans'
    """

    navtrail_previous_links = '<a class="navtrail" ' \
                              'href="%s/help/admin">Admin Area' \
                              '</a>' % (CFG_SITE_SECURE_URL,)

    id_user = getUid(req)
    (auth_code, auth_message) = is_adminuser(req)
    if auth_code != 0:
        return mustloginpage(req, auth_message)

    _ = gettext_set_language(ln)

    infos = []

    #loaned_on = datetime.date.today()

    #Check if one of the given items is on loan.
    on_loan = []
    for barcode in list_of_barcodes:
        is_on_loan = db.is_item_on_loan(barcode)
        if is_on_loan:
            on_loan.append(barcode)

    if len(on_loan) != 0:
        message = _("The items with barcode %(x_strong_tag_open)s%(x_barcode)s%(x_strong_tag_close)s are already on loan.") % {'x_barcode': on_loan, 'x_strong_tag_open': '<strong>', 'x_strong_tag_close': '</strong>'}
        infos.append(message)

        body = bc_templates.tmpl_loan_on_desk_step1(result=None, key='',
                                                    string='', infos=infos,
                                                    ln=ln)

        return page(title=_("Loan on desk"),
                    uid=id_user,
                    req=req,
                    body=body, language=ln,
                    navtrail=navtrail_previous_links,
                    lastupdated=__lastupdated__)

    # validate the period of interest given by the admin
    for date in due_date:
        if validate_date_format(date) is False:
            infos = []
            message = _("The given due date %(x_strong_tag_open)s%(x_date)s%(x_strong_tag_close)s is not a valid date or date format") % {'x_date': date, 'x_strong_tag_open': '<strong>', 'x_strong_tag_close': '</strong>'}

            infos.append(message)

            list_of_books = []
            for bc in list_of_barcodes:
                recid = db.get_id_bibrec(bc)
                (library_id, location) = db.get_lib_location(bc)
                tup = (recid, bc, library_id, location)
                list_of_books.append(tup)

            body = bc_templates.tmpl_loan_on_desk_step3(user_id=user_id,
                                                    list_of_books=list_of_books,
                                                    infos=infos, ln=ln)

            return page(title=_("Circulation management"),
                        uid=id_user,
                        req=req,
                        body=body, language=ln,
                        navtrail=navtrail_previous_links,
                        lastupdated=__lastupdated__)

    #if borrower_id == None:
    #    db.new_borrower(ccid, name, email, phone, address, mailbox, '')
    #    borrower_id = db.get_borrower_id_by_email(email)

    for i in range(len(list_of_barcodes)):
        note_format = {}
        if note:
            note_format[time.strftime("%Y-%m-%d %H:%M:%S")] = str(note)
        barcode = list_of_barcodes[i]
        recid = db.get_recid(barcode)
        db.new_loan(user_id, recid, barcode, due_date[i],
                    CFG_BIBCIRCULATION_LOAN_STATUS_ON_LOAN,
                    'normal', note_format)

        tag_all_requests_as_done(barcode, user_id)
        db.update_item_status(CFG_BIBCIRCULATION_ITEM_STATUS_ON_LOAN, barcode)
        update_requests_statuses(barcode)

    return redirect_to_url(req,
            '%s/admin2/bibcirculation/all_loans?ln=%s&msg=ok' % (CFG_SITE_SECURE_URL, ln))


def loan_on_desk_confirm(req, barcode=None, borrower_id=None, ln=CFG_SITE_LANG):
    """
    *** Obsolete and unmantained function ***
    Confirm the return of an item.

    @type barcode:       string.
    @param barcode:      identify the item. It is the primary key of the table
                         crcITEM.

    @type borrower_id:   integer.
    @param borrower_id:  identify the borrower. It is also the primary key of
                         the table crcBORROWER.
    """

    navtrail_previous_links = '<a class="navtrail" ' \
                              'href="%s/help/admin">Admin Area' \
                              '</a>' % (CFG_SITE_SECURE_URL,)

    id_user = getUid(req)
    (auth_code, auth_message) = is_adminuser(req)
    if auth_code != 0:
        return mustloginpage(req, auth_message)

    _ = gettext_set_language(ln)

    result = db.loan_on_desk_confirm(barcode, borrower_id)

    body = bc_templates.tmpl_loan_on_desk_confirm(result=result,
                                                  barcode=barcode,
                                                  borrower_id=borrower_id,
                                                  ln=ln)

    return page(title=_("Loan on desk confirm"),
                uid=id_user,
                req=req,
                body=body, language=ln,
                navtrail=navtrail_previous_links,
                lastupdated=__lastupdated__)


def register_new_loan(req, barcode, borrower_id,
                      request_id, new_note, print_data, ln=CFG_SITE_LANG):
    """
    Register a new loan. This function is from the "Associate barcode" pages.

    @type barcode:       string.
    @param barcode:      identify the item. It is the primary key of the table
                         crcITEM.

    @type borrower_id:   integer.
    @param borrower_id:  identify the borrower. It is also the primary key of
                         the table crcBORROWER.

    @type request_id:    integer.
    @param request_id:   identify the hold request. It is also the primary key
                         of the table crcLOANREQUEST.

    @type new_note:     string.
    @param new_note:    associate a note to this loan.

    @type print_data:   string.
    @param print_data:  print the information about this loan.

    @return:            new loan
    """

    id_user = getUid(req)
    (auth_code, auth_message) = is_adminuser(req)
    if auth_code != 0:
        return mustloginpage(req, auth_message)

    _ = gettext_set_language(ln)

    has_recid = db.get_id_bibrec(barcode)
    loan_id = db.is_item_on_loan(barcode)

    recid = db.get_request_recid(request_id)
    list_of_barcodes = db.get_barcodes(recid)

    infos = []

    if print_data == 'true':
        return print_new_loan_information(req, ln)

    else:
        if has_recid is None:
            message = _('%(x_strong_tag_open)s%(x_barcode)s%(x_strong_tag_close)s Unknown barcode.') % {'x_barcode': barcode, 'x_strong_tag_open': '<strong>', 'x_strong_tag_close': '</strong>'} + ' ' + _('Please, try again.')
            infos.append(message)
            borrower = db.get_borrower_details(borrower_id)
            title = _("Associate barcode")
            body = bc_templates.tmpl_associate_barcode(request_id=request_id,
                                                       recid=recid,
                                                       borrower=borrower,
                                                       infos=infos,
                                                       ln=ln)

        elif loan_id:
            infos.append(_('The item with the barcode %(x_strong_tag_open)s%(x_barcode)s%(x_strong_tag_close)s is on loan.') % {'x_barcode': barcode, 'x_strong_tag_open': '<strong>', 'x_strong_tag_close': '</strong>'})
            borrower = db.get_borrower_details(borrower_id)
            title = _("Associate barcode")
            body = bc_templates.tmpl_associate_barcode(request_id=request_id,
                                                        recid=recid,
                                                        borrower=borrower,
                                                        infos=infos,
                                                        ln=ln)

        elif barcode not in list_of_barcodes:
            infos.append(_('The given barcode "%(x_barcode)s" does not correspond to requested item.') % {'x_barcode': barcode})
            borrower = db.get_borrower_details(borrower_id)
            title = _("Associate barcode")
            body = bc_templates.tmpl_associate_barcode(request_id=request_id,
                                                        recid=recid,
                                                        borrower=borrower,
                                                        infos=infos,
                                                        ln=ln)

        else:
            recid = db.get_id_bibrec(barcode)
            #loaned_on = datetime.date.today()
            due_date = renew_loan_for_X_days(barcode)

            if new_note:
                note_format = '[' + time.ctime() + '] ' + new_note + '\n'
            else:
                note_format = ''

            last_id = db.new_loan(borrower_id, recid, barcode,
                        due_date, CFG_BIBCIRCULATION_LOAN_STATUS_ON_LOAN,
                        'normal', note_format)
            # register event in webstat
            try:
                register_customevent("loanrequest", [request_id, last_id])
            except:
                register_exception(suffix="Do the webstat tables exists? Try with 'webstatadmin --load-config'")
            #requested_barcode = db.get_requested_barcode(request_id)

            tag_all_requests_as_done(barcode, borrower_id)

            db.update_item_status(CFG_BIBCIRCULATION_ITEM_STATUS_ON_LOAN, barcode)

            db.update_loan_request_status(request_id,
                                        CFG_BIBCIRCULATION_REQUEST_STATUS_DONE)
            db.update_request_barcode(barcode, request_id)
            update_requests_statuses(barcode)

            result = db.get_all_loans(20)

            infos.append(_('A new loan has been registered with success.'))

            title = _("Current loans")
            body = bc_templates.tmpl_all_loans(result=result,
                                                       infos=infos,
                                                       ln=ln)

        navtrail_previous_links = '<a class="navtrail" ' \
                                  'href="%s/help/admin">Admin Area' \
                                  '</a>' % (CFG_SITE_SECURE_URL,)

        return page(title=title,
                    uid=id_user,
                    req=req,
                    body=body, language=ln,
                    navtrail=navtrail_previous_links,
                    lastupdated=__lastupdated__)


def get_borrower_details(req, borrower_id, update, ln=CFG_SITE_LANG):
    """
    Display the details of a borrower.

    @type borrower_id:   integer.
    @param borrower_id:  identify the borrower. It is also the primary key of
                         the table crcBORROWER.
    """

    id_user = getUid(req)
    (auth_code, auth_message) = is_adminuser(req)
    if auth_code != 0:
        return mustloginpage(req, auth_message)

    _ = gettext_set_language(ln)

    if update and CFG_CERN_SITE:
        update_user_info_from_ldap(borrower_id)

    borrower = db.get_borrower_details(borrower_id)
    if borrower == None:
        info = _('Borrower not found.') + ' ' + _('Please, try again.')
        return borrower_search(req, info, False, ln)

    else:
        requests = db.get_borrower_request_details(borrower_id)
        loans = db.get_borrower_loan_details(borrower_id)
        notes = db.get_borrower_notes(borrower_id)
        ill = db.get_ill_requests_details(borrower_id)

        req_hist = db.bor_requests_historical_overview(borrower_id)
        loans_hist = db.bor_loans_historical_overview(borrower_id)
        ill_hist = db.bor_ill_historical_overview(borrower_id)

        navtrail_previous_links = '<a class="navtrail" ' \
                                  'href="%s/help/admin">Admin Area' \
                                  '</a>' % (CFG_SITE_SECURE_URL,)

        body = bc_templates.tmpl_borrower_details(borrower=borrower,
                                                  requests=requests,
                                                  loans=loans,
                                                  notes=notes,
                                                  ill=ill,
                                                  req_hist=req_hist,
                                                  loans_hist=loans_hist,
                                                  ill_hist=ill_hist,
                                                  ln=ln)

        return page(title=_("Borrower details"),
                uid=id_user,
                req=req,
                body=body, language=ln,
                navtrail=navtrail_previous_links,
                lastupdated=__lastupdated__)

def get_borrower_loans_details(req, recid, barcode, borrower_id,
                               renewall, force, loan_id, ln=CFG_SITE_LANG):
    """
    Show borrower's loans details.

    @type recid:         integer.
    @param recid:        identify the record. It is also the primary key of
                         the table bibrec.

    @type barcode:       string.
    @param barcode:      identify the item. It is the primary key of the table
                         crcITEM.

    @type borrower_id:   integer.
    @param borrower_id:  identify the borrower. It is also the primary key of
                         the table crcBORROWER.

    @type renewall:      string.
    @param renewall:     renew all loans.

    @type force:         string.
    @param force:        force the renew of a loan, when usually this is not possible.

    @type loan_id:       integer.
    @param loan_id:      identify a loan. It is the primery key of the table
                         crcLOAN.

    @return:             borrower loans details.
    """

    id_user = getUid(req)
    (auth_code, auth_message) = is_adminuser(req)
    if auth_code != 0:
        return mustloginpage(req, auth_message)

    _ = gettext_set_language(ln)

    infos = []

    force_renew_link = create_html_link(CFG_SITE_SECURE_URL +
                        '/admin2/bibcirculation/get_borrower_loans_details',
                        {'barcode': barcode, 'borrower_id': borrower_id,
                         'loan_id': loan_id, 'force': 'true', 'ln': ln},
                        (_("Yes")))

    no_renew_link = create_html_link(CFG_SITE_SECURE_URL +
                        '/admin2/bibcirculation/get_borrower_loans_details',
                        {'borrower_id': borrower_id, 'ln': ln},
                        (_("No")))

    if barcode and loan_id and recid:
        queue = db.get_queue_request(recid)
        new_due_date = renew_loan_for_X_days(barcode)

        if len(queue) != 0:
            title = book_title_from_MARC(recid)
            message = _("Another user is waiting for this book %(x_strong_tag_open)s%(x_title)s%(x_strong_tag_close)s.") % {'x_title': title, 'x_strong_tag_open': '<strong>', 'x_strong_tag_close': '</strong>'}
            message += '\n\n'
            message += _("Do you want renew this loan anyway?")
            message += '\n\n'
            message += "[%s] [%s]" % (force_renew_link, no_renew_link)
            infos.append(message)

        else:
            #db.update_due_date(loan_id, new_due_date)
            db.renew_loan(loan_id, new_due_date)
            #update_status_if_expired(loan_id)
            infos.append(_("Loan renewed with success."))

    elif loan_id and barcode and force == 'true':
        new_due_date = renew_loan_for_X_days(barcode)
        db.renew_loan(loan_id, new_due_date)
        update_status_if_expired(loan_id)
        infos.append(_("Loan renewed with success."))

    elif borrower_id and renewall=='true':
        list_of_loans = db.get_recid_borrower_loans(borrower_id)
        for (loan_id, recid, barcode) in list_of_loans:
            queue = db.get_queue_request(recid)
            new_due_date = renew_loan_for_X_days(barcode)

            force_renewall_link = create_html_link(CFG_SITE_SECURE_URL +
                            '/admin2/bibcirculation/get_borrower_loans_details',
                            {'barcode': barcode, 'borrower_id': borrower_id,
                            'loan_id': loan_id, 'force': 'true', 'ln': ln},
                            (_("Yes")))

            if len(queue) != 0:
                title = book_title_from_MARC(recid)
                message = _("Another user is waiting for this book %(x_strong_tag_open)s%(x_title)s%(x_strong_tag_close)s.") % {'x_title': title, 'x_strong_tag_open': '<strong>', 'x_strong_tag_close': '</strong>'}
                message += '\n\n'
                message += _("Do you want renew this loan anyway?")
                message += '\n\n'
                message += "[%s] [%s]" % (force_renewall_link, no_renew_link)
                infos.append(message)

            else:
                db.renew_loan(loan_id, new_due_date)
                update_status_if_expired(loan_id)

        if infos == []:
            infos.append(_("All loans renewed with success."))

    borrower_loans = db.get_borrower_loan_details(borrower_id)

    navtrail_previous_links = '<a class="navtrail" ' \
                              'href="%s/help/admin">Admin Area' \
                              '</a>' % (CFG_SITE_SECURE_URL,)

    body = bc_templates.tmpl_borrower_loans_details(
                                                borrower_loans=borrower_loans,
                                                borrower_id=borrower_id,
                                                infos=infos, ln=ln)

    return page(title=_("Loans details") + \
                        " - %s" %(db.get_borrower_name(borrower_id)),
                uid=id_user,
                req=req,
                body=body, language=ln,
                navtrail=navtrail_previous_links,
                lastupdated=__lastupdated__)


def get_item_loans_details(req, recid, barcode, loan_id, force,
                           ln=CFG_SITE_LANG):
    """
    Show all the details about all current loans related with a record.

    @type recid:      integer.
    @param recid:     identify the record. It is also the primary key of
                      the table bibrec.

    @type barcode:    string.
    @param barcode:   identify the item. It is the primary key of the table
                      crcITEM.

    @type loan_id:    integer.
    @param loan_id:   identify a loan. It is the primery key of the table
                      crcLOAN.

    @type force:      string.
    @param force:     force the renew of a loan, when usually this is not possible.

    @return:          item loans details.
    """
    id_user = getUid(req)
    (auth_code, auth_message) = is_adminuser(req)
    if auth_code != 0:
        return mustloginpage(req, auth_message)

    _ = gettext_set_language(ln)

    infos = []

    if loan_id and barcode and force == 'true':
        new_due_date = renew_loan_for_X_days(barcode)
        #db.update_due_date(loan_id, new_due_date)
        db.renew_loan(loan_id, new_due_date)
        update_status_if_expired(loan_id)
        infos.append(_("Loan renewed with success."))

    elif barcode:
        recid = db.get_id_bibrec(barcode)
        queue = db.get_queue_request(recid)
        new_due_date = renew_loan_for_X_days(barcode)


        force_renew_link = create_html_link(CFG_SITE_SECURE_URL +
                        '/admin2/bibcirculation/get_item_loans_details',
                       {'barcode': barcode, 'loan_id': loan_id, 'force': 'true',
                       'recid': recid, 'ln': ln}, (_("Yes")))

        no_renew_link = create_html_link(CFG_SITE_SECURE_URL +
                        '/admin2/bibcirculation/get_item_loans_details',
                        {'recid': recid, 'ln': ln},
                        (_("No")))

        if len(queue) != 0:
            title = book_title_from_MARC(recid)
            message = _("Another user is waiting for this book %(x_strong_tag_open)s%(x_title)s%(x_strong_tag_close)s.") % {'x_title': title, 'x_strong_tag_open': '<strong>', 'x_strong_tag_close': '</strong>'}
            message += '\n\n'
            message += _("Do you want renew this loan anyway?")
            message += '\n\n'
            message += "[%s] [%s]" % (force_renew_link, no_renew_link)
            infos.append(message)
        else:
            db.renew_loan(loan_id, new_due_date)
            #db.update_due_date(loan_id, new_due_date)
            update_status_if_expired(loan_id)
            infos.append(_("Loan renewed with success."))

    result = db.get_item_loans(recid)

    navtrail_previous_links = '<a class="navtrail" ' \
                              'href="%s/help/admin">Admin Area' \
                              '</a>' % (CFG_SITE_SECURE_URL,)

    body = bc_templates.tmpl_get_item_loans_details(result=result,
                                                                recid=recid,
                                                                infos=infos,
                                                                ln=ln)

    return page(title=_("Loans details") + \
                        " - %s" % (book_title_from_MARC(int(recid))),
                uid=id_user,
                req=req,
                body=body, language=ln,
                navtrail=navtrail_previous_links,
                lastupdated=__lastupdated__)

def get_item_details(req, recid, ln=CFG_SITE_LANG):
    """
    Display the details of an item.


    @type recid:   integer.
    @param recid:  identify the record. It is also the primary key of
                   the table bibrec.

    @return:       item details.
    """

    id_user = getUid(req)
    (auth_code, auth_message) = is_adminuser(req)
    if auth_code != 0:
        return mustloginpage(req, auth_message)

    _ = gettext_set_language(ln)

    id_user = 1
    infos = []

    if recid == None:
        infos.append(_("Record id not valid"))

    copies = db.get_item_copies_details(recid)
    requests = db.get_item_requests(recid)
    loans = db.get_item_loans(recid)
    req_hist_overview = db.get_item_requests_historical_overview(recid)
    loans_hist_overview = db.get_item_loans_historical_overview(recid)

    navtrail_previous_links = '<a class="navtrail" ' \
                              'href="%s/help/admin">Admin Area' \
                              '</a>' % (CFG_SITE_SECURE_URL,)

    body = bc_templates.tmpl_get_item_details(recid=recid,
                                        copies=copies,
                                        requests=requests,
                                        loans=loans,
                                        req_hist_overview=req_hist_overview,
                                        loans_hist_overview=loans_hist_overview,
                                        infos=infos,
                                        ln=ln)

    return page(title=_("Item details"),
                uid=id_user,
                req=req,
                body=body, language=ln,
                navtrail=navtrail_previous_links,
                lastupdated=__lastupdated__)

def get_item_req_historical_overview(req, recid, ln=CFG_SITE_LANG):
    """
    Display the requests historical overview of an item.

    @type recid:   integer.
    @param recid:  identify the record. It is also the primary key of
                   the table bibrec.

    @return:       Item requests - historical overview.
    """
    id_user = getUid(req)
    (auth_code, auth_message) = is_adminuser(req)
    if auth_code != 0:
        return mustloginpage(req, auth_message)

    _ = gettext_set_language(ln)

    req_hist_overview = db.get_item_requests_historical_overview(recid)

    navtrail_previous_links = '<a class="navtrail" ' \
                              'href="%s/help/admin">Admin Area' \
                              '</a>' % (CFG_SITE_SECURE_URL,)

    body = bc_templates.tmpl_get_item_req_historical_overview(
                                            req_hist_overview=req_hist_overview,
                                            ln=ln)

    return page(title=_("Requests") + " - " + _("historical overview"),
                uid=id_user,
                req=req,
                body=body, language=ln,
                navtrail=navtrail_previous_links,
                lastupdated=__lastupdated__)

def get_item_loans_historical_overview(req, recid, ln=CFG_SITE_LANG):
    """
    Display the loans historical overview of an item.

    @type recid:   integer.
    @param recid:  identify the record. It is also the primary key of
                   the table bibrec.

    @return:       Item loans - historical overview.
    """
    id_user = getUid(req)
    (auth_code, auth_message) = is_adminuser(req)
    if auth_code != 0:
        return mustloginpage(req, auth_message)

    _ = gettext_set_language(ln)

    loans_hist_overview = db.get_item_loans_historical_overview(recid)

    navtrail_previous_links = '<a class="navtrail" ' \
                              'href="%s/help/admin">Admin Area' \
                              '</a>' % (CFG_SITE_SECURE_URL,)

    body = bc_templates.tmpl_get_item_loans_historical_overview(
                                        loans_hist_overview=loans_hist_overview,
                                        ln=ln)

    return page(title=_("Loans") + " - " + _("historical overview"),
                uid=id_user,
                req=req,
                body=body, language=ln,
                navtrail=navtrail_previous_links,
                lastupdated=__lastupdated__)

def bor_loans_historical_overview(req, borrower_id, ln=CFG_SITE_LANG):
    """
    Display the loans historical overview of a borrower.

    @type borrower_id:   integer.
    @param borrower_id:  identify the borrower. It is also the primary key of
                         the table crcBORROWER.

    @return:             borrower loans - historical overview.
    """
    id_user = getUid(req)
    (auth_code, auth_message) = is_adminuser(req)
    if auth_code != 0:
        return mustloginpage(req, auth_message)

    _ = gettext_set_language(ln)

    loans_hist_overview = db.bor_loans_historical_overview(borrower_id)

    navtrail_previous_links = '<a class="navtrail" ' \
                              'href="%s/help/admin">Admin Area' \
                              '</a>' % (CFG_SITE_SECURE_URL,)

    body = bc_templates.tmpl_bor_loans_historical_overview(
        loans_hist_overview = loans_hist_overview,
        ln=ln)

    return page(title=_("Loans") + " - " + _("historical overview"),
                uid=id_user,
                req=req,
                body=body, language=ln,
                navtrail=navtrail_previous_links,
                lastupdated=__lastupdated__)


def bor_requests_historical_overview(req, borrower_id, ln=CFG_SITE_LANG):
    """
    Display the requests historical overview of a borrower.

    @type borrower_id:   integer.
    @param borrower_id:  identify the borrower. It is also the primary key of
                         the table crcBORROWER.

    @return:             borrower requests - historical overview.
    """

    id_user = getUid(req)
    (auth_code, auth_message) = is_adminuser(req)
    if auth_code != 0:
        return mustloginpage(req, auth_message)

    _ = gettext_set_language(ln)

    req_hist_overview = db.bor_requests_historical_overview(borrower_id)

    navtrail_previous_links = '<a class="navtrail" ' \
                              'href="%s/help/admin">Admin Area' \
                              '</a>' % (CFG_SITE_SECURE_URL,)

    body = bc_templates.tmpl_bor_requests_historical_overview(
        req_hist_overview = req_hist_overview,
        ln=ln)

    return page(title=_("Requests") + " - " + _("historical overview"),
                uid=id_user,
                req=req,
                body=body, language=ln,
                navtrail=navtrail_previous_links,
                lastupdated=__lastupdated__)


def get_library_details(req, library_id, ln=CFG_SITE_LANG):
    """
    Display the details of a library.

    @type library_id:    integer.
    @param library_id:   identify the library. It is also the primary key of
                         the table crcLIBRARY.

    @return:             library details.
    """
    id_user = getUid(req)
    (auth_code, auth_message) = is_adminuser(req)
    if auth_code != 0:
        return mustloginpage(req, auth_message)

    _ = gettext_set_language(ln)

    navtrail_previous_links = '<a class="navtrail" ' \
                              ' href="%s/help/admin">Admin Area' \
                              '</a>' % (CFG_SITE_SECURE_URL,)

    library_details = db.get_library_details(library_id)

    if library_details is None:
        _ = gettext_set_language(ln)
        infos = []
        infos.append(_('Library ID not found.'))
        return search_library_step1(req, infos, ln)

    library_items = db.get_library_items(library_id)

    body = bc_templates.tmpl_library_details(library_details=library_details,
                                             library_items=library_items,
                                             ln=ln)

    return page(title=_("Library details"),
                uid=id_user,
                req=req,
                body=body, language=ln,
                navtrail=navtrail_previous_links,
                lastupdated=__lastupdated__)

def merge_libraries_step1(req, library_id, f=None, p=None, ln=CFG_SITE_LANG):
    """
    Step 1/3 of library merging procedure

    @param library_id:  ID of the library to be deleted

    @param p: search pattern.

    @param f: field
    """

    id_user = getUid(req)
    (auth_code, auth_message) = is_adminuser(req)
    if auth_code != 0:
        return mustloginpage(req, auth_message)

    _ = gettext_set_language(ln)

    navtrail_previous_links = '<a class="navtrail" ' \
                              ' href="%s/help/admin">Admin Area' \
                              '</a>' % (CFG_SITE_SECURE_URL,)

    library_details = db.get_library_details(library_id)
    library_items = db.get_library_items(library_id)

    result = None

    if f is not None:
        if p in (None, '', '*'):
            result = db.get_all_libraries() #list of (id, name)
        elif f == 'name':
            result = db.search_library_by_name(p)
        elif f == 'email':
            result = db.search_library_by_email(p)


    body = bc_templates.tmpl_merge_libraries_step1(
                                                library_details=library_details,
                                                library_items=library_items,
                                                result=result,
                                                p=p,
                                                ln=ln)

    return page(title=_("Merge libraries"),
                uid=id_user,
                req=req,
                body=body, language=ln,
                navtrail=navtrail_previous_links,
                lastupdated=__lastupdated__)

def merge_libraries_step2(req, library_from, library_to, ln=CFG_SITE_LANG):
    """
    Step 2/3 of library merging procedure
    Confirm the libraries selected

    @param library_from:  ID of the library to be deleted

    @param library_to:    ID of the resulting library
    """

    id_user = getUid(req)
    (auth_code, auth_message) = is_adminuser(req)
    if auth_code != 0:
        return mustloginpage(req, auth_message)

    _ = gettext_set_language(ln)

    navtrail_previous_links = '<a class="navtrail" ' \
                              ' href="%s/help/admin">Admin Area' \
                              '</a>' % (CFG_SITE_SECURE_URL,)

    library_from_details = db.get_library_details(library_from)
    library_from_items   = db.get_library_items(library_from)

    library_to_details   = db.get_library_details(library_to)
    library_to_items     = db.get_library_items(library_to)

    body = bc_templates.tmpl_merge_libraries_step2(
                                    library_from_details=library_from_details,
                                    library_from_items=library_from_items,
                                    library_to_details=library_to_details,
                                    library_to_items=library_to_items,
                                    ln=ln)

    return page(title=_("Merge libraries"),
                uid=id_user,
                req=req,
                body=body, language=ln,
                navtrail=navtrail_previous_links,
                lastupdated=__lastupdated__)

def merge_libraries_step3(req, library_from, library_to, ln=CFG_SITE_LANG):
    """
    Step 3/3 of library merging procedure
    Perform the merge and display the details of the resulting library

    @param library_from:  ID of the library to be deleted

    @param library_to:    ID of the resulting library
    """

    (auth_code, auth_message) = is_adminuser(req)
    if auth_code != 0:
        return mustloginpage(req, auth_message)

    db.merge_libraries(library_from, library_to)

    return get_library_details(req, library_to, ln)


def get_borrower_requests_details(req, borrower_id, request_id,
                                  ln=CFG_SITE_LANG):
    """
    Display loans details of a borrower.

    @type borrower_id:  integer.
    @param borrower_id: identify the borrower. It is also the primary key of
                        the table crcBORROWER.

    @type request_id:   integer.
    @param request_id:  identify the hold request to be cancelled

    @return:            borrower requests details.
    """
    id_user = getUid(req)
    (auth_code, auth_message) = is_adminuser(req)
    if auth_code != 0:
        return mustloginpage(req, auth_message)

    _ = gettext_set_language(ln)

    if request_id:
        db.cancel_request(request_id)
        #update_request_data(request_id)

    result = db.get_borrower_request_details(borrower_id)

    navtrail_previous_links = '<a class="navtrail" ' \
                              'href="%s/help/admin">Admin Area' \
                              '</a>' % (CFG_SITE_SECURE_URL,)

    name = db.get_borrower_name(borrower_id)

    title = _("Hold requests details") + " - %s" % (name)
    body = bc_templates.tmpl_borrower_request_details(result=result,
                                                      borrower_id=borrower_id,
                                                      ln=ln)

    return page(title=title,
                uid=id_user,
                req=req,
                body=body, language=ln,
                navtrail=navtrail_previous_links,
                lastupdated=__lastupdated__)


def get_pending_requests(req, request_id, print_data, ln=CFG_SITE_LANG):
    """
    Get all loans requests that are pending.

    @type request_id:   integer.
    @param request_id:  identify the hold request. It is also the primary key
                        of the table crcLOANREQUEST.

    @type print_data:   string.
    @param print_data:  print requests information.

    @return:            list of pending requests (on shelf with hold).
    """

    id_user = getUid(req)
    (auth_code, auth_message) = is_adminuser(req)
    if auth_code != 0:
        return mustloginpage(req, auth_message)

    _ = gettext_set_language(ln)

    if print_data == 'true':
        return print_pending_hold_requests_information(req, ln)

    elif request_id:
        db.update_loan_request_status(request_id,
                                    CFG_BIBCIRCULATION_REQUEST_STATUS_CANCELLED)
        barcode = db.get_request_barcode(request_id)
        update_requests_statuses(barcode)
        result = db.get_loan_request_by_status(CFG_BIBCIRCULATION_REQUEST_STATUS_PENDING)

    else:
        result = db.get_loan_request_by_status(CFG_BIBCIRCULATION_REQUEST_STATUS_PENDING)

    navtrail_previous_links = '<a class="navtrail" ' \
                              'href="%s/help/admin">Admin Area' \
                              '</a>' % (CFG_SITE_SECURE_URL,)

    body = bc_templates.tmpl_get_pending_requests(result=result, ln=ln)

    return page(title=_("Items on shelf with holds"),
                uid=id_user,
                req=req,
                body=body, language=ln,
                navtrail=navtrail_previous_links,
                lastupdated=__lastupdated__)


def get_waiting_requests(req, request_id, print_data, ln=CFG_SITE_LANG):
    """
    Get all loans requests that are waiting.

    @type request_id:   integer.
    @param request_id:  identify the hold request. It is also the primary key
                        of the table crcLOANREQUEST.

    @type print_data:   string.
    @param print_data:  print requests information.

    @return:            list of waiting requests (on loan with hold).
    """
    id_user = getUid(req)
    (auth_code, auth_message) = is_adminuser(req)
    if auth_code != 0:
        return mustloginpage(req, auth_message)

    _ = gettext_set_language(ln)

    if print_data == 'true':
        return print_pending_hold_requests_information(req, ln)

    elif request_id:
        db.update_loan_request_status(request_id,
                                    CFG_BIBCIRCULATION_REQUEST_STATUS_CANCELLED)

    result = db.get_loan_request_by_status(CFG_BIBCIRCULATION_REQUEST_STATUS_WAITING)
    aux    = ()

    for request in result:
        if db.get_nb_copies_on_loan(request[1]):
            aux += request,

    result = aux

    navtrail_previous_links = '<a class="navtrail" ' \
                              'href="%s/help/admin">Admin Area' \
                              '</a>' % (CFG_SITE_SECURE_URL,)

    body = bc_templates.tmpl_get_waiting_requests(result=result, ln=ln)

    return page(title=_("Items on loan with holds"),
                uid=id_user,
                req=req,
                body=body, language=ln,
                navtrail=navtrail_previous_links,
                lastupdated=__lastupdated__)

def all_requests(req, request_id, ln=CFG_SITE_LANG):
    """
    Display all requests.

    @type request_id:   integer.
    @param request_id:  identify the hold request. It is also the primary key
                        of the table crcLOANREQUEST.
    """
    id_user = getUid(req)
    (auth_code, auth_message) = is_adminuser(req)
    if auth_code != 0:
        return mustloginpage(req, auth_message)

    _ = gettext_set_language(ln)

    if request_id:
        db.update_loan_request_status(request_id,
                                    CFG_BIBCIRCULATION_REQUEST_STATUS_CANCELLED)
        #update_request_data(request_id)
        result = db.get_all_requests()
    else:
        result = db.get_all_requests()

    navtrail_previous_links = '<a class="navtrail" ' \
                              'href="%s/help/admin">Admin Area' \
                              '</a>' % (CFG_SITE_SECURE_URL,)

    body = bc_templates.tmpl_all_requests(result=result, ln=ln)

    return page(title=_("List of hold requests"),
                uid=id_user,
                req=req,
                body=body, language=ln,
                navtrail=navtrail_previous_links,
                lastupdated=__lastupdated__)


def all_loans(req, msg=None, ln=CFG_SITE_LANG):
    """
    Display all loans.

    @type loans_per_page:   integer.
    @param loans_per_page:  number of loans per page.

    @type jloan:            integer.
    @param jloan:           jump to next loan.

    @return:                list with all loans (current loans).
    """
    id_user = getUid(req)
    (auth_code, auth_message) = is_adminuser(req)
    if auth_code != 0:
        return mustloginpage(req, auth_message)

    _ = gettext_set_language(ln)

    infos = []

    if msg == 'ok':
        infos.append(_('A new loan has been registered with success.'))

    result = db.get_all_loans(20)

    navtrail_previous_links = '<a class="navtrail" ' \
                    'href="%s/help/admin">Admin Area' \
                    '</a> &gt; <a class="navtrail" ' \
                    'href="%s/admin2/bibcirculation/loan_on_desk_step1?ln=%s">' \
                    'Circulation Management' \
                    '</a> ' % (CFG_SITE_SECURE_URL, CFG_SITE_SECURE_URL, ln)

    body = bc_templates.tmpl_all_loans(result=result, infos=infos, ln=ln)

    return page(title=_("Current loans"),
                uid=id_user,
                req=req,
                body=body, language=ln,
                navtrail=navtrail_previous_links,
                lastupdated=__lastupdated__)

def all_expired_loans(req, ln=CFG_SITE_LANG):
    """
    Display all loans.

    @type loans_per_page:   integer.
    @param loans_per_page:  number of loans per page.

    @return:                list with all expired loans (overdue loans).
    """
    id_user = getUid(req)
    (auth_code, auth_message) = is_adminuser(req)
    if auth_code != 0:
        return mustloginpage(req, auth_message)

    _ = gettext_set_language(ln)

    result = db.get_all_expired_loans()

    infos = []

    navtrail_previous_links = '<a class="navtrail" ' \
                    'href="%s/help/admin">Admin Area' \
                    '</a> &gt; <a class="navtrail" ' \
                    'href="%s/admin2/bibcirculation/loan_on_desk_step1?ln=%s">' \
                    'Circulation Management' \
                    '</a> ' % (CFG_SITE_SECURE_URL, CFG_SITE_SECURE_URL, ln)

    body = bc_templates.tmpl_all_expired_loans(result=result,
                                               infos=infos,
                                               ln=ln)

    return page(title=_('Overdue loans'),
                uid=id_user,
                req=req,
                body=body, language=ln,
                navtrail=navtrail_previous_links,
                lastupdated=__lastupdated__)


def get_item_requests_details(req, recid, request_id, ln=CFG_SITE_LANG):
    """
    Display all requests for a specific item.

    @type recid:         integer.
    @param recid:        identify the record. It is also the primary key of
                         the table bibrec.

    @type request_id:    integer.
    @param request_id:   identify the hold request. It is also the primary key
                         of the table crcLOANREQUEST.

    @return:             Item requests details.
    """
    id_user = getUid(req)
    (auth_code, auth_message) = is_adminuser(req)
    if auth_code != 0:
        return mustloginpage(req, auth_message)

    _ = gettext_set_language(ln)

    if request_id:
        db.cancel_request(request_id)
        #update_request_data(request_id)

    result = db.get_item_requests(recid)

    navtrail_previous_links = '<a class="navtrail" ' \
                              'href="%s/help/admin">Admin Area' \
                              '</a>' % (CFG_SITE_SECURE_URL,)

    body = bc_templates.tmpl_get_item_requests_details(recid=recid,
                                                       result=result,
                                                       ln=ln)

    return page(title=_("Hold requests") + \
                        " - %s" % (book_title_from_MARC(recid)),
                uid=id_user,
                req=req,
                body=body, language=ln,
                navtrail=navtrail_previous_links,
                lastupdated=__lastupdated__)


def associate_barcode(req, request_id, recid, borrower_id, ln=CFG_SITE_LANG):
    """
    Associate a barcode to an hold request.

    @type request_id:     integer.
    @param request_id:    identify the hold request. It is also the primary key
                          of the table crcLOANREQUEST.

    @type recid:          integer.
    @param recid:         identify the record. It is also the primary key of
                          the table bibrec.

    @type borrower_id:    integer.
    @param borrower_id:   identify the borrower. It is also the primary key of
                          the table crcBORROWER.
    """
    id_user = getUid(req)
    (auth_code, auth_message) = is_adminuser(req)
    if auth_code != 0:
        return mustloginpage(req, auth_message)

    _ = gettext_set_language(ln)

    borrower = db.get_borrower_details(borrower_id)
    infos = []

    navtrail_previous_links = '<a class="navtrail" ' \
                              'href="%s/help/admin">Admin Area' \
                              '</a>' % (CFG_SITE_SECURE_URL,)

    body = bc_templates.tmpl_associate_barcode(request_id=request_id,
                                                           recid=recid,
                                                           borrower=borrower,
                                                           infos=infos,
                                                           ln=ln)

    return page(title=_("Associate barcode"),
                uid=id_user,
                req=req,
                body=body, language=ln,
                navtrail=navtrail_previous_links,
                lastupdated=__lastupdated__)

def get_borrower_notes(req, borrower_id, delete_key, library_notes,
                       ln=CFG_SITE_LANG):
    """
    Retrieve the notes of a borrower.

    @type borrower_id:    integer.
    @param borrower_id:   identify the borrower. It is also the primary key of
                          the table crcBORROWER.

<<<<<<< HEAD
   """
    id_user = getUid(req)
    (auth_code, auth_message) = is_adminuser(req)
    if auth_code != 0:
        return mustloginpage(req, auth_message)

    _ = gettext_set_language(ln)

    if delete_key and borrower_id:
        borrower_notes = eval(db.get_borrower_notes(borrower_id))
        if delete_key in borrower_notes.keys():
=======
    """

    if delete_key and borrower_id:
        if looks_like_dictionary(db.get_borrower_notes(borrower_id)):
            borrower_notes = eval(db.get_borrower_notes(borrower_id))
>>>>>>> c0ad01dc
            del borrower_notes[delete_key]
            db.update_borrower_notes(borrower_id, borrower_notes)

    elif library_notes:
        if db.get_borrower_notes(borrower_id):
            if looks_like_dictionary(db.get_borrower_notes(borrower_id)):
                borrower_notes = eval(db.get_borrower_notes(borrower_id))
            else:
                borrower_notes = {}
        else:
            borrower_notes = {}

        note_time = time.strftime("%Y-%m-%d %H:%M:%S")
        if note_time not in borrower_notes.keys():
            borrower_notes[note_time] = str(library_notes)
            db.update_borrower_notes(borrower_id, borrower_notes)

    borrower_notes = db.get_borrower_notes(borrower_id)

    navtrail_previous_links = '<a class="navtrail" ' \
                    'href="%s/help/admin">Admin Area' \
                    '</a> &gt; <a class="navtrail" ' \
                    'href="%s/admin2/bibcirculation/loan_on_desk_step1?ln=%s">' \
                    'Circulation Management' \
                    '</a> ' % (CFG_SITE_SECURE_URL, CFG_SITE_SECURE_URL, ln)

    body = bc_templates.tmpl_borrower_notes(borrower_notes=borrower_notes,
                                            borrower_id=borrower_id,
                                            ln=ln)

    return page(title=_("Borrower notes"),
                uid=id_user,
                req=req,
                body=body, language=ln,
                navtrail=navtrail_previous_links,
                lastupdated=__lastupdated__)

def get_loans_notes(req, loan_id, delete_key,
                    library_notes, back, ln=CFG_SITE_LANG):
    """
    Get loan's note(s).

    @type loan_id:       integer.
    @param loan_id:      identify a loan. It is the primery key of the table
                         crcLOAN.

    """
    id_user = getUid(req)
    (auth_code, auth_message) = is_adminuser(req)
    if auth_code != 0:
        return mustloginpage(req, auth_message)

    _ = gettext_set_language(ln)

    if delete_key and loan_id:
<<<<<<< HEAD
        loans_notes = eval(db.get_loan_notes(loan_id))
        if delete_key in loans_notes.keys():
=======
        if looks_like_dictionary(db.get_loan_notes(loan_id)):
            loans_notes = eval(db.get_loan_notes(loan_id))
>>>>>>> c0ad01dc
            del loans_notes[delete_key]
            db.update_loan_notes(loan_id, loans_notes)

    elif library_notes:
        if db.get_loan_notes(loan_id):
            if looks_like_dictionary(db.get_loan_notes(loan_id)):
                loans_notes = eval(db.get_loan_notes(loan_id))
            else:
                loans_notes = {}
        else:
            loans_notes = {}

        note_time = time.strftime("%Y-%m-%d %H:%M:%S")
        if note_time not in loans_notes.keys():
            loans_notes[note_time] = str(library_notes)
            db.update_loan_notes(loan_id, loans_notes)

    loans_notes = db.get_loan_notes(loan_id)

    navtrail_previous_links = '<a class="navtrail" ' \
                    'href="%s/help/admin">Admin Area' \
                    '</a> &gt; <a class="navtrail" ' \
                    'href="%s/admin2/bibcirculation/loan_on_desk_step1?ln=%s">' \
                    'Circulation Management' \
                    '</a> ' % (CFG_SITE_SECURE_URL, CFG_SITE_SECURE_URL, ln)

    referer = req.headers_in.get('referer')

    body = bc_templates.tmpl_get_loans_notes(loans_notes=loans_notes,
                                            loan_id=loan_id,
                                            referer=referer, back=back,
                                            ln=ln)
    return page(title=_("Loan notes"),
                uid=id_user,
                req=req,
                body=body,
                language=ln,
                navtrail=navtrail_previous_links,
                lastupdated=__lastupdated__)

def add_new_borrower_step1(req, ln=CFG_SITE_LANG):
    """
    Add new borrower. Step 1
    """
    navtrail_previous_links = '<a class="navtrail" ' \
                              'href="%s/help/admin">Admin Area' \
                              '</a>' % (CFG_SITE_SECURE_URL,)

    id_user = getUid(req)
    (auth_code, auth_message) = is_adminuser(req)
    if auth_code != 0:
        return mustloginpage(req, auth_message)

    _ = gettext_set_language(ln)

    body = bc_templates.tmpl_add_new_borrower_step1(ln=ln)

    return page(title=_("Add new borrower") + " - I",
                uid=id_user,
                req=req,
                body=body, language=ln,
                navtrail=navtrail_previous_links,
                lastupdated=__lastupdated__)

def add_new_borrower_step2(req, name, email, phone, address, mailbox,
                           notes, ln=CFG_SITE_LANG):
    """
    Add new borrower. Step 2.

    @type name:     string.
    @type email:    string.
    @type phone:    string.
    @type address:  string.
    @type mailbox:  string.
    @type notes:    string.
    """

    id_user = getUid(req)
    (auth_code, auth_message) = is_adminuser(req)
    if auth_code != 0:
        return mustloginpage(req, auth_message)

    _ = gettext_set_language(ln)

    infos = []

    if name == '':
        infos.append(_("Please, insert a name"))

    if email == '':
        infos.append(_("Please, insert a valid email address"))
    else:
        borrower_id = db.get_borrower_id_by_email(email)
        if borrower_id is not None:
            infos.append(_("There is already a borrower using the following email:")
                         + " <strong>%s</strong>" % (email))

    tup_infos = (name, email, phone, address, mailbox, notes)

    navtrail_previous_links = '<a class="navtrail" ' \
                              'href="%s/help/admin">Admin Area' \
                              '</a>' % (CFG_SITE_SECURE_URL,)

    if len(infos) > 0:
        body = bc_templates.tmpl_add_new_borrower_step1(tup_infos=tup_infos,
                                                        infos=infos, ln=ln)
        title = _("Add new borrower") + " - I"
    else:
        if notes != '':
            borrower_notes = {}
            note_time = time.strftime("%Y-%m-%d %H:%M:%S")
            borrower_notes[note_time] = notes
        else:
            borrower_notes = ''

        borrower_id = db.new_borrower(None, name, email, phone,
                                      address, mailbox, borrower_notes)

        return redirect_to_url(req,
            '%s/admin2/bibcirculation/get_borrower_details?ln=%s&borrower_id=%s' \
                                            % (CFG_SITE_SECURE_URL, ln, borrower_id))


        #body = bc_templates.tmpl_add_new_borrower_step2(tup_infos=tup_infos,
        #                                                infos=infos, ln=ln)
        #title = _("Add new borrower") + " - II"

    return page(title=title,
                uid=id_user,
                req=req,
                body=body,
                language=ln,
                navtrail=navtrail_previous_links,
                lastupdated=__lastupdated__)

def add_new_borrower_step3(req, tup_infos, ln=CFG_SITE_LANG):
    """
    Add new borrower. Step 3.

    @type tup_infos:   tuple.
    @param tup_infos:  tuple containing borrower information.
    """
    id_user = getUid(req)
    (auth_code, auth_message) = is_adminuser(req)
    if auth_code != 0:
        return mustloginpage(req, auth_message)

    _ = gettext_set_language(ln)

    if tup_infos[5] != '':
        borrower_notes = {}
        note_time = time.strftime("%Y-%m-%d %H:%M:%S")
        borrower_notes[note_time] = str(tup_infos[5])
    else:
        borrower_notes = ''

    db.new_borrower(None, tup_infos[0], tup_infos[1], tup_infos[2],
                    tup_infos[3], tup_infos[4], str(borrower_notes))

    navtrail_previous_links = '<a class="navtrail" ' \
                              'href="%s/help/admin">Admin Area' \
                              '</a>' % (CFG_SITE_SECURE_URL,)

    body = bc_templates.tmpl_add_new_borrower_step3(ln=ln)

    return page(title=_("Add new borrower") + " - III",
                uid=id_user,
                req=req,
                body=body, language=ln,
                navtrail=navtrail_previous_links,
                lastupdated=__lastupdated__)

#def update_borrower_info_step1(req, ln=CFG_SITE_LANG):
#    """
#    Update the borrower's information.
#    """
#
#    navtrail_previous_links = '<a class="navtrail"' \
#                              ' href="%s/help/admin">Admin Area' \
#                              '</a>' % (CFG_SITE_SECURE_URL,)
#
#    id_user = getUid(req)
#    (auth_code, auth_message) = is_adminuser(req)
#    if auth_code != 0:
#        return mustloginpage(req, auth_message)
#
#    _ = gettext_set_language(ln)
#
#    body = bc_templates.tmpl_update_borrower_info_step1(ln=ln)
#
#    return page(title=_("Update borrower information") + " - I",
#                uid=id_user,
#                req=req,
#                body=body, language=ln,
#                navtrail=navtrail_previous_links,
#                lastupdated=__lastupdated__)
#
#def update_borrower_info_step2(req, column, string, ln=CFG_SITE_LANG):
#    """
#    Update the borrower's information.
#    """
#    id_user = getUid(req)
#    (auth_code, auth_message) = is_adminuser(req)
#    if auth_code != 0:
#        return mustloginpage(req, auth_message)
#
#    _ = gettext_set_language(ln)
#
#    if column == 'name':
#        result = db.search_borrower_by_name(string)
#    elif column == 'phone':
#        result = db.search_borrower_by_phone(string)
#    elif column == 'email':
#        result = db.search_borrower_by_email(string)
#    else:
#        result = db.search_borrower_by_id(string)
#
#    navtrail_previous_links = '<a class="navtrail" ' \
#                              'href="%s/help/admin">Admin Area' \
#                              '</a>' % (CFG_SITE_SECURE_URL,)
#
#    body = bc_templates.tmpl_update_borrower_info_step2(result=result, ln=ln)
#
#    return page(title=_("Update borrower information") + " - II",
#                uid=id_user,
#                req=req,
#                body=body, language=ln,
#                navtrail=navtrail_previous_links,
#                lastupdated=__lastupdated__)

def update_borrower_info_step1(req, borrower_id, ln=CFG_SITE_LANG):
    """
    Update the borrower's information.

    @param borrower_id:  identify the borrower. It is also the primary key of
                  the table crcBORROWER.
    """

    navtrail_previous_links = '<a class="navtrail"' \
                              ' href="%s/help/admin">Admin Area' \
                              '</a>' % (CFG_SITE_SECURE_URL,)

    id_user = getUid(req)
    (auth_code, auth_message) = is_adminuser(req)
    if auth_code != 0:
        return mustloginpage(req, auth_message)

    _ = gettext_set_language(ln)

    borrower_details = db.get_borrower_details(borrower_id)

    tup_infos = (borrower_details[0], borrower_details[2], borrower_details[3],
                 borrower_details[4], borrower_details[5], borrower_details[6])

    body = bc_templates.tmpl_update_borrower_info_step1(tup_infos=tup_infos,
                                                        ln=ln)

    return page(title=_("Update borrower information"),
                uid=id_user,
                req=req,
                body=body,
                language=ln,
                navtrail=navtrail_previous_links,
                lastupdated=__lastupdated__)

def update_borrower_info_step2(req, borrower_id, name, email, phone, address,
                               mailbox, ln=CFG_SITE_LANG):
    """
    Update the borrower's information.
    """

    id_user = getUid(req)
    (auth_code, auth_message) = is_adminuser(req)
    if auth_code != 0:
        return mustloginpage(req, auth_message)

    _ = gettext_set_language(ln)

    infos = []

    if name == '':
        infos.append(_("Please, insert a name"))

    if email == '':
        infos.append(_("Please, insert a valid email address"))
    else:
        borrower_email_id = db.get_borrower_id_by_email(email)
        if borrower_email_id is not None and borrower_id != borrower_email_id:
            infos.append(_("There is already a borrower using the following email:")
                         + " <strong>%s</strong>" % (email))

    tup_infos = (borrower_id, name, email, phone, address, mailbox)

    navtrail_previous_links = '<a class="navtrail" ' \
                              'href="%s/help/admin">Admin Area' \
                              '</a>' % (CFG_SITE_SECURE_URL,)

    if len(infos) > 0:
        body = bc_templates.tmpl_update_borrower_info_step1(tup_infos=tup_infos,
                                                        infos=infos, ln=ln)
    else:
        db.update_borrower_info(borrower_id, name, email,
                                phone, address, mailbox)

        return redirect_to_url(req,
            '%s/admin2/bibcirculation/get_borrower_details?ln=%s&borrower_id=%s' \
                                            % (CFG_SITE_SECURE_URL, ln, borrower_id))

    return page(title=_("Update borrower information"),
                uid=id_user,
                req=req,
                body=body,
                language=ln,
                navtrail=navtrail_previous_links,
                lastupdated=__lastupdated__)

def get_item_loans_notes(req, loan_id, add_notes, new_note, ln=CFG_SITE_LANG):
    """
    Get loan's notes.

    @param loan_id:  identify a loan. It is the primery key of the table
              crcLOAN.

    @param recid:  identify the record. It is also the primary key of
            the table bibrec.

    @param borrower_id:  identify the borrower. It is also the primary key of
                  the table crcBORROWER.

    @param add_notes:  display the textarea where will be written a new notes.

    @param new_notes:  note that will be added to the others library's notes.
    """

    id_user = getUid(req)
    (auth_code, auth_message) = is_adminuser(req)
    if auth_code != 0:
        return mustloginpage(req, auth_message)

    _ = gettext_set_language(ln)

    if new_note:
        date = '[' + time.ctime() + '] '
        new_line = '\n'
        new_note = date + new_note + new_line
        db.add_new_loan_note(new_note, loan_id)

    loans_notes = db.get_loans_notes(loan_id)

    navtrail_previous_links = '<a class="navtrail" ' \
                              'href="%s/help/admin">Admin Area' \
                              '</a>' % (CFG_SITE_SECURE_URL,)

    body = bc_templates.tmpl_get_loans_notes(loans_notes=loans_notes,
                                             loan_id=loan_id,
                                             add_notes=add_notes,
                                             ln=ln)
    return page(title=_("Loan notes"),
                uid=id_user,
                req=req,
                body=body, language=ln,
                navtrail=navtrail_previous_links,
                lastupdated=__lastupdated__)

def new_item(req, isbn, ln=CFG_SITE_LANG):
    """
    Add a new item using the ISBN.
    """

    id_user = getUid(req)
    (auth_code, auth_message) = is_adminuser(req)
    if auth_code != 0:
        return mustloginpage(req, auth_message)

    _ = gettext_set_language(ln)

    book_info = []
    errors = []

    navtrail_previous_links = '<a class="navtrail" ' \
                              'href="%s/help/admin">Admin Area' \
                              '</a>' % (CFG_SITE_SECURE_URL,)

    if isbn:
        from xml.dom import minidom
        import urllib
        filexml = urllib.urlopen('http://ecs.amazonaws.com/onca/xml?' \
                                 'Service=AWSECommerceService&AWSAccessKeyId=' \
                                 + CFG_BIBCIRCULATION_AMAZON_ACCESS_KEY + \
                                 '&Operation=ItemSearch&Condition=All&' \
                                 'ResponseGroup=ItemAttributes&SearchIndex=Books&' \
                                 'Keywords=' + isbn)

        xmldoc = minidom.parse(filexml)

        try:
            get_error_code = xmldoc.getElementsByTagName('Code')
            get_error_message = xmldoc.getElementsByTagName('Message')
            error_code = get_error_code.item(0).firstChild.data
            error_message = get_error_message.item(0).firstChild.data
            errors.append(str(error_code))
            errors.append(str(error_message))
        except AttributeError:
            errors = ""

        try:
            get_author = xmldoc.getElementsByTagName('Author')
            author = get_author.item(0).firstChild.data
            book_info.append(str(author))
        except AttributeError:
            author = ""
            book_info.append(str(author))

        try:
            get_ean = xmldoc.getElementsByTagName('EAN')
            ean = get_ean.item(0).firstChild.data
            book_info.append(int(ean))
        except AttributeError:
            ean = ""
            book_info.append(str(ean))

        try:
            get_isbn = xmldoc.getElementsByTagName('ISBN')
            short_isbn = get_isbn.item(0).firstChild.data
            book_info.append(str(short_isbn))
        except AttributeError:
            short_isbn = ""
            book_info.append(str(short_isbn))

        try:
            get_publisher = xmldoc.getElementsByTagName('Manufacturer')
            publisher = get_publisher.item(0).firstChild.data
            book_info.append(str(publisher))
        except AttributeError:
            publisher = ""
            book_info.append(str(publisher))

        try:
            get_nb_pages = xmldoc.getElementsByTagName('NumberOfPages')
            nb_pages = get_nb_pages.item(0).firstChild.data
            book_info.append(int(nb_pages))
        except AttributeError:
            nb_pages = ""
            book_info.append(str(nb_pages))

        try:
            get_pub_date = xmldoc.getElementsByTagName('PublicationDate')
            pub_date = get_pub_date.item(0).firstChild.data
            book_info.append(str(pub_date))
        except AttributeError:
            pub_date = ""
            book_info.append(str(pub_date))

        try:
            get_title = xmldoc.getElementsByTagName('Title')
            title = get_title.item(0).firstChild.data
            book_info.append(str(title))
        except AttributeError:
            title = ""
            book_info.append(str(title))

        try:
            get_edition = xmldoc.getElementsByTagName('Edition')
            edition = get_edition.item(0).firstChild.data
            book_info.append(str(edition))
        except AttributeError:
            edition = ""
            book_info.append(str(edition))

        cover_xml = urllib.urlopen('http://ecs.amazonaws.com/onca/xml' \
                                   '?Service=AWSECommerceService&AWSAccessKeyId=' \
                                   + CFG_BIBCIRCULATION_AMAZON_ACCESS_KEY + \
                                   '&Operation=ItemSearch&Condition=All&' \
                                   'ResponseGroup=Images&SearchIndex=Books&' \
                                   'Keywords=' + isbn)

        xml_img = minidom.parse(cover_xml)

        try:
            get_cover_link = xml_img.getElementsByTagName('MediumImage')
            cover_link = get_cover_link.item(0).firstChild.firstChild.data
            book_info.append(str(cover_link))
        except AttributeError:
            cover_link = CFG_SITE_SECURE_URL + "/img/book_cover_placeholder.gif"
            book_info.append(str(cover_link))

        if len(errors)!=0:
            body = bc_templates.tmpl_new_item(errors=errors, ln=ln)
        else:
            body = bc_templates.tmpl_new_item(book_info=book_info, ln=ln)

    else:
        body = bc_templates.tmpl_new_item(ln=ln)

    return page(title=_("New Item"),
                uid=id_user,
                req=req,
                body=body, language=ln,
                navtrail=navtrail_previous_links,
                lastupdated=__lastupdated__)



def add_new_library_step1(req, ln=CFG_SITE_LANG):
    """
    Add a new Library.
    """
    navtrail_previous_links = '<a class="navtrail" ' \
                              'href="%s/help/admin">Admin Area' \
                              '</a>' % (CFG_SITE_SECURE_URL,)

    id_user = getUid(req)
    (auth_code, auth_message) = is_adminuser(req)
    if auth_code != 0:
        return mustloginpage(req, auth_message)

    _ = gettext_set_language(ln)

    body = bc_templates.tmpl_add_new_library_step1(ln=ln)

    return page(title=_("Add new library"),
                uid=id_user,
                req=req,
                body=body, language=ln,
                navtrail=navtrail_previous_links,
                lastupdated=__lastupdated__)

def add_new_library_step2(req, name, email, phone, address,
                           lib_type, notes, ln=CFG_SITE_LANG):

    """
    Add a new Library.
    """

    tup_infos = (name, email, phone, address, lib_type, notes)

    navtrail_previous_links = '<a class="navtrail" ' \
                              'href="%s/help/admin">Admin Area' \
                              '</a>' % (CFG_SITE_SECURE_URL,)

    _ = gettext_set_language(ln)

    id_user = getUid(req)
    (auth_code, auth_message) = is_adminuser(req)
    if auth_code != 0:
        return mustloginpage(req, auth_message)

    body = bc_templates.tmpl_add_new_library_step2(tup_infos=tup_infos, ln=ln)

    return page(title=_("Add new library"),
                uid=id_user,
                req=req,
                body=body, language=ln,
                navtrail=navtrail_previous_links,
                lastupdated=__lastupdated__)

def add_new_library_step3(req, name, email, phone, address,
                           lib_type, notes, ln=CFG_SITE_LANG):
    """
    Add a new Library.
    """

    navtrail_previous_links = '<a class="navtrail" ' \
                              'href="%s/help/admin">Admin Area' \
                              '</a>' % (CFG_SITE_SECURE_URL,)

    id_user = getUid(req)
    (auth_code, auth_message) = is_adminuser(req)
    if auth_code != 0:
        return mustloginpage(req, auth_message)

    _ = gettext_set_language(ln)

    db.add_new_library(name, email, phone, address, lib_type, notes)

    body = bc_templates.tmpl_add_new_library_step3(ln=ln)

    return page(title=_("Add new library"),
                uid=id_user,
                req=req,
                body=body, language=ln,
                navtrail=navtrail_previous_links,
                lastupdated=__lastupdated__)

def update_library_info_step1(req, ln=CFG_SITE_LANG):
    """
    Update the library's information.
    """
    infos = []

    navtrail_previous_links = '<a class="navtrail"' \
                              ' href="%s/help/admin">Admin Area' \
                              '</a>' % (CFG_SITE_SECURE_URL,)

    id_user = getUid(req)
    (auth_code, auth_message) = is_adminuser(req)
    if auth_code != 0:
        return mustloginpage(req, auth_message)

    _ = gettext_set_language(ln)

    body = bc_templates.tmpl_update_library_info_step1(infos=infos, ln=ln)

    return page(title=_("Update library information"),
                uid=id_user,
                req=req,
                body=body, language=ln,
                navtrail=navtrail_previous_links,
                lastupdated=__lastupdated__)

def update_library_info_step2(req, column, string, ln=CFG_SITE_LANG):
    """
    Update the library's information.
    """
    id_user = getUid(req)
    (auth_code, auth_message) = is_adminuser(req)
    if auth_code != 0:
        return mustloginpage(req, auth_message)

    _ = gettext_set_language(ln)

    if not string:
        infos = []
        infos.append(_("Empty string.") + ' ' + _('Please, try again.'))
        body = bc_templates.tmpl_update_library_info_step1(infos=infos, ln=ln)
    elif string == '*':
        result = db.get_all_libraries()
        body = bc_templates.tmpl_update_library_info_step2(result=result, ln=ln)
    else:
        if column == 'name':
            result = db.search_library_by_name(string)
        else:
            result = db.search_library_by_email(string)

        body = bc_templates.tmpl_update_library_info_step2(result=result, ln=ln)

    navtrail_previous_links = '<a class="navtrail" ' \
                              'href="%s/help/admin">Admin Area' \
                              '</a>' % (CFG_SITE_SECURE_URL,)

    return page(title=_("Update library information"),
                uid=id_user,
                req=req,
                body=body, language=ln,
                navtrail=navtrail_previous_links,
                lastupdated=__lastupdated__)


def update_library_info_step3(req, library_id, ln=CFG_SITE_LANG):
    """
    Update the library's information.

    library_id - identify the library. It is also the primary key of
                 the table crcLIBRARY.
    """

    id_user = getUid(req)
    (auth_code, auth_message) = is_adminuser(req)
    if auth_code != 0:
        return mustloginpage(req, auth_message)

    _ = gettext_set_language(ln)

    navtrail_previous_links = '<a class="navtrail"' \
                              ' href="%s/help/admin">Admin Area' \
                              '</a>' % (CFG_SITE_SECURE_URL,)

    library_info = db.get_library_details(library_id)

    body = bc_templates.tmpl_update_library_info_step3(
                                                    library_info=library_info,
                                                    ln=ln)

    return page(title=_("Update library information"),
                uid=id_user,
                req=req,
                body=body, language=ln,
                navtrail=navtrail_previous_links,
                lastupdated=__lastupdated__)

def update_library_info_step4(req, name, email, phone, address, lib_type,
                              library_id, ln=CFG_SITE_LANG):
    """
    Update the library's information.
    """

    navtrail_previous_links = '<a class="navtrail" ' \
                              'href="%s/help/admin">Admin Area' \
                              '</a>' % (CFG_SITE_SECURE_URL,)

    id_user = getUid(req)
    (auth_code, auth_message) = is_adminuser(req)
    if auth_code != 0:
        return mustloginpage(req, auth_message)

    _ = gettext_set_language(ln)

    tup_infos = (library_id, name, email, phone, address, lib_type)

    body = bc_templates.tmpl_update_library_info_step4(tup_infos=tup_infos,
                                                       ln=ln)

    return page(title=_("Update library information"),
                uid=id_user,
                req=req,
                body=body, language=ln,
                navtrail=navtrail_previous_links,
                lastupdated=__lastupdated__)

def update_library_info_step5(req, name, email, phone, address, lib_type,
                              library_id, ln=CFG_SITE_LANG):
    """
    Update the library's information.
    """

    navtrail_previous_links = '<a class="navtrail" ' \
                              'href="%s/help/admin">Admin Area' \
                              '</a>' % (CFG_SITE_SECURE_URL,)

    id_user = getUid(req)
    (auth_code, auth_message) = is_adminuser(req)
    if auth_code != 0:
        return mustloginpage(req, auth_message)

    _ = gettext_set_language(ln)

    #(library_id, name, email, phone, address) = tup_infos

    db.update_library_info(library_id, name, email, phone, address, lib_type)

    body = bc_templates.tmpl_update_library_info_step5(ln=ln)

    return page(title=_("Update library information"),
                uid=id_user,
                req=req,
                body=body, language=ln,
                navtrail=navtrail_previous_links,
                lastupdated=__lastupdated__)

def new_book_step1(req, ln):
    """
    Add a new book.
    """
    navtrail_previous_links = '<a class="navtrail"' \
                              ' href="%s/help/admin">Admin Area' \
                              '</a>' % (CFG_SITE_SECURE_URL,)

    id_user = getUid(req)
    (auth_code, auth_message) = is_adminuser(req)
    if auth_code != 0:
        return mustloginpage(req, auth_message)

    _ = gettext_set_language(ln)

    body = bc_templates.tmpl_new_book_step1(ln)

    return page(title=_("Order New Book"),
                uid=id_user,
                req=req,
                body=body, language=ln,
                navtrail=navtrail_previous_links,
                lastupdated=__lastupdated__)

def new_book_step2(req, ln):
    """
    Add a new book.
    """
    navtrail_previous_links = '<a class="navtrail"' \
                              ' href="%s/help/admin">Admin Area' \
                              '</a>' % (CFG_SITE_SECURE_URL,)

    id_user = getUid(req)
    (auth_code, auth_message) = is_adminuser(req)
    if auth_code != 0:
        return mustloginpage(req, auth_message)

    _ = gettext_set_language(ln)

    body = bc_templates.tmpl_new_book_step2(ln)

    return page(title=_("Order New Book"),
                uid=id_user,
                req=req,
                body=body, language=ln,
                navtrail=navtrail_previous_links,
                lastupdated=__lastupdated__)

def add_new_copy_step1(req, ln=CFG_SITE_LANG):
    """
    Add a new copy.
    """

    navtrail_previous_links = '<a class="navtrail"' \
                              ' href="%s/help/admin">Admin Area' \
                              '</a>' % (CFG_SITE_SECURE_URL,)

    id_user = getUid(req)
    (auth_code, auth_message) = is_adminuser(req)
    if auth_code != 0:
        return mustloginpage(req, auth_message)

    _ = gettext_set_language(ln)

    body = bc_templates.tmpl_add_new_copy_step1(ln)

    return page(title=_("Add new copy") + " - I",
                uid=id_user,
                req=req,
                body=body, language=ln,
                navtrail=navtrail_previous_links,
                lastupdated=__lastupdated__)

def add_new_copy_step2(req, p, f, ln=CFG_SITE_LANG):
    """
    Add a new copy.
    """
    id_user = getUid(req)
    (auth_code, auth_message) = is_adminuser(req)
    if auth_code != 0:
        return mustloginpage(req, auth_message)

    _ = gettext_set_language(ln)

    result = perform_request_search(cc="Books", sc="1", p=p, f=f)

    navtrail_previous_links = '<a class="navtrail" ' \
                              'href="%s/help/admin">Admin Area' \
                              '</a>' % (CFG_SITE_SECURE_URL,)

    body = bc_templates.tmpl_add_new_copy_step2(result=result, ln=ln)

    return page(title=_("Add new copy") + " - II",
                uid=id_user,
                req=req,
                body=body, language=ln,
                navtrail=navtrail_previous_links,
                lastupdated=__lastupdated__)

def add_new_copy_step3(req, recid, barcode, ln=CFG_SITE_LANG):
    """
    Add a new copy.
    """
    id_user = getUid(req)
    (auth_code, auth_message) = is_adminuser(req)
    if auth_code != 0:
        return mustloginpage(req, auth_message)

    _ = gettext_set_language(ln)

    infos = []
    result = db.get_item_copies_details(recid)
    libraries = db.get_internal_libraries()

    #(barcode, library, library_name, location, collection, description,
    #      loan_period, status, expected_arrival_date, recid)

    navtrail_previous_links = '<a class="navtrail"' \
                              ' href="%s/help/admin">Admin Area' \
                              '</a>' % (CFG_SITE_SECURE_URL,)

    if barcode is not None:
        if not db.barcode_in_use(barcode):
            barcode = None

    tmp_barcode = generate_tmp_barcode()

    body = bc_templates.tmpl_add_new_copy_step3(recid=recid,
                                                result=result,
                                                libraries=libraries,
                                                original_copy_barcode=barcode,
                                                tmp_barcode=tmp_barcode,
                                                infos=infos,
                                                ln=ln)

    return page(title=_("Add new copy") + " - III",
                uid=id_user,
                req=req,
                body=body, language=ln,
                navtrail=navtrail_previous_links,
                lastupdated=__lastupdated__)

def add_new_copy_step4(req, barcode, library, location, collection, description,
                       loan_period, status, expected_arrival_date, recid,
                       ln=CFG_SITE_LANG):

    """
    Add a new copy.
    """
    id_user = getUid(req)
    (auth_code, auth_message) = is_adminuser(req)
    if auth_code != 0:
        return mustloginpage(req, auth_message)

    _ = gettext_set_language(ln)

    navtrail_previous_links = '<a class="navtrail"' \
                              ' href="%s/help/admin">Admin Area' \
                              '</a>' % (CFG_SITE_SECURE_URL,)

    infos = []

    result = db.get_item_copies_details(recid)
    libraries = db.get_internal_libraries()

    if db.barcode_in_use(barcode):
        infos.append(_("The given barcode <strong>%s</strong> is already in use." % barcode))
        title = _("Add new copy") + " - III"
        body  = bc_templates.tmpl_add_new_copy_step3(recid=recid,
                                                    result=result,
                                                    libraries=libraries,
                                                    original_copy_barcode=None,
                                                    tmp_barcode=None,
                                                    infos=infos,
                                                    ln=ln)
    elif not barcode:
        infos.append(_("The given barcode is empty."))
        title = _("Add new copy") + " - III"
        body  = bc_templates.tmpl_add_new_copy_step3(recid=recid,
                                                    result=result,
                                                    libraries=libraries,
                                                    original_copy_barcode=None,
                                                    tmp_barcode=None,
                                                    infos=infos,
                                                    ln=ln)
    elif barcode[:3] == 'tmp' \
        and status in [CFG_BIBCIRCULATION_ITEM_STATUS_ON_SHELF,
                       CFG_BIBCIRCULATION_ITEM_STATUS_ON_LOAN,
                       CFG_BIBCIRCULATION_ITEM_STATUS_IN_PROCESS]:
        infos.append(_("The status selected does not accept tamporary barcodes."))
        title = _("Add new copy") + " - III"
        tmp_barcode = generate_tmp_barcode()
        body  = bc_templates.tmpl_add_new_copy_step3(recid=recid,
                                                     result=result,
                                                     libraries=libraries,
                                                     original_copy_barcode=None,
                                                     tmp_barcode=tmp_barcode,
                                                     infos=infos,
                                                     ln=ln)

    else:
        library_name = db.get_library_name(library)
        tup_infos = (barcode, library, library_name, location, collection,
                     description, loan_period, status, expected_arrival_date,
                     recid)
        title = _("Add new copy") + " - IV"
        body  = bc_templates.tmpl_add_new_copy_step4(tup_infos=tup_infos, ln=ln)

    return page(title=title,
                uid=id_user,
                req=req,
                body=body,
                metaheaderadd='<link rel="stylesheet" href="%s/img/jquery-ui.css" '\
                                'type="text/css" />' % CFG_SITE_SECURE_URL,
                language=ln,
                navtrail=navtrail_previous_links,
                lastupdated=__lastupdated__)

def add_new_copy_step5(req, barcode, library, location, collection, description,
                        loan_period, status, expected_arrival_date, recid,
                        ln=CFG_SITE_LANG):
    """
    Add a new copy.
    """
    id_user = getUid(req)
    (auth_code, auth_message) = is_adminuser(req)
    if auth_code != 0:
        return mustloginpage(req, auth_message)

    _ = gettext_set_language(ln)

    infos = []
    if not db.barcode_in_use(barcode):
        db.add_new_copy(barcode, recid, library, collection, location,
                        description, loan_period, status, expected_arrival_date)
        update_requests_statuses(barcode)
    else:
        infos.append(_("The given barcode <strong>%s</strong> is already in use.") % barcode)

    navtrail_previous_links = '<a class="navtrail" ' \
                              'href="%s/help/admin">Admin Area' \
                              '</a>' % (CFG_SITE_SECURE_URL,)

    body = bc_templates.tmpl_add_new_copy_step5(infos=infos, recid=recid, ln=ln)

    return page(title=_("Add new copy") + " - V",
                uid=id_user,
                req=req,
                body=body, language=ln,
                navtrail=navtrail_previous_links,
                lastupdated=__lastupdated__)

def update_item_info_step1(req, ln=CFG_SITE_LANG):
    """
    Update the item's information.
    """

    navtrail_previous_links = '<a class="navtrail"' \
                              ' href="%s/help/admin">Admin Area' \
                              '</a>' % (CFG_SITE_SECURE_URL,)

    id_user = getUid(req)
    (auth_code, auth_message) = is_adminuser(req)
    if auth_code != 0:
        return mustloginpage(req, auth_message)

    _ = gettext_set_language(ln)

    body = bc_templates.tmpl_update_item_info_step1(ln=ln)

    return page(title=_("Update item information"),
                uid=id_user,
                req=req,
                body=body, language=ln,
                navtrail=navtrail_previous_links,
                lastupdated=__lastupdated__)

def update_item_info_step2(req, p, f, ln=CFG_SITE_LANG):
    """
    Update the item's information.
    """

    navtrail_previous_links = '<a class="navtrail" ' \
                              'href="%s/help/admin">Admin Area' \
                              '</a>' % (CFG_SITE_SECURE_URL,)

    id_user = getUid(req)
    (auth_code, auth_message) = is_adminuser(req)
    if auth_code != 0:
        return mustloginpage(req, auth_message)

    _ = gettext_set_language(ln)

    result = perform_request_search(cc="Books", sc="1", p=p, f=f)

    body = bc_templates.tmpl_update_item_info_step2(result=result, ln=ln)

    return page(title="Update item information",
                uid=id_user,
                req=req,
                body=body, language=ln,
                navtrail=navtrail_previous_links,
                lastupdated=__lastupdated__)

def update_item_info_step3(req, recid, ln=CFG_SITE_LANG):
    """
    Update the item's information.
    """

    navtrail_previous_links = '<a class="navtrail"' \
                              ' href="%s/help/admin">Admin Area' \
                              '</a>' % (CFG_SITE_SECURE_URL,)

    id_user = getUid(req)
    (auth_code, auth_message) = is_adminuser(req)
    if auth_code != 0:
        return mustloginpage(req, auth_message)

    _ = gettext_set_language(ln)

    result = db.get_item_copies_details(recid)

    body = bc_templates.tmpl_update_item_info_step3(recid=recid, result=result,
                                                    ln=ln)

    return page(title=_("Update item information"),
                uid=id_user,
                req=req,
                body=body,
                language=ln,
                navtrail=navtrail_previous_links,
                lastupdated=__lastupdated__)

def update_item_info_step4(req, barcode, ln=CFG_SITE_LANG):
    """
    Update the item's information.
    """
    id_user = getUid(req)
    (auth_code, auth_message) = is_adminuser(req)
    if auth_code != 0:
        return mustloginpage(req, auth_message)

    _ = gettext_set_language(ln)

    recid = db.get_id_bibrec(barcode)
    result = db.get_item_info(barcode)
    libraries = db.get_internal_libraries()
    libraries += db.get_hidden_libraries()

    navtrail_previous_links = '<a class="navtrail" ' \
                              'href="%s/help/admin">Admin Area' \
                              '</a>' % (CFG_SITE_SECURE_URL,)

    if recid == None:
        _ = gettext_set_language(ln)
        infos = []
        infos.append(_("Barcode <strong>%s</strong> not found" % barcode))
        return item_search(req, infos, ln)


    body = bc_templates.tmpl_update_item_info_step4(recid=recid,
                                                    result=result,
                                                    libraries=libraries,
                                                    ln=ln)

    return page(title=_("Update item information"),
                uid=id_user,
                req=req,
                body=body,
                language=ln,
                navtrail=navtrail_previous_links,
                lastupdated=__lastupdated__)


def update_item_info_step5(req, barcode, old_barcode, library, location,
                           collection, description, loan_period, status,
                           expected_arrival_date, recid, ln=CFG_SITE_LANG):

    """
    Update the item's information.
    """
    id_user = getUid(req)
    (auth_code, auth_message) = is_adminuser(req)
    if auth_code != 0:
        return mustloginpage(req, auth_message)

    _ = gettext_set_language(ln)

    library_name = db.get_library_name(library)
    tup_infos = (barcode, old_barcode, library, library_name, location,
                 collection, description, loan_period, status,
                 expected_arrival_date, recid)

    navtrail_previous_links = '<a class="navtrail"' \
                              ' href="%s/help/admin">Admin Area' \
                              '</a>' % (CFG_SITE_SECURE_URL,)

    body = bc_templates.tmpl_update_item_info_step5(tup_infos=tup_infos, ln=ln)

    return page(title=_("Update item information"),
                uid=id_user,
                req=req,
                body=body, language=ln,
                navtrail=navtrail_previous_links,
                lastupdated=__lastupdated__)

def update_item_info_step6(req, tup_infos, ln=CFG_SITE_LANG):
    """
    Update the item's information.
    """
    id_user = getUid(req)
    (auth_code, auth_message) = is_adminuser(req)
    if auth_code != 0:
        return mustloginpage(req, auth_message)

    _ = gettext_set_language(ln)

    infos = []

    # tuple containing information for the update process.
    (barcode, old_barcode, library_id, location, collection,
     description, loan_period, status, expected_arrival_date, recid) = tup_infos

    is_on_loan = db.is_on_loan(old_barcode)
    #is_requested = db.is_requested(old_barcode)

    # if item on loan and new status is CFG_BIBCIRCULATION_ITEM_STATUS_ON_SHELF,
    # item has to be returned.
    if is_on_loan and status == CFG_BIBCIRCULATION_ITEM_STATUS_ON_SHELF:

        db.update_item_status(CFG_BIBCIRCULATION_ITEM_STATUS_ON_SHELF, old_barcode)
        db.return_loan(old_barcode)

    # update item information.
    db.update_item_info(old_barcode, library_id, collection, location,
                        description, loan_period, status, expected_arrival_date)
    update_requests_statuses(old_barcode)
    navtrail_previous_links = '<a class="navtrail"' \
                              'href="%s/help/admin">Admin Area' \
                              '</a>' % (CFG_SITE_SECURE_URL,)

    if barcode != old_barcode:
        if db.barcode_in_use(barcode):
            infos.append(_("Item <strong>[%s]</strong> updated, but the <strong>barcode was not modified</strong> because it is already in use.") % (old_barcode))
        else:
            if db.update_barcode(old_barcode, barcode):
                infos.append(_("Item <strong>[%s]</strong> updated to <strong>[%s]</strong> with success.") % (old_barcode, barcode))
            else:
                infos.append(_("Item <strong>[%s]</strong> updated, but the <strong>barcode was not modified</strong> because it was not found (!?).") % (old_barcode))
    else:
        infos.append(_("Item <strong>[%s]</strong> updated with success.") % old_barcode)

    copies = db.get_item_copies_details(recid)
    requests = db.get_item_requests(recid)
    loans = db.get_item_loans(recid)
    req_hist_overview = db.get_item_requests_historical_overview(recid)
    loans_hist_overview = db.get_item_loans_historical_overview(recid)


    body = bc_templates.tmpl_get_item_details(recid=recid,
                                        copies=copies,
                                        requests=requests,
                                        loans=loans,
                                        req_hist_overview=req_hist_overview,
                                        loans_hist_overview=loans_hist_overview,
                                        infos=infos,
                                        ln=ln)

    return page(title=_("Update item information"),
                uid=id_user,
                req=req,
                body=body, language=ln,
                navtrail=navtrail_previous_links,
                lastupdated=__lastupdated__)

def search_library_step1(req, infos=[], ln=CFG_SITE_LANG):
    """
    Display the form where we can search a library (by name or email).
    """

    navtrail_previous_links = '<a class="navtrail"' \
                              ' href="%s/help/admin">Admin Area' \
                              '</a>' % (CFG_SITE_SECURE_URL,)

    id_user = getUid(req)
    (auth_code, auth_message) = is_adminuser(req)
    if auth_code != 0:
        return mustloginpage(req, auth_message)

    _ = gettext_set_language(ln)

    body = bc_templates.tmpl_search_library_step1(infos=infos,
                                                              ln=ln)

    return page(title=_("Search library"),
                uid=id_user,
                req=req,
                body=body, language=ln,
                navtrail=navtrail_previous_links,
                lastupdated=__lastupdated__)

def search_library_step2(req, column, string, ln=CFG_SITE_LANG):
    """
    Search a library and return a list with all the possible results, using the
    parameters received from the previous step.

    column - identify the column, of the table crcLIBRARY, that will be
             considered during the search. Can be 'name' or 'email'.

    str - string used for the search process.
    """
    id_user = getUid(req)
    (auth_code, auth_message) = is_adminuser(req)
    if auth_code != 0:
        return mustloginpage(req, auth_message)

    _ = gettext_set_language(ln)

    if not string:
        infos = []
        infos.append(_("Emptry string.") + ' ' + _('Please, try again.'))
        body = bc_templates.tmpl_search_library_step1(infos=infos, ln=ln)
    elif string == '*':
        result = db.get_all_libraries()
        body = bc_templates.tmpl_search_library_step2(result=result, ln=ln)
    else:
        if column == 'name':
            result = db.search_library_by_name(string)
        else:
            result = db.search_library_by_email(string)

        body = bc_templates.tmpl_search_library_step2(result=result, ln=ln)


    navtrail_previous_links = '<a class="navtrail" ' \
                    'href="%s/help/admin">Admin Area' \
                    '</a> &gt; <a class="navtrail" ' \
                    'href="%s/admin2/bibcirculation/loan_on_desk_step1?ln=%s">'\
                    'Circulation Management' \
                    '</a> ' % (CFG_SITE_SECURE_URL, CFG_SITE_SECURE_URL, ln)

    return page(title=_("Search library"),
                uid=id_user,
                req=req,
                body=body, language=ln,
                navtrail=navtrail_previous_links,
                lastupdated=__lastupdated__)

def get_library_notes(req, library_id, delete_key,
                      library_notes, ln=CFG_SITE_LANG):
    """
    Retrieve notes related with a library.

    library_id - identify the library. It is also the primary key of
                 the table crcLIBRARY.
    """
    id_user = getUid(req)
    (auth_code, auth_message) = is_adminuser(req)
    if auth_code != 0:
        return mustloginpage(req, auth_message)

    _ = gettext_set_language(ln)

    if delete_key and library_id:
        if looks_like_dictionary(db.get_library_notes(library_id)):
            lib_notes = eval(db.get_library_notes(library_id))
            del lib_notes[delete_key]
            db.update_library_notes(library_id, lib_notes)

    elif library_notes:
        if db.get_library_notes(library_id):
            if looks_like_dictionary(db.get_library_notes(library_id)):
                lib_notes = eval(db.get_library_notes(library_id))
            else:
                lib_notes = {}
        else:
            lib_notes = {}

        lib_notes[time.strftime("%Y-%m-%d %H:%M:%S")] = str(library_notes)
        db.update_library_notes(library_id, lib_notes)

    lib_notes = db.get_library_notes(library_id)

    navtrail_previous_links = '<a class="navtrail" ' \
                    'href="%s/help/admin">Admin Area' \
                    '</a> &gt; <a class="navtrail" ' \
                    'href="%s/admin2/bibcirculation/loan_on_desk_step1?ln=%s">'\
                    'Circulation Management' \
                    '</a> ' % (CFG_SITE_SECURE_URL, CFG_SITE_SECURE_URL, ln)

    body = bc_templates.tmpl_library_notes(library_notes=lib_notes,
                                            library_id=library_id,
                                            ln=ln)
    return page(title=_("Library notes"),
                uid=id_user,
                req=req,
                body=body, language=ln,
                navtrail=navtrail_previous_links,
                lastupdated=__lastupdated__)

def change_due_date_step1(req, barcode, borrower_id, ln=CFG_SITE_LANG):
    """
    Change the due date of a loan, step1.

    loan_id: identify a loan. It is the primery key of the table
             crcLOAN.

    borrower_id: identify the borrower. It is also the primary key of
                 the table crcBORROWER.
    """
    id_user = getUid(req)
    (auth_code, auth_message) = is_adminuser(req)
    if auth_code != 0:
        return mustloginpage(req, auth_message)

    _ = gettext_set_language(ln)

    loan_id = db.get_current_loan_id(barcode)
    loan_details = db.get_loan_infos(loan_id)

    navtrail_previous_links = '<a class="navtrail" ' \
                              'href="%s/help/admin">Admin Area' \
                              '</a>' % (CFG_SITE_SECURE_URL,)

    body = bc_templates.tmpl_change_due_date_step1(loan_details=loan_details,
                                                   loan_id=loan_id,
                                                   borrower_id=borrower_id,
                                                   ln=ln)
    return page(title=_("Change due date"),
                uid=id_user,
                req=req,
                body=body, language=ln,
                #metaheaderadd = '<link rel="stylesheet" '\
                #                'href="%s/img/jquery-ui/themes/redmond/ui.theme.css" '\
                #                'type="text/css" />' % CFG_SITE_SECURE_URL,
                metaheaderadd = '<link rel="stylesheet" href="%s/img/jquery-ui.css" '\
                                'type="text/css" />' % CFG_SITE_SECURE_URL,
                navtrail=navtrail_previous_links,
                lastupdated=__lastupdated__)


def change_due_date_step2(req, new_due_date, loan_id, borrower_id,
                          ln=CFG_SITE_LANG):
    """
    Change the due date of a loan, step2.

    due_date: new due date.

    loan_id: identify a loan. It is the primery key of the table
             crcLOAN.

    borrower_id: identify the borrower. It is also the primary key of
                 the table crcBORROWER.
    """
    id_user = getUid(req)
    (auth_code, auth_message) = is_adminuser(req)
    if auth_code != 0:
        return mustloginpage(req, auth_message)

    _ = gettext_set_language(ln)

    db.update_due_date(loan_id, new_due_date)
    update_status_if_expired(loan_id)

    navtrail_previous_links = '<a class="navtrail" ' \
                              'href="%s/help/admin">Admin Area' \
                              '</a>' % (CFG_SITE_SECURE_URL,)

    body = bc_templates.tmpl_change_due_date_step2(new_due_date=new_due_date,
                                                   borrower_id=borrower_id,
                                                   ln=ln)
    return page(title=_("Change due date"),
                uid=id_user,
                req=req,
                body=body, language=ln,
                navtrail=navtrail_previous_links,
                lastupdated=__lastupdated__)

def claim_book_return(req, borrower_id, recid, loan_id,
                      template, ln=CFG_SITE_LANG):
    """
    Claim the return of an item.

    borrower_id: identify the borrower. It is also the primary key of
                  the table crcBORROWER.

    recid: identify the record. It is also the primary key of
           the table bibrec.

    template: letter template.
    """

    id_user = getUid(req)
    (auth_code, auth_message) = is_adminuser(req)
    if auth_code != 0:
        return mustloginpage(req, auth_message)

    _ = gettext_set_language(ln)

    email_body = generate_email_body(load_template(template), loan_id)

    email = db.get_borrower_email(borrower_id)
    subject = book_title_from_MARC(int(recid))

    navtrail_previous_links = '<a class="navtrail" ' \
                              'href="%s/help/admin">Admin Area' \
                              '</a>' % (CFG_SITE_SECURE_URL,)

    body = bc_templates.tmpl_borrower_notification(email=email,
                                                   subject=subject,
                                                   email_body=email_body,
                                                   borrower_id=borrower_id,
                                                   ln=ln)


    return page(title=_("Claim return"),
                uid=id_user,
                req=req,
                body=body, language=ln,
                navtrail=navtrail_previous_links,
                lastupdated=__lastupdated__)

def create_new_loan_step1(req, borrower_id, ln=CFG_SITE_LANG):
    """
    Create a new loan from the borrower's page, step1.

    borrower_id: identify the borrower. It is also the primary key of
                  the table crcBORROWER.
    """

    id_user = getUid(req)
    (auth_code, auth_message) = is_adminuser(req)
    if auth_code != 0:
        return mustloginpage(req, auth_message)

    _ = gettext_set_language(ln)

    infos = []

    borrower = db.get_borrower_details(borrower_id)

    navtrail_previous_links = '<a class="navtrail" ' \
                              'href="%s/help/admin">Admin Area' \
                              '</a>' % (CFG_SITE_SECURE_URL,)

    body = bc_templates.tmpl_create_new_loan_step1(borrower=borrower,
                                                   infos=infos,
                                                   ln=ln)

    return page(title=_("New loan"),
                uid=id_user,
                req=req,
                body=body, language=ln,
                navtrail=navtrail_previous_links,
                lastupdated=__lastupdated__)


def create_new_loan_step2(req, borrower_id, barcode, notes, ln=CFG_SITE_LANG):
    """
    Create a new loan from the borrower's page, step2.

    borrower_id: identify the borrower. It is also the primary key of
                  the table crcBORROWER.

    barcode: identify the item. It is the primary key of the table
             crcITEM.

    notes: notes about the new loan.
    """
    id_user = getUid(req)
    (auth_code, auth_message) = is_adminuser(req)
    if auth_code != 0:
        return mustloginpage(req, auth_message)

    _ = gettext_set_language(ln)
    #borrower_info = db.get_borrower_data(borrower_id)

    has_recid = db.get_id_bibrec(barcode)
    loan_id = db.is_item_on_loan(barcode)

    if notes:
        notes_format = '[' + time.ctime() + '] ' + notes + '\n'
    else:
        notes_format = ''

    infos = []

    if has_recid is None:
        infos.append(_('%(x_strong_tag_open)s%(x_barcode)s%(x_strong_tag_close)s Unknown barcode.') % {'x_barcode': barcode, 'x_strong_tag_open': '<strong>', 'x_strong_tag_close': '</strong>'} + ' ' + _('Please, try again.'))
        borrower = db.get_borrower_details(borrower_id)
        title = _("New loan")
        body = bc_templates.tmpl_create_new_loan_step1(borrower=borrower,
                                                        infos=infos,
                                                        ln=ln)

    elif loan_id:
        infos.append(_('The item with the barcode %(x_strong_tag_open)s%(x_barcode)s%(x_strong_tag_close)s is on loan.') % {'x_barcode': barcode, 'x_strong_tag_open': '<strong>', 'x_strong_tag_close': '</strong>'})
        borrower = db.get_borrower_details(borrower_id)
        title = _("New loan")
        body = bc_templates.tmpl_create_new_loan_step1(borrower=borrower,
                                                        infos=infos,
                                                        ln=ln)

    else:
        #loaned_on = datetime.date.today()
        due_date = renew_loan_for_X_days(barcode)
        db.new_loan(borrower_id, has_recid, barcode,
                    due_date, CFG_BIBCIRCULATION_LOAN_STATUS_ON_LOAN,
                    'normal', notes_format)
        tag_all_requests_as_done(barcode, borrower_id)
        db.update_item_status(CFG_BIBCIRCULATION_ITEM_STATUS_ON_LOAN, barcode)
        update_requests_statuses(barcode)
        result = db.get_all_loans(20)
        title = _("Current loans")
        infos.append(_('A new loan has been registered with success.'))
        body = bc_templates.tmpl_all_loans(result=result, infos=infos, ln=ln)


    navtrail_previous_links = '<a class="navtrail" ' \
                              'href="%s/help/admin">Admin Area' \
                              '</a>' % (CFG_SITE_SECURE_URL,)

    return page(title=title,
                uid=id_user,
                req=req,
                body=body,
                language=ln,
                navtrail=navtrail_previous_links,
                lastupdated=__lastupdated__)

def create_new_request_step1(req, borrower_id, p="", f="", search=None,
                             ln=CFG_SITE_LANG):
    """
    Create a new request from the borrower's page, step1.

    borrower_id: identify the borrower. It is also the primary key of
                  the table crcBORROWER.

    p: search pattern.

    f: field

    search: search an item.
    """
    id_user = getUid(req)
    (auth_code, auth_message) = is_adminuser(req)
    if auth_code != 0:
        return mustloginpage(req, auth_message)

    _ = gettext_set_language(ln)

    infos = []
    borrower = db.get_borrower_details(borrower_id)

    if search and p == '':
        infos.append(_('Empty string.') + ' ' + _('Please, try again.'))
        result = ''

    elif search and f == 'barcode':
        p = p.strip('\'" \t')
        has_recid = db.get_recid(p)

        if has_recid is None:
            infos.append(_('The barcode %(x_strong_tag_open)s%(x_barcode)s%(x_strong_tag_close)s does not exist on BibCirculation database.') % {'x_barcode': p, 'x_strong_tag_open': '<strong>', 'x_strong_tag_close': '</strong>'})
            result = ''
        else:
            result = has_recid

    elif search:
        result = perform_request_search(cc="Books", sc="1", p=p, f=f)

    else:
        result = ''

    navtrail_previous_links = '<a class="navtrail" ' \
                              'href="%s/help/admin">Admin Area' \
                              '</a>' % (CFG_SITE_SECURE_URL,)

    if type(result) is types.IntType or type(result) is types.LongType:
        recid = result
        holdings_information = db.get_holdings_information(recid)
        user_info = db.get_borrower_details(borrower_id)
        body = bc_templates.tmpl_create_new_request_step2(user_info=user_info,
                                    holdings_information=holdings_information,
                                    recid=recid, ln=ln)

    else:
        body = bc_templates.tmpl_create_new_request_step1(borrower=borrower,
                                                          infos=infos,
                                                          result=result,
                                                          p=p,
                                                          f=f,
                                                          ln=ln)

    return page(title=_("New request"),
                uid=id_user,
                req=req,
                body=body, language=ln,
                navtrail=navtrail_previous_links,
                lastupdated=__lastupdated__)


def create_new_request_step2(req, recid, borrower_id, ln=CFG_SITE_LANG):
    """
    Create a new request from the borrower's page, step2.

    recid: identify the record. It is also the primary key of
           the table bibrec.

    borrower_id: identify the borrower. It is also the primary key of
            the table crcBORROWER.
    """
    id_user = getUid(req)
    (auth_code, auth_message) = is_adminuser(req)
    if auth_code != 0:
        return mustloginpage(req, auth_message)

    _ = gettext_set_language(ln)

    holdings_information = db.get_holdings_information(recid)

    navtrail_previous_links = '<a class="navtrail" ' \
                              'href="%s/help/admin">Admin Area' \
                              '</a>' % (CFG_SITE_SECURE_URL,)

    user_info = db.get_borrower_details(borrower_id)

    body = bc_templates.tmpl_create_new_request_step2(user_info=user_info,
                                    holdings_information=holdings_information,
                                    recid=recid, ln=ln)

    return page(title=_("New request"),
                uid=id_user,
                req=req,
                body=body,
                language=ln,
                navtrail=navtrail_previous_links,
                lastupdated=__lastupdated__)


def create_new_request_step3(req, borrower_id, barcode, recid,
                             ln=CFG_SITE_LANG):
    """
    Create a new request from the borrower's page, step3.

    borrower_id: identify the borrower. It is also the primary key of
                  the table crcBORROWER.

    barcode: identify the item. It is the primary key of the table
             crcITEM.

    recid: identify the record. It is also the primary key of
           the table bibrec.
    """

    navtrail_previous_links = '<a class="navtrail" ' \
                              'href="%s/help/admin">Admin Area' \
                              '</a>' % (CFG_SITE_SECURE_URL,)

    id_user = getUid(req)
    (auth_code, auth_message) = is_adminuser(req)
    if auth_code != 0:
        return mustloginpage(req, auth_message)

    _ = gettext_set_language(ln)

    item_info = db.get_item_info(barcode)

    if item_info[6] == 'Reference':
        body = bc_templates.tmpl_book_not_for_loan(ln=ln)
    else:
        body = bc_templates.tmpl_create_new_request_step3(
                                                        borrower_id=borrower_id,
                                                        barcode=barcode,
                                                        recid=recid,
                                                        ln=ln)

    return page(title=_("New request"),
                uid=id_user,
                req=req,
                body=body,
                metaheaderadd = "<link rel=\"stylesheet\" href=\"%s/img/jquery/jquery-ui.css\" type=\"text/css\" />" % CFG_SITE_SECURE_URL,
                navtrail=navtrail_previous_links,
                lastupdated=__lastupdated__)

def create_new_request_step4(req, period_from, period_to, barcode,
                             borrower_id, recid, ln=CFG_SITE_LANG):
    """
    Create a new request from the borrower's page, step4.

    period_from: begining of the period of interest.

    period_to: end of the period of interest.

    barcode: identify the item. It is the primary key of the table
             crcITEM.

    borrower_id: identify the borrower. It is also the primary key of
                  the table crcBORROWER.

    recid: identify the record. It is also the primary key of
           the table bibrec.
    """
    id_user = getUid(req)
    (auth_code, auth_message) = is_adminuser(req)
    if auth_code != 0:
        return mustloginpage(req, auth_message)

    _ = gettext_set_language(ln)

    db.new_hold_request(borrower_id, recid, barcode,
                        period_from, period_to,
                        CFG_BIBCIRCULATION_REQUEST_STATUS_WAITING)

    update_requests_statuses(barcode)

    navtrail_previous_links = '<a class="navtrail" ' \
                              'href="%s/help/admin">Admin Area' \
                              '</a>' % (CFG_SITE_SECURE_URL,)

    body = bc_templates.tmpl_create_new_request_step4(ln=ln)

    return page(title=_("New request"),
                uid=id_user,
                req=req,
                body=body, language=ln,
                navtrail=navtrail_previous_links,
                lastupdated=__lastupdated__)

def place_new_request_step1(req, barcode, recid, key, string, ln=CFG_SITE_LANG):
    """
    Place a new request from the item's page, step1.

    barcode: identify the item. It is the primary key of the table
             crcITEM.

    recid: identify the record. It is also the primary key of
           the table bibrec.

    key: search field.

    string: search pattern.
    """
    id_user = getUid(req)
    (auth_code, auth_message) = is_adminuser(req)
    if auth_code != 0:
        return mustloginpage(req, auth_message)

    _ = gettext_set_language(ln)

    recid = db.get_id_bibrec(barcode)
    infos = []

    if key and not string:
        infos.append(_('Empty string.') + ' ' + _('Please, try again.'))
        body = bc_templates.tmpl_place_new_request_step1(result=None,
                                                         key=key,
                                                         string=string,
                                                         barcode=barcode,
                                                         recid=recid,
                                                         infos=infos,
                                                         ln=ln)

        navtrail_previous_links = '<a class="navtrail" ' \
                              'href="%s/help/admin">Admin Area' \
                              '</a>' % (CFG_SITE_SECURE_URL,)

        return page(title=_("New request"),
                    uid=id_user,
                    req=req,
                    body=body,
                    language=ln,
                    navtrail=navtrail_previous_links,
                    lastupdated=__lastupdated__)

    result = search_user(key, string)
    borrowers_list = []

    if len(result) == 0 and key:
        if CFG_CERN_SITE:
            infos.append(_("0 borrowers found.") + ' ' +_("Search by CCID."))
        else:
            new_borrower_link = create_html_link(CFG_SITE_SECURE_URL +
                                '/admin2/bibcirculation/add_new_borrower_step1',
                                {'ln': ln}, _("Register new borrower."))
            message = _("0 borrowers found.") + ' ' + new_borrower_link
            infos.append(message)
    else:
        for user in result:
            borrower_data = db.get_borrower_data_by_id(user[0])
            borrowers_list.append(borrower_data)

    if len(result) == 1:
        return place_new_request_step2(req, barcode, recid,
                                       borrowers_list[0], ln)
    else:
        body = bc_templates.tmpl_place_new_request_step1(result=borrowers_list,
                                                         key=key,
                                                         string=string,
                                                         barcode=barcode,
                                                         recid=recid,
                                                         infos=infos,
                                                         ln=ln)

    navtrail_previous_links = '<a class="navtrail" ' \
                              'href="%s/help/admin">Admin Area' \
                              '</a>' % (CFG_SITE_SECURE_URL,)

    return page(title=_("New request"),
                uid=id_user,
                req=req,
                body=body, language=ln,
                navtrail=navtrail_previous_links,
                lastupdated=__lastupdated__)




def place_new_request_step2(req, barcode, recid, user_info, ln=CFG_SITE_LANG):
    """
    Place a new request from the item's page, step2.

    @type barcode:     string.
    @param barcode:    identify the item. It is the primary key of the table
                       crcITEM.

    @type recid:       integer.
    @param recid:      identify the record. It is also the primary key of
                       the table bibrec.

    @type user_info:   list.
    @param user_info:  information of the user/borrower who was selected.

    """
    id_user = getUid(req)
    (auth_code, auth_message) = is_adminuser(req)
    if auth_code != 0:
        return mustloginpage(req, auth_message)

    _ = gettext_set_language(ln)

    infos = []

    body = bc_templates.tmpl_place_new_request_step2(barcode=barcode,
                                                     recid=recid,
                                                     user_info=user_info,
                                                     infos=infos,
                                                     ln=ln)

    navtrail_previous_links = '<a class="navtrail" ' \
                              'href="%s/help/admin">Admin Area' \
                              '</a>' % (CFG_SITE_SECURE_URL,)

    return page(title=_("New request"),
                uid=id_user,
                req=req,
                body=body,
                metaheaderadd = "<link rel=\"stylesheet\" href=\"%s/img/jquery/jquery-ui.css\" type=\"text/css\" />" % CFG_SITE_SECURE_URL,
                navtrail=navtrail_previous_links,
                lastupdated=__lastupdated__)

def place_new_request_step3(req, barcode, recid, user_info,
                            period_from, period_to, ln=CFG_SITE_LANG):
    """
    Place a new request from the item's page, step3.

    @type barcode:  string.
    @param barcode: identify the item. It is the primary key of the table
                    crcITEM.

    @type recid:    integer.
    @param recid:   identify the record. It is also the primary key of
                    the table bibrec.

    @return:        new request.
    """

    navtrail_previous_links = '<a class="navtrail" ' \
                              'href="%s/help/admin">Admin Area' \
                              '</a>' % (CFG_SITE_SECURE_URL,)

    id_user = getUid(req)
    (auth_code, auth_message) = is_adminuser(req)
    if auth_code != 0:
        return mustloginpage(req, auth_message)

    _ = gettext_set_language(ln)

    (_id, ccid, name, email, phone, address, mailbox) = user_info

    # validate the period of interest given by the admin
    if validate_date_format(period_from) is False:
        infos = []
        infos.append(_("The period of interest %(x_strong_tag_open)sFrom: %(x_date)s%(x_strong_tag_close)s is not a valid date or date format") % {'x_date': period_from, 'x_strong_tag_open': '<strong>', 'x_strong_tag_close': '</strong>'})

        body = bc_templates.tmpl_place_new_request_step2(barcode=barcode,
                                                         recid=recid,
                                                         user_info=user_info,
                                                         infos=infos,
                                                         ln=ln)

        return page(title=_("New request"),
                    uid=id_user,
                    req=req,
                    body=body,
                    language=ln,
                    navtrail=navtrail_previous_links,
                    lastupdated=__lastupdated__)

    elif validate_date_format(period_to) is False:
        infos = []
        infos.append(_("The period of interest %(x_strong_tag_open)sTo: %(x_date)s%(x_strong_tag_close)s is not a valid date or date format") % {'x_date': period_to, 'x_strong_tag_open': '<strong>', 'x_strong_tag_close': '</strong>'})

        body = bc_templates.tmpl_place_new_request_step2(barcode=barcode,
                                                         recid=recid,
                                                         user_info=user_info,
                                                         infos=infos,
                                                         ln=ln)

    # Register request
    borrower_id = db.get_borrower_id_by_email(email)

    if borrower_id == None:
        db.new_borrower(ccid, name, email, phone, address, mailbox, '')
        borrower_id = db.get_borrower_id_by_email(email)

    req_id = db.new_hold_request(borrower_id, recid, barcode,
                                 period_from, period_to,
                                 CFG_BIBCIRCULATION_REQUEST_STATUS_WAITING)

    pending_request = update_requests_statuses(barcode)

    if req_id == pending_request:
        (title, year, author,
         isbn, publisher) = book_information_from_MARC(int(recid))
        details = db.get_loan_request_details(req_id)
        if details:
            library  = details[3]
            location = details[4]
            request_date = details[7]
        else:
            location = ''
            library  = ''
            request_date = ''

        link_to_holdings_details = create_html_link(CFG_SITE_SECURE_URL +
                                    '/record/%s/holdings'%str(recid),
                                    {'ln': ln},
                                    (CFG_SITE_SECURE_URL +
                                    '/record/%s/holdings'%str(recid)))

        subject = _('New request')
        message = load_template('notification')

        message = message % (name, ccid, email, address, mailbox, title,
                             author, publisher, year, isbn, location, library,
                             link_to_holdings_details, request_date)


        send_email(fromaddr = CFG_BIBCIRCULATION_LIBRARIAN_EMAIL,
                toaddr   = CFG_BIBCIRCULATION_LOANS_EMAIL,
                subject  = subject,
                content  = message,
                header   = '',
                footer   = '',
                attempt_times=1,
                attempt_sleeptime=10
                )
        send_email(fromaddr = CFG_BIBCIRCULATION_LIBRARIAN_EMAIL,
                toaddr   = email,
                subject  = subject,
                content  = message,
                header   = '',
                footer   = '',
                attempt_times=1,
                attempt_sleeptime=10
                )

    body = bc_templates.tmpl_place_new_request_step3(ln=ln)

    return page(title=_("New request"),
                uid=id_user,
                req=req,
                body=body, language=ln,
                navtrail=navtrail_previous_links,
                lastupdated=__lastupdated__)

def place_new_loan_step1(req, barcode, recid, key, string, ln=CFG_SITE_LANG):
    """
    Place a new loan from the item's page, step1.

    @type barcode:  string.
    @param barcode: identify the item. It is the primary key of the table
                    crcITEM.

    @type recid:    integer.
    @param recid:   identify the record. It is also the primary key of
                    the table bibrec.

    @type key:      string.
    @param key:     search field.

    @type string:   string.
    @param string:  search pattern.

    @return:        list of users/borrowers.
    """
    id_user = getUid(req)
    (auth_code, auth_message) = is_adminuser(req)
    if auth_code != 0:
        return mustloginpage(req, auth_message)

    _ = gettext_set_language(ln)

    recid = db.get_id_bibrec(barcode)
    infos = []

    if key and not string:
        infos.append(_('Empty string.') + ' ' + _('Please, try again.'))
        body = bc_templates.tmpl_place_new_loan_step1(result=None,
                                                        key=key,
                                                        string=string,
                                                        barcode=barcode,
                                                        recid=recid,
                                                        infos=infos,
                                                        ln=ln)

        navtrail_previous_links = '<a class="navtrail" ' \
                              'href="%s/help/admin">Admin Area' \
                              '</a>' % (CFG_SITE_SECURE_URL,)

        id_user = getUid(req)
        (auth_code, auth_message) = is_adminuser(req)
        if auth_code != 0:
            return mustloginpage(req, auth_message)

        return page(title=_("New loan"),
                    uid=id_user,
                    req=req,
                    body=body, language=ln,
                    navtrail=navtrail_previous_links,
                    lastupdated=__lastupdated__)

    result = search_user(key, string)
    borrowers_list = []

    if len(result) == 0 and key:
        if CFG_CERN_SITE:
            infos.append(_("0 borrowers found.") + ' ' +_("Search by CCID."))
        else:
            new_borrower_link = create_html_link(CFG_SITE_SECURE_URL +
                                '/admin2/bibcirculation/add_new_borrower_step1',
                                {'ln': ln}, _("Register new borrower."))
            message = _("0 borrowers found.") + ' ' + new_borrower_link
            infos.append(message)
    else:
        for user in result:
            borrower_data = db.get_borrower_data_by_id(user[0])
            borrowers_list.append(borrower_data)

    body = bc_templates.tmpl_place_new_loan_step1(result=borrowers_list,
                                                              key=key,
                                                              string=string,
                                                              barcode=barcode,
                                                              recid=recid,
                                                              infos=infos,
                                                              ln=ln)


    navtrail_previous_links = '<a class="navtrail" ' \
                              'href="%s/help/admin">Admin Area' \
                              '</a>' % (CFG_SITE_SECURE_URL,)

    return page(title=_("New loan"),
                uid=id_user,
                req=req,
                body=body, language=ln,
                navtrail=navtrail_previous_links,
                lastupdated=__lastupdated__)

def place_new_loan_step2(req, barcode, recid, user_info, ln=CFG_SITE_LANG):
    """
    Place a new loan from the item's page, step2.

    @type barcode:    string.
    @param barcode:   identify the item. It is the primary key of the table
                      crcITEM.

    @type recid:      integer.
    @param recid:     identify the record. It is also the primary key of
                      the table bibrec.

    @type user_info:  list.
    @param user_info: information of the user/borrower who was selected.
    """

    id_user = getUid(req)
    (auth_code, auth_message) = is_adminuser(req)
    if auth_code != 0:
        return mustloginpage(req, auth_message)

    _ = gettext_set_language(ln)

    body = bc_templates.tmpl_place_new_loan_step2(barcode=barcode,
                                                    recid=recid,
                                                    user_info=user_info,
                                                    ln=ln)

    navtrail_previous_links = '<a class="navtrail" ' \
                              'href="%s/help/admin">Admin Area' \
                              '</a>' % (CFG_SITE_SECURE_URL,)

    return page(title=_("New loan"),
                uid=id_user,
                req=req,
                body=body, language=ln,
                navtrail=navtrail_previous_links,
                lastupdated=__lastupdated__)

def place_new_loan_step3(req, barcode, recid, ccid, name, email, phone,
                         address, mailbox, due_date, notes, ln=CFG_SITE_LANG):
    """
    Place a new loan from the item's page, step3.

    @type barcode:  string.
    @param barcode: identify the item. It is the primary key of the table
                    crcITEM.

    @type recid:    integer.
    @param recid:   identify the record. It is also the primary key of
                    the table bibrec.

    @type name:     string.
    @type email:    string.
    @type phone:    string.
    @type address:  string.
    @type mailbos:  string.
    @type due_date: string.
    @type notes:    string.

    @return:        new loan.
    """
    id_user = getUid(req)
    (auth_code, auth_message) = is_adminuser(req)
    if auth_code != 0:
        return mustloginpage(req, auth_message)

    _ = gettext_set_language(ln)

    infos = []

    if notes:
        notes_format = '[' + time.ctime() + '] ' +  notes +  '\n'
    else:
        notes_format = ''

    #loaned_on = datetime.date.today()

    borrower_id = db.get_borrower_id_by_email(email)
    borrower_info = db.get_borrower_data(borrower_id)

    if db.is_on_loan(barcode):
        infos.append(_("Item with barcode %(x_strong_tag_open)s%(x_barcode)s%(x_strong_tag_close)s is already on loan.") % {'x_barcode': barcode, 'x_strong_tag_open': '<strong>', 'x_strong_tag_close': '</strong>'})

        copies = db.get_item_copies_details(recid)
        requests = db.get_item_requests(recid)
        loans = db.get_item_loans(recid)

        req_hist_overview = db.get_item_requests_historical_overview(recid)
        loans_hist_overview = db.get_item_loans_historical_overview(recid)

        title = _("Item details")
        body = bc_templates.tmpl_get_item_details(
                                        recid=recid, copies=copies,
                                        requests=requests, loans=loans,
                                        req_hist_overview=req_hist_overview,
                                        loans_hist_overview=loans_hist_overview,
                                        infos=infos, ln=ln)

    elif borrower_id != 0:
        db.new_loan(borrower_id, recid, barcode,
                    due_date, CFG_BIBCIRCULATION_LOAN_STATUS_ON_LOAN,
                    'normal', notes_format)

        tag_all_requests_as_done(barcode, borrower_id)
        db.update_item_status(CFG_BIBCIRCULATION_ITEM_STATUS_ON_LOAN, barcode)
        update_requests_statuses(barcode)

        title = _("New loan")
        body = bc_templates.tmpl_register_new_loan(borrower_info=borrower_info,
                                                   infos=infos,
                                                   recid=recid, ln=ln)

    else:
        db.new_borrower(ccid, name, email, phone, address, mailbox, '')
        borrower_id = db.get_borrower_id_by_email(email)

        db.new_loan(borrower_id, recid, barcode,
                    due_date, CFG_BIBCIRCULATION_LOAN_STATUS_ON_LOAN,
                    'normal', notes_format)
        tag_all_requests_as_done(barcode, borrower_id)
        db.update_item_status(CFG_BIBCIRCULATION_ITEM_STATUS_ON_LOAN, barcode)
        update_requests_statuses(barcode)
        title = _("New loan")
        body = bc_templates.tmpl_register_new_loan(borrower_info=borrower_info,
                                                   infos=infos,
                                                   recid=recid,
                                                   ln=ln)

    navtrail_previous_links = '<a class="navtrail" ' \
                    'href="%s/help/admin">Admin Area' \
                    '</a> &gt; <a class="navtrail" ' \
                    'href="%s/admin2/bibcirculation/loan_on_desk_step1?ln=%s">'\
                    'Circulation Management' \
                    '</a> ' % (CFG_SITE_SECURE_URL, CFG_SITE_SECURE_URL, ln)

    return page(title=title,
                uid=id_user,
                req=req,
                body=body, language=ln,
                navtrail=navtrail_previous_links,
                lastupdated=__lastupdated__)


def order_new_copy_step1(req, recid, ln):
    """
    Order a new copy. Step 1.
    """

    navtrail_previous_links = '<a class="navtrail" ' \
                              'href="%s/help/admin">Admin Area' \
                              '</a>' % (CFG_SITE_SECURE_URL,)

    id_user = getUid(req)
    (auth_code, auth_message) = is_adminuser(req)
    if auth_code != 0:
        return mustloginpage(req, auth_message)

    _ = gettext_set_language(ln)

    list_of_vendors = db.get_list_of_vendors()
    libraries = db.get_internal_libraries()

    body = bc_templates.tmpl_order_new_copy_step1(recid=recid,
                                                list_of_vendors=list_of_vendors,
                                                libraries=libraries, ln=ln)

    return page(title=_("Order new copy"),
                uid=id_user,
                req=req,
                metaheaderadd = """<link rel="stylesheet" href="%s/img/jquery-ui.css"
                                         type="text/css" >""" % CFG_SITE_SECURE_URL,
                body=body, language=ln,
                navtrail=navtrail_previous_links,
                lastupdated=__lastupdated__)


def order_new_copy_step2 (req, recid, barcode, vendor_id, cost, currency,
                          status, order_date, expected_date, library_id,
                          notes, ln):
    """
    Order a new copy. Step 2.
    """
    id_user = getUid(req)
    (auth_code, auth_message) = is_adminuser(req)
    if auth_code != 0:
        return mustloginpage(req, auth_message)

    _ = gettext_set_language(ln)

    order_info = (recid, barcode, vendor_id, cost, currency, status,
                  order_date, expected_date, library_id, notes)

    body = bc_templates.tmpl_order_new_copy_step2(order_info=order_info, ln=ln)

    navtrail_previous_links = '<a class="navtrail" ' \
                              'href="%s/help/admin">Admin Area' \
                              '</a>' % (CFG_SITE_SECURE_URL,)

    return page(title=_("Order new copy"),
                uid=id_user,
                req=req,
                body=body, language=ln,
                navtrail=navtrail_previous_links,
                lastupdated=__lastupdated__)

def order_new_copy_step3(req, order_info, ln):
    """
    Order a new copy. Step 3.
    """

    #id_user = getUid(req)
    (auth_code, auth_message) = is_adminuser(req)
    if auth_code != 0:
        return mustloginpage(req, auth_message)

    (recid, _barcode, vendor_id, cost, currency, status,
     order_date, expected_date, _library_id, notes) = order_info

    cost_format = cost + ' ' + currency

    purchase_notes = {time.strftime("%Y-%m-%d %H:%M:%S"): notes}

    db.order_new_copy(recid, vendor_id, order_date, cost_format,
                      status, str(purchase_notes), expected_date)

    return get_item_details(req, recid, ln)


def list_ordered_books(req, ln):
    """
    Return the list with all ordered books.
    """

    id_user = getUid(req)
    (auth_code, auth_message) = is_adminuser(req)
    if auth_code != 0:
        return mustloginpage(req, auth_message)

    _ = gettext_set_language(ln)

    ordered_books = db.get_ordered_books()

    body = bc_templates.tmpl_ordered_books(ordered_books=ordered_books, ln=ln)

    navtrail_previous_links = '<a class="navtrail" ' \
                              'href="%s/help/admin">Admin Area' \
                              '</a>' % (CFG_SITE_SECURE_URL,)

    return page(title=_("List of ordered books"),
                uid=id_user,
                req=req,
                body=body, language=ln,
                navtrail=navtrail_previous_links,
                lastupdated=__lastupdated__)


def get_purchase_notes(req, purchase_id, delete_key, library_notes,
                       ln=CFG_SITE_LANG):
    """
    Retrieve notes related with a library.

    purchase_id - identify the purchase. It is also the primary key of
                 the table crcPURCHASE.

    @param add_notes:  display the textarea where will be written a new notes.

    @param new_notes:  note that will be added to the others library's notes.
    """
    id_user = getUid(req)
    (auth_code, auth_message) = is_adminuser(req)
    if auth_code != 0:
        return mustloginpage(req, auth_message)

    _ = gettext_set_language(ln)

    if delete_key and purchase_id:
        if looks_like_dictionary(db.get_purchase_notes(purchase_id)):
            purchase_notes = eval(db.get_purchase_notes(purchase_id))
            del purchase_notes[delete_key]
            db.update_purchase_notes(purchase_id, purchase_notes)

    elif library_notes:
        if db.get_purchase_notes(purchase_id):
            if looks_like_dictionary(db.get_purchase_notes(purchase_id)):
                purchase_notes = eval(db.get_purchase_notes(purchase_id))
            else:
                purchase_notes = {}
        else:
            purchase_notes = {}

        purchase_notes[time.strftime("%Y-%m-%d %H:%M:%S")] = str(library_notes)
        db.update_purchase_notes(purchase_id, purchase_notes)

    purchase_notes = db.get_purchase_notes(purchase_id)

    navtrail_previous_links = '<a class="navtrail" ' \
                              'href="%s/help/admin">Admin Area' \
                              '</a>' % (CFG_SITE_SECURE_URL,)

    body = bc_templates.tmpl_purchase_notes(purchase_notes=purchase_notes,
                                            purchase_id=purchase_id,
                                            ln=ln)
    return page(title=_("Purchase notes"),
                uid=id_user,
                req=req,
                body=body, language=ln,
                navtrail=navtrail_previous_links,
                lastupdated=__lastupdated__)


def register_ill_request_step0(req, recid, key, string, ln=CFG_SITE_LANG):
    """
    Place a new request from the item's page, step1.

    barcode: identify the item. It is the primary key of the table
             crcITEM.

    recid: identify the record. It is also the primary key of
           the table bibrec.

    key: search field.

    string: search pattern.
    """
    id_user = getUid(req)
    (auth_code, auth_message) = is_adminuser(req)
    if auth_code != 0:
        return mustloginpage(req, auth_message)

    _ = gettext_set_language(ln)

    if string == '':
        message = _('Empty string.') + ' ' + _('Please, try again.')
        return borrower_search(req, message, False, ln)
    else:
        result = search_user(key, string)

    infos = []

    if not key or (key and not string):
        if key and not string:
            infos.append(_('Empty string.') + ' ' + _('Please, try again.'))
        body = bc_templates.tmpl_register_ill_request_step0(result=None,
                                                            infos=infos,
                                                            key=key,
                                                            string=string,
                                                            recid=recid,
                                                            ln=ln)


        navtrail_previous_links = '<a class="navtrail" ' \
                                  'href="%s/help/admin">Admin Area' \
                                  '</a>' % (CFG_SITE_SECURE_URL,)


        return page(title=_("Register ILL request"),
                    uid=id_user,
                    req=req,
                    body=body, language=ln,
                    navtrail=navtrail_previous_links,
                    lastupdated=__lastupdated__)

    if CFG_CERN_SITE == 1:
        if  key == 'name':
            result = db.search_borrower_by_name(string)
        elif key == 'email':
            result = db.search_borrower_by_email(string)
        else:
            result = db.search_borrower_by_ccid(int(string))

            if result == ():
                ldap_info = get_user_info_from_ldap(ccid=string)

                if len(ldap_info) == 0:
                    result = ()
                else:
                    if ldap_info == 'busy':
                        message = bc_templates.tmpl_message_sever_busy(ln)
                        return borrower_search(req, message, False, ln)

                    else:
                        try:
                            name = ldap_info['cn'][0]
                        except KeyError:
                            name = ""
                        try:
                            email = ldap_info['mail'][0]
                        except KeyError:
                            email = ""
                        try:
                            phone = ldap_info['telephoneNumber'][0]
                        except KeyError:
                            phone = ""
                        try:
                            address = ldap_info['physicalDeliveryOfficeName'][0]
                        except KeyError:
                            address = ""
                        try:
                            mailbox = ldap_info['postOfficeBox'][0]
                        except KeyError:
                            mailbox = ""
                        try:
                            ccid = ldap_info['employeeID'][0]
                        except KeyError:
                            ccid = ""

                        db.new_borrower(ccid, name, email, phone,
                                        address, mailbox, '')
                        result = db.search_borrower_by_ccid(int(ccid))

    else:
        if key == 'name':
            result = db.search_borrower_by_name(string)
        elif key == 'email':
            result = db.search_borrower_by_email(string)
        else:
            result = db.search_borrower_by_id(string)
    list_infos = []
    for (borrower_id, ccid, name, email, phone, address, mailbox) in result:
        tup = (borrower_id, ccid, name, email, phone, address, mailbox)
        list_infos.append(tup)


    body = bc_templates.tmpl_register_ill_request_step0(result=list_infos,
                                                        infos=infos,
                                                        key=key,
                                                        string=string,
                                                        recid=recid,
                                                        ln=ln)


    navtrail_previous_links = '<a class="navtrail" ' \
                              'href="%s/help/admin">Admin Area' \
                              '</a>' % (CFG_SITE_SECURE_URL,)

    return page(title=_("Register ILL request"),
                uid=id_user,
                req=req,
                body=body, language=ln,
                navtrail=navtrail_previous_links,
                lastupdated=__lastupdated__)


def register_ill_request_step1(req, recid, user_info, ln=CFG_SITE_LANG):
    """
    Register a new ILL request. Step 1.
    """

    navtrail_previous_links = '<a class="navtrail" ' \
                              'href="%s/help/admin">Admin Area' \
                              '</a>' % (CFG_SITE_SECURE_URL,)

    id_user = getUid(req)
    (auth_code, auth_message) = is_adminuser(req)
    if auth_code != 0:
        return mustloginpage(req, auth_message)

    _ = gettext_set_language(ln)

    body = bc_templates.tmpl_register_ill_request_step1(recid=recid,
                                                        user_info=user_info,
                                                        ln=ln)


    return page(title=_("Register ILL request"),
                uid=id_user,
                req=req,
                body=body, language=ln,
                navtrail=navtrail_previous_links,
                lastupdated=__lastupdated__)

def register_ill_request_step2(req, recid, user_info, period_of_interest_from,
                               period_of_interest_to, notes, only_edition,
                               ln=CFG_SITE_LANG):

    navtrail_previous_links = '<a class="navtrail" ' \
                              'href="%s/help/admin">Admin Area' \
                              '</a>' % (CFG_SITE_SECURE_URL,)

    id_user = getUid(req)
    (auth_code, auth_message) = is_adminuser(req)
    if auth_code != 0:
        return mustloginpage(req, auth_message)

    _ = gettext_set_language(ln)


    request_info = (recid, period_of_interest_from, period_of_interest_to,
                    notes, only_edition)

    body = bc_templates.tmpl_register_ill_request_step2(user_info=user_info,
                                                    request_info=request_info,
                                                    ln=ln)

    return page(title=_("Register ILL request"),
                uid=id_user,
                req=req,
                body=body, language=ln,
                navtrail=navtrail_previous_links,
                lastupdated=__lastupdated__)

def register_ill_request_step3(req, borrower_id, request_info,
                               ln=CFG_SITE_LANG):

    id_user = getUid(req)
    (auth_code, auth_message) = is_adminuser(req)
    if auth_code != 0:
        return mustloginpage(req, auth_message)

    _ = gettext_set_language(ln)

    (recid, period_of_interest_from, period_of_interest_to,
     notes, only_edition) = request_info

    book_info = {'recid': recid}

    if notes:
        library_notes = {}
        library_notes[time.strftime("%Y-%m-%d %H:%M:%S")] = str(notes)
    else:
        library_notes = {}

    db.ill_register_request_on_desk(borrower_id, book_info,
                                    period_of_interest_from,
                                    period_of_interest_to,
                                    CFG_BIBCIRCULATION_REQUEST_STATUS_PENDING,
                                    str(library_notes),
                                    only_edition or 'No', 'book')


    navtrail_previous_links = '<a class="navtrail" ' \
                              'href="%s/help/admin">Admin Area' \
                              '</a>' % (CFG_SITE_SECURE_URL,)

    body = bc_templates.tmpl_register_ill_request_step3(ln=ln)


    return page(title=_("Register ILL request"),
                uid=id_user,
                req=req,
                body=body, language=ln,
                navtrail=navtrail_previous_links,
                lastupdated=__lastupdated__)


def list_ill_request(req, status, ln=CFG_SITE_LANG):

    navtrail_previous_links = '<a class="navtrail" ' \
                              'href="%s/help/admin">Admin Area' \
                              '</a>' % (CFG_SITE_SECURE_URL,)

    id_user = getUid(req)
    (auth_code, auth_message) = is_adminuser(req)
    if auth_code != 0:
        return mustloginpage(req, auth_message)

    _ = gettext_set_language(ln)

    ill_req = db.get_ill_requests(status)

    body = bc_templates.tmpl_list_ill_request(ill_req=ill_req, ln=ln)

    return page(title=_("List of ILL requests"),
                uid=id_user,
                req=req,
                body=body,
                language=ln,
                navtrail=navtrail_previous_links,
                lastupdated=__lastupdated__)


def list_acquisition(req, status, ln=CFG_SITE_LANG):

    navtrail_previous_links = '<a class="navtrail" ' \
                              'href="%s/help/admin">Admin Area' \
                              '</a>' % (CFG_SITE_SECURE_URL,)

    id_user = getUid(req)
    (auth_code, auth_message) = is_adminuser(req)
    if auth_code != 0:
        return mustloginpage(req, auth_message)

    _ = gettext_set_language(ln)

    acquisitions = db.get_acquisitions(status)

    body = bc_templates.tmpl_list_acquisition(ill_req=acquisitions, ln=ln)

    return page(title=_("List of acquisitions"),
                uid=id_user,
                req=req,
                body=body,
                language=ln,
                navtrail=navtrail_previous_links,
                lastupdated=__lastupdated__)


def ill_request_details_step1(req, delete_key, ill_request_id, new_status,
                              ln=CFG_SITE_LANG):

    id_user = getUid(req)
    (auth_code, auth_message) = is_adminuser(req)
    if auth_code != 0:
        return mustloginpage(req, auth_message)

    _ = gettext_set_language(ln)

    infos = []

    if delete_key and ill_request_id:
        if looks_like_dictionary(db.get_ill_request_notes(ill_request_id)):
            library_notes = eval(db.get_ill_request_notes(ill_request_id))
            del library_notes[delete_key]
            db.update_ill_request_notes(ill_request_id, library_notes)

    if new_status:
        db.update_ill_request_status(ill_request_id, new_status)

    ill_request_borrower_details = \
                            db.get_ill_request_borrower_details(ill_request_id)

    if ill_request_borrower_details is None \
       or len(ill_request_borrower_details) == 0:
        infos.append(_("Borrower request details not found."))

    ill_request_details = db.get_ill_request_details(ill_request_id)
    if ill_request_details is None or len(ill_request_details) == 0:
        infos.append(_("Request not found."))


    libraries = db.get_external_libraries()

    navtrail_previous_links = '<a class="navtrail" ' \
                              'href="%s/help/admin">Admin Area' \
                              '</a>' % (CFG_SITE_SECURE_URL,)

    if infos == []:
        body = bc_templates.tmpl_ill_request_details_step1(
                                    ill_request_id=ill_request_id,
                                    ill_request_details=ill_request_details,
                                    libraries=libraries,
                      ill_request_borrower_details=ill_request_borrower_details,
                                    ln=ln)
        title = _("ILL request details")
    else:
        body = bc_templates.tmpl_display_infos(infos, ln)

    return page(title=title,
                uid=id_user,
                req=req,
                metaheaderadd='<link rel="stylesheet" ' \
                                    'href="%s/img/jquery-ui.css" ' \
                                    'type="text/css" />' % CFG_SITE_SECURE_URL,
                body=body,
                language=ln,
                navtrail=navtrail_previous_links,
                lastupdated=__lastupdated__)

def acq_details_step1(req, delete_key, ill_request_id, new_status,
                              ln=CFG_SITE_LANG):

    id_user = getUid(req)
    (auth_code, auth_message) = is_adminuser(req)
    if auth_code != 0:
        return mustloginpage(req, auth_message)

    _ = gettext_set_language(ln)

    infos = []

    if delete_key and ill_request_id:
        library_notes = eval(db.get_ill_request_notes(ill_request_id))
        del library_notes[delete_key]
        db.update_ill_request_notes(ill_request_id, library_notes)

    if new_status:
        db.update_ill_request_status(ill_request_id, new_status)

    ill_request_borrower_details = \
                            db.get_acq_request_borrower_details(ill_request_id)

    if ill_request_borrower_details is None \
       or len(ill_request_borrower_details) == 0:
        infos.append(_("Borrower request details not found."))

    ill_request_details = db.get_ill_request_details(ill_request_id)
    if ill_request_details is None or len(ill_request_details) == 0:
        infos.append(_("Request not found."))

    vendors = db.get_all_vendors()

    navtrail_previous_links = '<a class="navtrail" ' \
                              'href="%s/help/admin">Admin Area' \
                              '</a>' % (CFG_SITE_SECURE_URL,)

    if infos == []:
        body = bc_templates.tmpl_acq_details_step1(
                                    ill_request_id=ill_request_id,
                                    ill_request_details=ill_request_details,
                                    libraries=vendors,
                      ill_request_borrower_details=ill_request_borrower_details,
                                    ln=ln)
        title = _("Acquisition details")
    else:
        body = bc_templates.tmpl_display_infos(infos, ln)

    return page(title=title,
                uid=id_user,
                req=req,
                metaheaderadd = "<link rel=\"stylesheet\" href=\"%s/img/jquery/jquery-ui.css\" type=\"text/css\" />" % CFG_SITE_SECURE_URL,
                body=body,
                language=ln,
                navtrail=navtrail_previous_links,
                lastupdated=__lastupdated__)


def ill_request_details_step2(req, delete_key, ill_request_id, new_status,
                              library_id, request_date, expected_date,
                              arrival_date, due_date, return_date,
                              cost, _currency, barcode, library_notes,
                              book_info, article_info, ln=CFG_SITE_LANG):

    #id_user = getUid(req)
    (auth_code, auth_message) = is_adminuser(req)
    if auth_code != 0:
        return mustloginpage(req, auth_message)

    _ = gettext_set_language(ln)

    if delete_key and ill_request_id:
        if looks_like_dictionary(db.get_ill_request_notes(ill_request_id)):
            library_previous_notes = eval(db.get_ill_request_notes(ill_request_id))
            del library_previous_notes[delete_key]
            db.update_ill_request_notes(ill_request_id, library_previous_notes)

    #navtrail_previous_links = '<a class="navtrail" ' \
    #                          'href="%s/help/admin">Admin Area' \
    #                          '</a>' % (CFG_SITE_SECURE_URL,)

    if db.get_ill_request_notes(ill_request_id):
        if looks_like_dictionary(db.get_ill_request_notes(ill_request_id)):
            library_previous_notes = eval(db.get_ill_request_notes(ill_request_id))
        else:
            library_previous_notes = {}
    else:
        library_previous_notes = {}

    if library_notes:
        library_previous_notes[time.strftime("%Y-%m-%d %H:%M:%S")] = \
                                                            str(library_notes)

    if new_status == CFG_BIBCIRCULATION_LOAN_STATUS_RETURNED:
        borrower_id = db.get_ill_borrower(ill_request_id)
        barcode = db.get_ill_barcode(ill_request_id)
        db.update_ill_loan_status(borrower_id, barcode, return_date, 'ill')

    db.update_ill_request(ill_request_id, library_id, request_date,
                          expected_date, arrival_date, due_date, return_date,
                          new_status, cost, barcode,
                          str(library_previous_notes))

<<<<<<< HEAD
    request_type = db.get_ill_request_type(ill_request_id)
    if request_type == 'book':
        item_info = book_info
    else:
        item_info = article_info
    db.update_ill_request_item_info(ill_request_id, item_info)
=======
    return list_ill_request(req,new_status,ln)

    #body = bibcirculation_templates.tmpl_ill_request_details_step3(ln=ln)
    #return page(title="ILL request details",
    #            uid=id_user,
    #            req=req,
    #            body=body,
    #            navtrail=navtrail_previous_links,
    #            lastupdated=__lastupdated__)


def ordered_books_details_step1(req, purchase_id, delete_key, ln=CFG_SITE_LANG):
    """
    """

    if delete_key and purchase_id:
        if looks_like_dictionary(db.get_purchase_notes(purchase_id)):
            purchase_notes = eval(db.get_purchase_notes(purchase_id))
            del purchase_notes[delete_key]
            db.update_purchase_notes(purchase_id, purchase_notes)
>>>>>>> c0ad01dc

    return list_ill_request(req, new_status, ln)

def acq_details_step2(req, delete_key, ill_request_id, new_status,
                              library_id, request_date, expected_date,
                              arrival_date, due_date, return_date,
                              cost, budget_code, library_notes,
                              item_info, ln=CFG_SITE_LANG):

    #id_user = getUid(req)
    (auth_code, auth_message) = is_adminuser(req)
    if auth_code != 0:
        return mustloginpage(req, auth_message)

    _ = gettext_set_language(ln)

    if delete_key and ill_request_id:
        library_previous_notes = eval(db.get_ill_request_notes(ill_request_id))
        del library_previous_notes[delete_key]
        db.update_ill_request_notes(ill_request_id, library_previous_notes)

    if db.get_ill_request_notes(ill_request_id):
        library_previous_notes = eval(db.get_ill_request_notes(ill_request_id))
    else:
        library_previous_notes = {}

    if library_notes:
        library_previous_notes[time.strftime("%Y-%m-%d %H:%M:%S")] = \
                                                            str(library_notes)

    #if new_status == CFG_BIBCIRCULATION_LOAN_STATUS_RETURNED:
    #    borrower_id = db.get_ill_borrower(ill_request_id)

    db.update_acq_request(ill_request_id, library_id, request_date,
                          expected_date, arrival_date, due_date, return_date,
                          new_status, cost, budget_code,
                          str(library_previous_notes))

    #request_type = db.get_ill_request_type(ill_request_id)

    db.update_ill_request_item_info(ill_request_id, item_info)

    return redirect_to_url(req,
            '%s/admin2/bibcirculation/list_acquisition?ln=%s&status=%s' % \
                                                (CFG_SITE_SECURE_URL, ln, new_status))

def ordered_books_details_step1(req, purchase_id, delete_key, ln=CFG_SITE_LANG):

    id_user = getUid(req)
    (auth_code, auth_message) = is_adminuser(req)
    if auth_code != 0:
        return mustloginpage(req, auth_message)

    _ = gettext_set_language(ln)

    if delete_key and purchase_id:
        purchase_notes = eval(db.get_purchase_notes(purchase_id))
        del purchase_notes[delete_key]
        db.update_purchase_notes(purchase_id, purchase_notes)

    list_of_vendors = db.get_list_of_vendors()
    order_details = db.get_order_details(purchase_id)

    navtrail_previous_links = '<a class="navtrail" ' \
                              'href="%s/help/admin">Admin Area' \
                              '</a>' % (CFG_SITE_SECURE_URL,)

    body = bc_templates.tmpl_ordered_book_details_step1(
                                                order_details=order_details,
                                                list_of_vendors=list_of_vendors,
                                                ln=ln)


    return page(title=_("Ordered book details"),
                uid=id_user,
                req=req,
                metaheaderadd='<link rel="stylesheet" href="%s/img/jquery-ui.css" '\
                              'type="text/css" />' % CFG_SITE_SECURE_URL,
                body=body,
                language=ln,
                navtrail=navtrail_previous_links,
                lastupdated=__lastupdated__)


def ordered_books_details_step2(req, purchase_id, recid, vendor_id,
                                cost, currency, status, order_date,
                                expected_date, purchase_notes, library_notes,
                                ln=CFG_SITE_LANG):

    id_user = getUid(req)
    (auth_code, auth_message) = is_adminuser(req)
    if auth_code != 0:
        return mustloginpage(req, auth_message)

    _ = gettext_set_language(ln)

    order_details = (purchase_id, recid, vendor_id,
                     cost, currency, status, order_date,
                     expected_date, purchase_notes,
                     library_notes)

    navtrail_previous_links = '<a class="navtrail" ' \
                              'href="%s/help/admin">Admin Area' \
                              '</a>' % (CFG_SITE_SECURE_URL,)

    body = bc_templates.tmpl_ordered_book_details_step2(
                                                    order_details=order_details,
                                                    ln=ln)


    return page(title=_("Ordered book details"),
                uid=id_user,
                req=req,
                body=body, language=ln,
                navtrail=navtrail_previous_links,
                lastupdated=__lastupdated__)

def ordered_books_details_step3(req, purchase_id, recid, vendor_id,
                                cost, currency, status, order_date,
                                expected_date, purchase_notes, library_notes,
                                ln=CFG_SITE_LANG):

    id_user = getUid(req)
    (auth_code, auth_message) = is_adminuser(req)
    if auth_code != 0:
        return mustloginpage(req, auth_message)

    _ = gettext_set_language(ln)

    if looks_like_dictionary(purchase_notes):
        purchase_notes = eval(purchase_notes)
    else:
        purchase_notes = {}
    library_notes = library_notes.strip(' \n\t')
    if (len(library_notes)) is not 0:
        purchase_notes[time.strftime("%Y-%m-%d %H:%M:%S")] = str(library_notes)

    cost_format = cost + ' ' + currency

    db.update_purchase(purchase_id, recid, vendor_id, cost_format,
                       status, order_date, expected_date, str(purchase_notes))

    navtrail_previous_links = '<a class="navtrail" ' \
                              'href="%s/help/admin">Admin Area' \
                              '</a>' % (CFG_SITE_SECURE_URL,)

    #body = bc_templates.tmpl_ordered_book_details_step3(ln=ln)
    body = list_ordered_books(req, ln)


    return page(title=_("Ordered book details"),
                uid=id_user,
                req=req,
                body=body, language=ln,
                navtrail=navtrail_previous_links,
                lastupdated=__lastupdated__)

def add_new_vendor_step1(req, ln=CFG_SITE_LANG):
    """
    Add a new Vendor.
    """
    navtrail_previous_links = '<a class="navtrail" ' \
                              'href="%s/help/admin">Admin Area' \
                              '</a>' % (CFG_SITE_SECURE_URL,)

    id_user = getUid(req)
    (auth_code, auth_message) = is_adminuser(req)
    if auth_code != 0:
        return mustloginpage(req, auth_message)

    _ = gettext_set_language(ln)

    body = bc_templates.tmpl_add_new_vendor_step1(ln=ln)

    return page(title=_("Add new vendor"),
                uid=id_user,
                req=req,
                body=body, language=ln,
                navtrail=navtrail_previous_links,
                lastupdated=__lastupdated__)

def add_new_vendor_step2(req, name, email, phone, address,
                         notes, ln=CFG_SITE_LANG):

    """
    Add a new Vendor.
    """
    id_user = getUid(req)
    (auth_code, auth_message) = is_adminuser(req)
    if auth_code != 0:
        return mustloginpage(req, auth_message)

    _ = gettext_set_language(ln)

    tup_infos = (name, email, phone, address, notes)

    navtrail_previous_links = '<a class="navtrail" ' \
                              'href="%s/help/admin">Admin Area' \
                              '</a>' % (CFG_SITE_SECURE_URL,)

    body = bc_templates.tmpl_add_new_vendor_step2(tup_infos=tup_infos, ln=ln)

    return page(title=_("Add new vendor"),
                uid=id_user,
                req=req,
                body=body, language=ln,
                navtrail=navtrail_previous_links,
                lastupdated=__lastupdated__)

def add_new_vendor_step3(req, name, email, phone, address,
                         notes, ln=CFG_SITE_LANG):
    """
    Add a new Vendor.
    """
    id_user = getUid(req)
    (auth_code, auth_message) = is_adminuser(req)
    if auth_code != 0:
        return mustloginpage(req, auth_message)

    _ = gettext_set_language(ln)

    db.add_new_vendor(name, email, phone, address, notes)

    navtrail_previous_links = '<a class="navtrail" ' \
                              'href="%s/help/admin">Admin Area' \
                              '</a>' % (CFG_SITE_SECURE_URL,)

    body = bc_templates.tmpl_add_new_vendor_step3(ln=ln)

    return page(title=_("Add new vendor"),
                uid=id_user,
                req=req,
                body=body, language=ln,
                navtrail=navtrail_previous_links,
                lastupdated=__lastupdated__)

def update_vendor_info_step1(req, ln=CFG_SITE_LANG):
    """
    Update the vendor's information.
    """

    infos = []

    navtrail_previous_links = '<a class="navtrail"' \
                              ' href="%s/help/admin">Admin Area' \
                              '</a>' % (CFG_SITE_SECURE_URL,)

    _ = gettext_set_language(ln)

    id_user = getUid(req)
    (auth_code, auth_message) = is_adminuser(req)
    if auth_code != 0:
        return mustloginpage(req, auth_message)

    body = bc_templates.tmpl_update_vendor_info_step1(infos=infos, ln=ln)

    return page(title=_("Update vendor information"),
                uid=id_user,
                req=req,
                body=body, language=ln,
                navtrail=navtrail_previous_links,
                lastupdated=__lastupdated__)

def update_vendor_info_step2(req, column, string, ln=CFG_SITE_LANG):
    """
    Update the vendor's information.
    """
    id_user = getUid(req)
    (auth_code, auth_message) = is_adminuser(req)
    if auth_code != 0:
        return mustloginpage(req, auth_message)

    _ = gettext_set_language(ln)

    if not string:
        infos = []
        infos.append(_('Empty string.') + ' ' + _('Please, try again.'))
        body = bc_templates.tmpl_update_vendor_info_step1(infos=infos, ln=ln)

    elif string == '*':
        result = db.get_all_vendors()
        body = bc_templates.tmpl_update_vendor_info_step2(result=result, ln=ln)

    else:
        if column == 'name':
            result = db.search_vendor_by_name(string)
        else:
            result = db.search_vendor_by_email(string)
        body = bc_templates.tmpl_update_vendor_info_step2(result=result, ln=ln)

    navtrail_previous_links = '<a class="navtrail" ' \
                              'href="%s/help/admin">Admin Area' \
                              '</a>' % (CFG_SITE_SECURE_URL,)

    body = bc_templates.tmpl_update_vendor_info_step2(result=result, ln=ln)

    return page(title=_("Update vendor information"),
                uid=id_user,
                req=req,
                body=body, language=ln,
                navtrail=navtrail_previous_links,
                lastupdated=__lastupdated__)

def update_vendor_info_step3(req, vendor_id, ln=CFG_SITE_LANG):
    """
    Update the library's information.

    vendor_id - identify the vendor. It is also the primary key of
                 the table crcVENDOR.

    """
    id_user = getUid(req)
    (auth_code, auth_message) = is_adminuser(req)
    if auth_code != 0:
        return mustloginpage(req, auth_message)

    _ = gettext_set_language(ln)

    vendor_info = db.get_vendor_details(vendor_id)

    navtrail_previous_links = '<a class="navtrail"' \
                              ' href="%s/help/admin">Admin Area' \
                              '</a>' % (CFG_SITE_SECURE_URL,)

    body = bc_templates.tmpl_update_vendor_info_step3(vendor_info=vendor_info,
                                                                  ln=ln)

    return page(title=_("Update vendor information"),
                uid=id_user,
                req=req,
                body=body, language=ln,
                navtrail=navtrail_previous_links,
                lastupdated=__lastupdated__)

def update_vendor_info_step4(req, name, email, phone, address,
                             vendor_id, ln=CFG_SITE_LANG):
    """
    Update the vendor's information.
    """
    id_user = getUid(req)
    (auth_code, auth_message) = is_adminuser(req)
    if auth_code != 0:
        return mustloginpage(req, auth_message)

    _ = gettext_set_language(ln)

    tup_infos = (vendor_id, name, email, phone, address)

    navtrail_previous_links = '<a class="navtrail" ' \
                              'href="%s/help/admin">Admin Area' \
                              '</a>' % (CFG_SITE_SECURE_URL,)

    body = bc_templates.tmpl_update_vendor_info_step4(tup_infos=tup_infos,
                                                                  ln=ln)

    return page(title=_("Update vendor information"),
                uid=id_user,
                req=req,
                body=body, language=ln,
                navtrail=navtrail_previous_links,
                lastupdated=__lastupdated__)

def update_vendor_info_step5(req, name, email, phone, address,
                             vendor_id, ln=CFG_SITE_LANG):
    """
    Update the library's information.
    """
    id_user = getUid(req)
    (auth_code, auth_message) = is_adminuser(req)
    if auth_code != 0:
        return mustloginpage(req, auth_message)

    _ = gettext_set_language(ln)

    db.update_vendor_info(vendor_id, name, email, phone, address)

    navtrail_previous_links = '<a class="navtrail" ' \
                              'href="%s/help/admin">Admin Area' \
                              '</a>' % (CFG_SITE_SECURE_URL,)

    body = bc_templates.tmpl_update_vendor_info_step5(ln=ln)

    return page(title=_("Update vendor information"),
                uid=id_user,
                req=req,
                body=body, language=ln,
                navtrail=navtrail_previous_links,
                lastupdated=__lastupdated__)

def search_vendor_step1(req, ln=CFG_SITE_LANG):
    """
    Display the form where we can search a vendor (by name or email).
    """
    id_user = getUid(req)
    (auth_code, auth_message) = is_adminuser(req)
    if auth_code != 0:
        return mustloginpage(req, auth_message)

    _ = gettext_set_language(ln)

    infos = []

    navtrail_previous_links = '<a class="navtrail"' \
                              ' href="%s/help/admin">Admin Area' \
                              '</a>' % (CFG_SITE_SECURE_URL,)

    body = bc_templates.tmpl_search_vendor_step1(infos=infos,
                                                             ln=ln)

    return page(title=_("Search vendor"),
                uid=id_user,
                req=req,
                body=body, language=ln,
                navtrail=navtrail_previous_links,
                lastupdated=__lastupdated__)

def search_vendor_step2(req, column, string, ln=CFG_SITE_LANG):
    """
    Search a vendor and return a list with all the possible results, using the
    parameters received from the previous step.

    column - identify the column, of the table crcVENDOR, that will be
             considered during the search. Can be 'name' or 'email'.

    str - string used for the search process.
    """
    id_user = getUid(req)
    (auth_code, auth_message) = is_adminuser(req)
    if auth_code != 0:
        return mustloginpage(req, auth_message)

    _ = gettext_set_language(ln)

    if not string:
        infos = []
        infos.append(_('Empty string.') + ' ' + _('Please, try again.'))
        body = bc_templates.tmpl_search_vendor_step1(infos=infos,
                                                             ln=ln)
    elif string == '*':
        result = db.get_all_vendors()
        body = bc_templates.tmpl_search_vendor_step2(result=result, ln=ln)

    else:
        if column == 'name':
            result = db.search_vendor_by_name(string)
        else:
            result = db.search_vendor_by_email(string)
        body = bc_templates.tmpl_search_vendor_step2(result=result, ln=ln)

    navtrail_previous_links = '<a class="navtrail" ' \
                              'href="%s/help/admin">Admin Area' \
                              '</a>' % (CFG_SITE_SECURE_URL,)

    return page(title=_("Search vendor"),
                uid=id_user,
                req=req,
                body=body, language=ln,
                navtrail=navtrail_previous_links,
                lastupdated=__lastupdated__)

def get_vendor_details(req, vendor_id, ln=CFG_SITE_LANG):
    """
    Display the details of a vendor.

    @type vendor_id:    integer.
    @param vendor_id:   identify the vendor. It is also the primary key of
                        the table crcVENDOR.

    @return:            vendor details.
    """
    id_user = getUid(req)
    (auth_code, auth_message) = is_adminuser(req)
    if auth_code != 0:
        return mustloginpage(req, auth_message)

    _ = gettext_set_language(ln)

    vendor_details = db.get_vendor_details(vendor_id)

    navtrail_previous_links = '<a class="navtrail" ' \
                              ' href="%s/help/admin">Admin Area' \
                              '</a>' % (CFG_SITE_SECURE_URL,)

    body = bc_templates.tmpl_vendor_details(vendor_details=vendor_details,
                                                        ln=ln)

    return page(title=_("Vendor details"),
                uid=id_user,
                req=req,
                body=body, language=ln,
                navtrail=navtrail_previous_links,
                lastupdated=__lastupdated__)

def get_vendor_notes(req, vendor_id, add_notes, new_note, ln=CFG_SITE_LANG):
    """
    Retrieve notes related with a vendor.

    vendor_id - identify the vendor. It is also the primary key of
                the table crcVENDOR.

    @param add_notes:  display the textarea where will be written a new notes.

    @param new_notes:  note that will be added to the others vendor's notes.
    """
    id_user = getUid(req)
    (auth_code, auth_message) = is_adminuser(req)
    if auth_code != 0:
        return mustloginpage(req, auth_message)

    _ = gettext_set_language(ln)

    if new_note:
        date = '[' + time.ctime() + '] '
        new_line = '\n'
        new_note = date + new_note + new_line
        db.add_new_vendor_note(new_note, vendor_id)

    vendor_notes = db.get_vendor_notes(vendor_id)

    navtrail_previous_links = '<a class="navtrail" ' \
                              'href="%s/help/admin">Admin Area' \
                              '</a>' % (CFG_SITE_SECURE_URL,)

    body = bc_templates.tmpl_vendor_notes(vendor_notes=vendor_notes,
                                                      vendor_id=vendor_id,
                                                      add_notes=add_notes,
                                                      ln=ln)
    return page(title=_("Vendor notes"),
                uid=id_user,
                req=req,
                body=body, language=ln,
                navtrail=navtrail_previous_links,
                lastupdated=__lastupdated__)

def register_ill_request_with_no_recid_step1(req, borrower_id,
                                             ln=CFG_SITE_LANG):

    id_user = getUid(req)
    (auth_code, auth_message) = is_adminuser(req)
    if auth_code != 0:
        return mustloginpage(req, auth_message)

    _ = gettext_set_language(ln)

    infos = []

    navtrail_previous_links = '<a class="navtrail" ' \
                              'href="%s/help/admin">Admin Area' \
                              '</a>' % (CFG_SITE_SECURE_URL,)

    body = bc_templates.tmpl_register_ill_request_with_no_recid_step1(
                                                        infos=infos,
                                                        borrower_id=borrower_id,
                                                        admin=True, ln=ln)

    return page(title=_("Register ILL request"),
                uid=id_user,
                req=req,
                metaheaderadd = "<link rel=\"stylesheet\" href=\"%s/img/jquery/jquery-ui.css\" type=\"text/css\" />" % CFG_SITE_SECURE_URL,
                body=body,
                language=ln,
                navtrail=navtrail_previous_links,
                lastupdated=__lastupdated__)

def register_ill_request_with_no_recid_step2(req, title, authors, place,
                            publisher, year, edition, isbn, budget_code,
                            period_of_interest_from, period_of_interest_to,
                            additional_comments, only_edition, key, string,
                            borrower_id, ln=CFG_SITE_LANG):

    id_user = getUid(req)
    (auth_code, auth_message) = is_adminuser(req)
    if auth_code != 0:
        return mustloginpage(req, auth_message)

    _ = gettext_set_language(ln)

    infos = []
    book_info = (title, authors, place, publisher, year, edition, isbn)
    request_details = (budget_code, period_of_interest_from,
                       period_of_interest_to, additional_comments, only_edition)


    if borrower_id in (None, '', 'None'):
        body = None
        if not key:
            borrowers_list = None

        elif not string:
            infos.append(_('Empty string.') + ' ' + _('Please, try again.'))
            borrowers_list = None

        else:
            if validate_date_format(period_of_interest_from) is False:
                infos = []
                infos.append(_("The period of interest %(x_strong_tag_open)sFrom: %(x_date)s%(x_strong_tag_close)s is not a valid date or date format") % {'x_date': period_of_interest_from, 'x_strong_tag_open': '<strong>', 'x_strong_tag_close': '</strong>'})

                body = bc_templates.tmpl_register_ill_request_with_no_recid_step1(
                                                            infos=infos,
                                                            borrower_id=None,
                                                            admin=True,
                                                            ln=ln)

            elif validate_date_format(period_of_interest_to) is False:
                infos = []
                infos.append(_("The period of interest %(x_strong_tag_open)sTo: %(x_date)s%(x_strong_tag_close)s is not a valid date or date format") % {'x_date': period_of_interest_to, 'x_strong_tag_open': '<strong>', 'x_strong_tag_close': '</strong>'})

                body = bc_templates.tmpl_register_ill_request_with_no_recid_step1(
                                                                    infos=infos,
                                                                    ln=ln)

            else:
                result = search_user(key, string)

                borrowers_list = []
                if len(result) == 0:
                    infos.append(_("0 borrowers found."))
                else:
                    for user in result:
                        borrower_data = db.get_borrower_data_by_id(user[0])
                        borrowers_list.append(borrower_data)

        if body == None:
            body = bc_templates.tmpl_register_ill_request_with_no_recid_step2(
                           book_info=book_info, request_details=request_details,
                           result=borrowers_list, key=key, string=string,
                           infos=infos, ln=ln)

    else:
        user_info = db.get_borrower_data_by_id(borrower_id)
        return register_ill_request_with_no_recid_step3(req, title, authors,
                                            place, publisher,year, edition,
                                            isbn, user_info, budget_code,
                                            period_of_interest_from,
                                            period_of_interest_to,
                                            additional_comments, only_edition,
                                            ln)


    navtrail_previous_links = '<a class="navtrail" ' \
                    'href="%s/help/admin">Admin Area' \
                    '</a> &gt; <a class="navtrail" ' \
                    'href="%s/admin2/bibcirculation/loan_on_desk_step1?ln=%s">'\
                    'Circulation Management' \
                    '</a> ' % (CFG_SITE_SECURE_URL, CFG_SITE_SECURE_URL, ln)



    return page(title=_("Register ILL request"),
                    uid=id_user,
                    req=req,
                    body=body, language=ln,
                    navtrail=navtrail_previous_links,
                    lastupdated=__lastupdated__)


def register_ill_request_with_no_recid_step3(req, title, authors, place,
                                                publisher, year, edition, isbn,
                                                user_info, budget_code,
                                                period_of_interest_from,
                                                period_of_interest_to,
                                                additional_comments,
                                                only_edition, ln=CFG_SITE_LANG):

    navtrail_previous_links = '<a class="navtrail" ' \
                    'href="%s/help/admin">Admin Area' \
                    '</a> &gt; <a class="navtrail" ' \
                    'href="%s/admin2/bibcirculation/loan_on_desk_step1?ln=%s">'\
                    'Circulation Management' \
                    '</a> ' % (CFG_SITE_SECURE_URL, CFG_SITE_SECURE_URL, ln)

    id_user = getUid(req)
    (auth_code, auth_message) = is_adminuser(req)
    if auth_code != 0:
        return mustloginpage(req, auth_message)

    _ = gettext_set_language(ln)

    request_details = (budget_code, period_of_interest_from,
                       period_of_interest_to, additional_comments, only_edition)

    book_info = (title, authors, place, publisher, year, edition, isbn)

    if user_info is None:
        return register_ill_request_with_no_recid_step2(req, title, authors,
                            place, publisher, year, edition, isbn, budget_code,
                            period_of_interest_from, period_of_interest_to,
                            additional_comments, only_edition, 'name', None,
                            None, ln)

    else:
        body = bc_templates.tmpl_register_ill_request_with_no_recid_step3(
                                                book_info=book_info,
                                                user_info=user_info,
                                                request_details=request_details,
                                                admin=True,
                                                ln=ln)

        return page(title=_("Register ILL request"),
                    uid=id_user,
                    req=req,
                    body=body, language=ln,
                    navtrail=navtrail_previous_links,
                    lastupdated=__lastupdated__)

def register_ill_request_with_no_recid_step4(req, book_info, borrower_id,
                                             request_details, ln):

    id_user = getUid(req)
    (auth_code, auth_message) = is_adminuser(req)
    if auth_code != 0:
        return mustloginpage(req, auth_message)

    navtrail_previous_links = '<a class="navtrail" ' \
                    'href="%s/help/admin">Admin Area' \
                    '</a> &gt; <a class="navtrail" ' \
                    'href="%s/admin2/bibcirculation/loan_on_desk_step1?ln=%s">'\
                    'Circulation Management' \
                    '</a> ' % (CFG_SITE_SECURE_URL, CFG_SITE_SECURE_URL, ln)

    _ = gettext_set_language(ln)

    (title, authors, place, publisher, year, edition, isbn) = book_info
    #create_ill_record(book_info))

    (budget_code, period_of_interest_from,
     period_of_interest_to, library_notes, only_edition) = request_details

    ill_request_notes = {}
    if library_notes:
        ill_request_notes[time.strftime("%Y-%m-%d %H:%M:%S")] = \
                                                            str(library_notes)

### budget_code ###
    if db.get_borrower_data_by_id(borrower_id) == None:
        _ = gettext_set_language(ln)
        infos = []
        infos.append(_("<strong>Request not registered:</strong> wrong borrower id"))
        body = bc_templates.tmpl_register_ill_request_with_no_recid_step2(
                                book_info=book_info,
                                request_details=request_details, result=[],
                                key='name', string=None, infos=infos, ln=ln)

        return page(title=_("Register ILL request"),
                    uid=id_user,
                    req=req,
                    body=body, language=ln,
                    navtrail=navtrail_previous_links,
                    lastupdated=__lastupdated__)
    else:
        book_info = {'title': title, 'authors': authors, 'place': place,
                     'publisher': publisher,'year' : year,  'edition': edition,
                     'isbn' : isbn}
        db.ill_register_request_on_desk(borrower_id, book_info,
                                    period_of_interest_from,
                                    period_of_interest_to,
                                    CFG_BIBCIRCULATION_ILL_STATUS_NEW,
                                    str(ill_request_notes),
                                    only_edition, 'book', budget_code)

    return list_ill_request(req, CFG_BIBCIRCULATION_ILL_STATUS_NEW, ln)


def get_borrower_ill_details(req, borrower_id, ln=CFG_SITE_LANG):
    """
    Display ILL details of a borrower.

    @type  borrower_id: integer.
    @param borrower_id: identify the borrower. It is also the primary key of
                        the table crcBORROWER.

    @type  ill_id:  integer.
    @param ill_id:  identify the ILL request. It is also the primary key
                    of the table crcILLREQUEST.

    @return:        borrower ILL details.
    """

    id_user = getUid(req)
    (auth_code, auth_message) = is_adminuser(req)
    if auth_code != 0:
        return mustloginpage(req, auth_message)

    _ = gettext_set_language(ln)

    result = db.get_ill_requests_details(borrower_id)

    navtrail_previous_links = '<a class="navtrail" ' \
                              'href="%s/help/admin">Admin Area' \
                              '</a>' % (CFG_SITE_SECURE_URL,)

    name = db.get_borrower_name(borrower_id)

    title = _("ILL details") + "- %s" % (name)
    body = bc_templates.tmpl_borrower_ill_details(result=result,
                                                  borrower_id=borrower_id,
                                                  ln=ln)

    return page(title=title,
                uid=id_user,
                req=req,
                body=body, language=ln,
                navtrail=navtrail_previous_links,
                lastupdated=__lastupdated__)

def bor_ill_historical_overview(req, borrower_id, ln):

    id_user = getUid(req)
    (auth_code, auth_message) = is_adminuser(req)
    if auth_code != 0:
        return mustloginpage(req, auth_message)

    _ = gettext_set_language(ln)

    result = db.bor_ill_historical_overview(borrower_id)

    navtrail_previous_links = '<a class="navtrail" ' \
                              'href="%s/help/admin">Admin Area' \
                              '</a>' % (CFG_SITE_SECURE_URL,)

    name = db.get_borrower_name(borrower_id)

    title = _("ILL historical overview") + " - %s" % (name)
    body = bc_templates.tmpl_borrower_ill_details(result=result,
                                                  borrower_id=borrower_id,
                                                  ln=ln)

    return page(title=title,
                uid=id_user,
                req=req,
                body=body, language=ln,
                navtrail=navtrail_previous_links,
                lastupdated=__lastupdated__)

def get_ill_library_notes(req, ill_id, delete_key, library_notes,
                          ln=CFG_SITE_LANG):

    id_user = getUid(req)
    (auth_code, auth_message) = is_adminuser(req)
    if auth_code != 0:
        return mustloginpage(req, auth_message)

    _ = gettext_set_language(ln)

    if delete_key and ill_id:
        if looks_like_dictionary(db.get_ill_notes(ill_id)):
            ill_notes = eval(db.get_ill_notes(ill_id))
            del ill_notes[delete_key]
            db.update_ill_notes(ill_id, ill_notes)

    elif library_notes:
        if db.get_ill_notes(ill_id):
            if looks_like_dictionary(db.get_ill_notes(ill_id)):
                ill_notes = eval(db.get_ill_notes(ill_id))
            else:
                ill_notes = {}
        else:
            ill_notes = {}

        ill_notes[time.strftime("%Y-%m-%d %H:%M:%S")] = str(library_notes)
        db.update_ill_notes(ill_id, ill_notes)

    ill_notes = db.get_ill_notes(ill_id)

    navtrail_previous_links = '<a class="navtrail" ' \
                              'href="%s/help/admin">Admin Area' \
                              '</a>' % (CFG_SITE_SECURE_URL,)

    body = bc_templates.tmpl_ill_notes(ill_notes=ill_notes,
                                                   ill_id=ill_id,
                                                   ln=ln)
    return page(title=_("ILL notes"),
                uid=id_user,
                req=req,
                body=body, language=ln,
                navtrail=navtrail_previous_links,
                lastupdated=__lastupdated__)

def get_expired_loans_with_requests(req, request_id, ln=CFG_SITE_LANG):

    id_user = getUid(req)
    (auth_code, auth_message) = is_adminuser(req)
    if auth_code != 0:
        return mustloginpage(req, auth_message)

    _ = gettext_set_language(ln)

    if request_id:
        db.update_loan_request_status(request_id,
                                    CFG_BIBCIRCULATION_REQUEST_STATUS_CANCELLED)
        #update_request_data(request_id)
        result = db.get_expired_loans_with_requests()

    else:
        result = db.get_expired_loans_with_requests()

    navtrail_previous_links = '<a class="navtrail" ' \
                    'href="%s/help/admin">Admin Area' \
                    '</a> &gt; <a class="navtrail" ' \
                    'href="%s/admin2/bibcirculation/loan_on_desk_step1?ln=%s">'\
                    'Circulation Management' \
                    '</a> ' % (CFG_SITE_SECURE_URL, CFG_SITE_SECURE_URL, ln)

    body = bc_templates.tmpl_get_expired_loans_with_requests(result=result,
                                                             ln=ln)

    return page(title=_("Overdue loans with holds"),
                uid=id_user,
                req=req,
                body=body, language=ln,
                navtrail=navtrail_previous_links,
                lastupdated=__lastupdated__)

def register_ill_book_request(req, borrower_id, ln=CFG_SITE_LANG):
    """
    Display a form where is possible to searh for an item.
    """
    id_user = getUid(req)
    (auth_code, auth_message) = is_adminuser(req)
    if auth_code != 0:
        return mustloginpage(req, auth_message)

    navtrail_previous_links = '<a class="navtrail" ' \
                    'href="%s/help/admin">Admin Area' \
                    '</a> &gt; <a class="navtrail" ' \
                    'href="%s/admin2/bibcirculation/loan_on_desk_step1?ln=%s">'\
                    'Circulation Management' \
                    '</a> ' % (CFG_SITE_SECURE_URL, CFG_SITE_SECURE_URL, ln)

    _ = gettext_set_language(ln)

    infos = []

    body = bc_templates.tmpl_register_ill_book_request(infos=infos,
                                                       borrower_id=borrower_id,
                                                       ln=ln)

    return page(title=_("Register ILL Book request"),
                uid=id_user,
                req=req,
                body=body, language=ln,
                navtrail=navtrail_previous_links,
                lastupdated=__lastupdated__)

def register_ill_book_request_result(req, borrower_id, p, f,  ln=CFG_SITE_LANG):
    """
    Search an item and return a list with all the possible results. To retrieve
    the information desired, we use the method 'perform_request_search' (from
    search_engine.py). In the case of BibCirculation, we are just looking for
    books (items) inside the collection 'Books'.

    @type p:   string
    @param p:  search pattern

    @type f:   string
    @param f:  search field

    @return:   list of recids
    """
    id_user = getUid(req)
    (auth_code, auth_message) = is_adminuser(req)
    if auth_code != 0:
        return mustloginpage(req, auth_message)

    _ = gettext_set_language(ln)

    infos = []
    if p == '':
        infos.append(_('Empty string.') + ' ' + _('Please, try again.'))
        body = bc_templates.tmpl_register_ill_book_request(infos=infos,
                                                        borrower_id=borrower_id,
                                                        ln=ln)
    else:
        if f == 'barcode':
            p = p.strip('\'" \t')
            recid = db.get_recid(p)

            if recid is None:
                infos.append(_('The barcode %(x_strong_tag_open)s%(x_barcode)s%(x_strong_tag_close)s does not exist on BibCirculation database.') % {'x_barcode': p, 'x_strong_tag_open': '<strong>', 'x_strong_tag_close': '</strong>'})
                body = bc_templates.tmpl_register_ill_book_request(infos=infos,
                                                        borrower_id=borrower_id,
                                                        ln=ln)
            else:
                body = bc_templates.tmpl_register_ill_book_request_result(
                                                        result=[recid],
                                                        borrower_id=borrower_id,
                                                        ln=ln)
        else:
            result = perform_request_search(cc="Books", sc="1", p=p, f=f)
            if len(result) == 0:
                return register_ill_request_with_no_recid_step1(req,
                                                                borrower_id, ln)
            else:
                body = bc_templates.tmpl_register_ill_book_request_result(
                                                        result=result,
                                                        borrower_id=borrower_id,
                                                        ln=ln)

    navtrail_previous_links = '<a class="navtrail" ' \
                    'href="%s/help/admin">Admin Area' \
                    '</a> &gt; <a class="navtrail" ' \
                    'href="%s/admin2/bibcirculation/loan_on_desk_step1?ln=%s">'\
                    'Circulation Management' \
                    '</a> ' % (CFG_SITE_SECURE_URL, CFG_SITE_SECURE_URL, ln)

    return page(title=_("Register ILL Book request"),
                uid=id_user,
                req=req,
                body=body, language=ln,
                navtrail=navtrail_previous_links,
                lastupdated=__lastupdated__)

def register_ill_book_request_from_borrower_page(req, borrower_id,
                                                 ln=CFG_SITE_LANG):
    """
    Display a form where is possible to searh for an item.
    """
    id_user = getUid(req)
    (auth_code, auth_message) = is_adminuser(req)
    if auth_code != 0:
        return mustloginpage(req, auth_message)

    navtrail_previous_links = '<a class="navtrail" ' \
                    'href="%s/help/admin">Admin Area' \
                    '</a> &gt; <a class="navtrail" ' \
                    'href="%s/admin2/bibcirculation/loan_on_desk_step1?ln=%s">'\
                    'Circulation Management' \
                    '</a> ' % (CFG_SITE_SECURE_URL, CFG_SITE_SECURE_URL, ln)

    _ = gettext_set_language(ln)

    infos = []

    body = bc_templates.tmpl_register_ill_book_request_from_borrower_page(
                                                        infos=infos,
                                                        borrower_id=borrower_id,
                                                        ln=ln)

    return page(title=_("Register ILL Book request"),
                uid=id_user,
                req=req,
                body=body, language=ln,
                navtrail=navtrail_previous_links,
                lastupdated=__lastupdated__)


def register_ill_request_from_borrower_page_step1(req, borrower_id,
                                                  ln=CFG_SITE_LANG):

    id_user = getUid(req)
    (auth_code, auth_message) = is_adminuser(req)
    if auth_code != 0:
        return mustloginpage(req, auth_message)
    infos = []

    navtrail_previous_links = '<a class="navtrail" ' \
                              'href="%s/help/admin">Admin Area' \
                              '</a>' % (CFG_SITE_SECURE_URL,)

    _ = gettext_set_language(ln)

    body = bc_templates.tmpl_register_ill_request_from_borrower_page_step1(
                                                        infos=infos,
                                                        borrower_id=borrower_id,
                                                        ln=ln)

    return page(title=_("Register ILL request"),
                uid=id_user,
                req=req,
                body=body, language=ln,
                navtrail=navtrail_previous_links,
                lastupdated=__lastupdated__)

def register_ill_request_from_borrower_page_step2(req, borrower_id, title,
                                    authors, place, publisher, year, edition,
                                    isbn, period_of_interest_from,
                                    period_of_interest_to, additional_comments,
                                    only_edition, ln=CFG_SITE_LANG):

    id_user = getUid(req)
    (auth_code, auth_message) = is_adminuser(req)
    if auth_code != 0:
        return mustloginpage(req, auth_message)

    _ = gettext_set_language(ln)

    infos = []

    if validate_date_format(period_of_interest_from) is False:

        infos.append(_("The period of interest %(x_strong_tag_open)sFrom: %(x_date)s%(x_strong_tag_close)s is not a valid date or date format") % {'x_date': period_of_interest_from, 'x_strong_tag_open': '<strong>', 'x_strong_tag_close': '</strong>'})

        body = bc_templates.tmpl_register_ill_request_from_borrower_page_step1(
                                                        infos=infos,
                                                        borrower_id=borrower_id,
                                                        ln=ln)

    elif validate_date_format(period_of_interest_to) is False:
        infos.append(_("The period of interest %(x_strong_tag_open)sTo: %(x_date)s%(x_strong_tag_close)s is not a valid date or date format") % {'x_date': period_of_interest_to, 'x_strong_tag_open': '<strong>', 'x_strong_tag_close': '</strong>'})

        body = bc_templates.tmpl_register_ill_request_from_borrower_page_step1(
                                                        infos=infos,
                                                        borrower_id=borrower_id,
                                                        ln=ln)
    else:
        book_info = (title, authors, place, publisher, year, edition, isbn)
        user_info = db.get_borrower_details(borrower_id)
        request_details = (period_of_interest_from, period_of_interest_to,
                           additional_comments, only_edition)

        body = bc_templates.tmpl_register_ill_request_with_no_recid_step3(
                                                book_info=book_info,
                                                user_info=user_info,
                                                request_details=request_details,
                                                admin=True, ln=ln)


    navtrail_previous_links = '<a class="navtrail" ' \
                    'href="%s/help/admin">Admin Area' \
                    '</a> &gt; <a class="navtrail" ' \
                    'href="%s/admin2/bibcirculation/loan_on_desk_step1?ln=%s">'\
                    'Circulation Management' \
                    '</a> ' % (CFG_SITE_SECURE_URL, CFG_SITE_SECURE_URL, ln)

    return page(title=_("Register ILL request"),
                uid=id_user,
                req=req,
                body=body, language=ln,
                navtrail=navtrail_previous_links,
                lastupdated=__lastupdated__)

def register_purchase_request_step1(req, recid, request_type, title, authors,
                        place, publisher, year, edition, this_edition_only,
                        isbn, standard_number,
                        budget_code, cash, period_of_interest_from,
                        period_of_interest_to, additional_comments,
                        ln=CFG_SITE_LANG):

    id_user = getUid(req)
    (auth_code, auth_message) = is_adminuser(req)
    if auth_code != 0:
        return mustloginpage(req, auth_message)

    _ = gettext_set_language(ln)

    infos = []

    navtrail_previous_links = '<a class="navtrail" ' \
                    'href="%s/help/admin">Admin Area' \
                    '</a> &gt; <a class="navtrail" ' \
                    'href="%s/admin2/bibcirculation/loan_on_desk_step1?ln=%s">'\
                    'Circulation Management' \
                    '</a> ' % (CFG_SITE_SECURE_URL, CFG_SITE_SECURE_URL, ln)

    if recid != '':
        (title, year, authors,
         isbn, publisher) = book_information_from_MARC(int(recid))

    body = bc_templates.tmpl_register_purchase_request_step1(infos=infos,
                                fields=(request_type, title, authors, place, publisher,
                                        year, edition, this_edition_only,
                                        isbn, standard_number,
                                        budget_code, cash,
                                        period_of_interest_from,
                                        period_of_interest_to,
                                        additional_comments),
                                ln=ln)

    return page(title=_("Register purchase request"),
                uid=id_user,
                req=req,
                body=body,
                language=ln,
                metaheaderadd='<link rel="stylesheet" ' \
                                    'href="%s/img/jquery-ui.css" ' \
                                    'type="text/css" />' % CFG_SITE_SECURE_URL,
                navtrail=navtrail_previous_links,
                lastupdated=__lastupdated__)

def register_purchase_request_step2(req, request_type, title, authors,
                        place, publisher, year, edition, this_edition_only,
                        isbn, standard_number,
                        budget_code, cash, period_of_interest_from,
                        period_of_interest_to, additional_comments,
                        p, f, ln=CFG_SITE_LANG):

    id_user = getUid(req)
    (auth_code, auth_message) = is_adminuser(req)
    if auth_code != 0:
        return mustloginpage(req, auth_message)

    _ = gettext_set_language(ln)

    navtrail_previous_links = '<a class="navtrail" ' \
                    'href="%s/help/admin">Admin Area' \
                    '</a> &gt; <a class="navtrail" ' \
                    'href="%s/admin2/bibcirculation/loan_on_desk_step1?ln=%s">'\
                    'Circulation Management' \
                    '</a> ' % (CFG_SITE_SECURE_URL, CFG_SITE_SECURE_URL, ln)

    infos = []

    if cash and budget_code == '':
        budget_code = 'cash'

    fields = (request_type, title, authors, place, publisher, year, edition,
              this_edition_only, isbn, standard_number, budget_code,
              cash, period_of_interest_from, period_of_interest_to,
              additional_comments)

    if budget_code == '' and not cash:
        infos.append(_("Payment method information is mandatory. Please, type your budget code or tick the 'cash' checkbox."))
        body = bc_templates.tmpl_register_purchase_request_step1(infos=infos,
                                                           fields=fields, ln=ln)

    else:

########################
########################
        if p and not f:
            infos.append(_('Empty string.') + ' ' + _('Please, try again.'))

            body = bc_templates.tmpl_register_purchase_request_step2(
                                                infos=infos, fields=fields,
                                                result=None, p=p, f=f, ln=ln)

            navtrail_previous_links = '<a class="navtrail" ' \
                        'href="%s/help/admin">Admin Area' \
                        '</a> &gt; <a class="navtrail" ' \
                        'href="%s/admin2/bibcirculation/loan_on_desk_step1?ln=%s">'\
                        'Circulation Management' \
                        '</a> ' % (CFG_SITE_SECURE_URL, CFG_SITE_SECURE_URL, ln)

            return page(title=_("Register ILL request"),
                        uid=id_user,
                        req=req,
                        body=body, language=ln,
                        navtrail=navtrail_previous_links,
                        lastupdated=__lastupdated__)

        result = search_user(f, p)
        borrowers_list = []

        if len(result) == 0 and f:
            if CFG_CERN_SITE:
                infos.append(_("0 borrowers found.") + ' ' +_("Search by CCID."))
            else:
                new_borrower_link = create_html_link(CFG_SITE_SECURE_URL +
                                '/admin2/bibcirculation/add_new_borrower_step1',
                                {'ln': ln}, _("Register new borrower."))
                message = _("0 borrowers found.") + ' ' + new_borrower_link
                infos.append(message)
        else:
            for user in result:
                borrower_data = db.get_borrower_data_by_id(user[0])
                borrowers_list.append(borrower_data)

        body = bc_templates.tmpl_register_purchase_request_step2(
                                                infos=infos, fields=fields,
                                                result=borrowers_list, p=p,
                                                f=f, ln=ln)
########################
########################

    return page(title=_("Register purchase request"),
                uid=id_user,
                req=req,
                body=body,
                language=ln,
                metaheaderadd='<link rel="stylesheet" ' \
                                    'href="%s/img/jquery-ui.css" ' \
                                    'type="text/css" />' % CFG_SITE_SECURE_URL,
                navtrail=navtrail_previous_links,
                lastupdated=__lastupdated__)

def register_purchase_request_step3(req, request_type, title, authors,
                        place, publisher, year, edition, this_edition_only,
                        isbn, standard_number,
                        budget_code, cash, period_of_interest_from,
                        period_of_interest_to, additional_comments,
                        borrower_id, ln=CFG_SITE_LANG):

    id_user = getUid(req)
    (auth_code, auth_message) = is_adminuser(req)
    if auth_code != 0:
        return mustloginpage(req, auth_message)

    _ = gettext_set_language(ln)

    navtrail_previous_links = '<a class="navtrail" ' \
                    'href="%s/help/admin">Admin Area' \
                    '</a> &gt; <a class="navtrail" ' \
                    'href="%s/admin2/bibcirculation/loan_on_desk_step1?ln=%s">'\
                    'Circulation Management' \
                    '</a> ' % (CFG_SITE_SECURE_URL, CFG_SITE_SECURE_URL, ln)

    infos = []

    if budget_code == '' and not cash:
        infos.append(_("Payment method information is mandatory. Please, type your budget code or tick the 'cash' checkbox."))
        body = bc_templates.tmpl_register_purchase_request_step1(infos=infos,
                                fields=(request_type, title, authors, place, publisher,
                                        year, edition, this_edition_only,
                                        isbn, standard_number,
                                        budget_code, cash,
                                        period_of_interest_from,
                                        period_of_interest_to,
                                        additional_comments),
                                ln=ln)
    else:
        if borrower_id == '':
            borrower_id = db.get_borrower_id_by_email(db.get_invenio_user_email(id_user))

        item_info = {'title': title, 'authors': authors, 'place': place,
                     'publisher': publisher, 'year' : year,  'edition': edition,
                     'isbn' : isbn, 'standard_number': standard_number}

        ill_request_notes = {}
        if additional_comments:
            ill_request_notes[time.strftime("%Y-%m-%d %H:%M:%S")] \
                                                      = str(additional_comments)

        if cash and budget_code == '':
            budget_code = 'cash'

        db.ill_register_request_on_desk(borrower_id, item_info,
                                        period_of_interest_from,
                                        period_of_interest_to,
                                        CFG_BIBCIRCULATION_ACQ_STATUS_NEW,
                                        str(ill_request_notes),
                                        this_edition_only, request_type, budget_code)

        return redirect_to_url(req,
                '%s/admin2/bibcirculation/list_acquisition?ln=%s&status=%s' % \
                                            (CFG_SITE_SECURE_URL, ln,
                                             CFG_BIBCIRCULATION_ACQ_STATUS_NEW))

    return page(title=_("Register purchase request"),
                uid=id_user,
                req=req,
                body=body,
                language=ln,
                metaheaderadd='<link rel="stylesheet" ' \
                                    'href="%s/img/jquery-ui.css" ' \
                                    'type="text/css" />' % CFG_SITE_SECURE_URL,
                navtrail=navtrail_previous_links,
                lastupdated=__lastupdated__)


def register_ill_article_request_step1(req, ln=CFG_SITE_LANG):

    id_user = getUid(req)
    (auth_code, auth_message) = is_adminuser(req)
    if auth_code != 0:
        return mustloginpage(req, auth_message)

    _ = gettext_set_language(ln)

    infos = []

    navtrail_previous_links = '<a class="navtrail" ' \
                   'href="%s/help/admin">Admin Area' \
                   '</a> &gt; <a class="navtrail" ' \
                   'href="%s/admin2/bibcirculation/loan_on_desk_step1?ln=%s">' \
                   'Circulation Management' \
                   '</a> ' % (CFG_SITE_SECURE_URL, CFG_SITE_SECURE_URL, ln)

    body = bc_templates.tmpl_register_ill_article_request_step1(infos=infos,
                                                                ln=ln)

    return page(title=_("Register ILL Article request"),
                uid=id_user,
                req=req,
                body=body,
                metaheaderadd = "<link rel=\"stylesheet\" href=\"%s/img/jquery/jquery-ui.css\" type=\"text/css\" />"%(CFG_SITE_SECURE_URL),
                navtrail=navtrail_previous_links,
                lastupdated=__lastupdated__)


def register_ill_article_request_step2(req, periodical_title, article_title,
                                       author, report_number, volume, issue,
                                       pages, year, budget_code, issn,
                                       period_of_interest_from,
                                       period_of_interest_to,
                                       additional_comments, key, string,
                                       ln=CFG_SITE_LANG):

    id_user = getUid(req)
    (auth_code, auth_message) = is_adminuser(req)
    if auth_code != 0:
        return mustloginpage(req, auth_message)

    _ = gettext_set_language(ln)

    infos = []

    if key and not string:
        infos.append(_('Empty string.') + ' ' + _('Please, try again.'))
        article_info = (periodical_title, article_title, author, report_number,
                        volume, issue, pages, year, issn)
        request_details = (period_of_interest_from, period_of_interest_to,
                           budget_code, additional_comments)

        body = bc_templates.tmpl_register_ill_article_request_step2(
                                                article_info=article_info,
                                                request_details=request_details,
                                                result=None, key=key,
                                                string=string, infos=infos,
                                                ln=ln)

        navtrail_previous_links = '<a class="navtrail" ' \
                    'href="%s/help/admin">Admin Area' \
                    '</a> &gt; <a class="navtrail" ' \
                    'href="%s/admin2/bibcirculation/loan_on_desk_step1?ln=%s">'\
                    'Circulation Management' \
                    '</a> ' % (CFG_SITE_SECURE_URL, CFG_SITE_SECURE_URL, ln)

        return page(title=_("Register ILL request"),
                    uid=id_user,
                    req=req,
                    body=body, language=ln,
                    navtrail=navtrail_previous_links,
                    lastupdated=__lastupdated__)

    result = search_user(key, string)
    borrowers_list = []

    if len(result) == 0 and key:
        if CFG_CERN_SITE:
            infos.append(_("0 borrowers found.") + ' ' +_("Search by CCID."))
        else:
            new_borrower_link = create_html_link(CFG_SITE_SECURE_URL +
                                '/admin2/bibcirculation/add_new_borrower_step1',
                                {'ln': ln}, _("Register new borrower."))
            message = _("0 borrowers found.") + ' ' + new_borrower_link
            infos.append(message)
    else:
        for user in result:
            borrower_data = db.get_borrower_data_by_id(user[0])
            borrowers_list.append(borrower_data)

    if validate_date_format(period_of_interest_from) is False:
        infos = []

        infos.append(_("The period of interest %(x_strong_tag_open)sFrom: %(x_date)s%(x_strong_tag_close)s is not a valid date or date format") % {'x_date': period_of_interest_from, 'x_strong_tag_open': '<strong>', 'x_strong_tag_close': '</strong>'})

        body = bc_templates.tmpl_register_ill_article_request_step1(infos=infos,
                                                                    ln=ln)

    elif validate_date_format(period_of_interest_to) is False:
        infos = []
        infos.append(_("The period of interest %(x_strong_tag_open)sTo: %(x_date)s%(x_strong_tag_close)s is not a valid date or date format") % {'x_date': period_of_interest_to, 'x_strong_tag_open': '<strong>', 'x_strong_tag_close': '</strong>'})

        body = bc_templates.tmpl_register_ill_article_request_step1(infos=infos,
                                                                    ln=ln)

    else:
        article_info = (periodical_title, article_title, author, report_number,
                        volume, issue, pages, year, issn)

        request_details = (period_of_interest_from, period_of_interest_to,
                           budget_code, additional_comments)

        body = bc_templates.tmpl_register_ill_article_request_step2(
                                                article_info=article_info,
                                                request_details=request_details,
                                                result=borrowers_list,
                                                key=key, string=string,
                                                infos=infos, ln=ln)

    navtrail_previous_links = '<a class="navtrail" ' \
                    'href="%s/help/admin">Admin Area' \
                    '</a> &gt; <a class="navtrail" ' \
                    'href="%s/admin2/bibcirculation/loan_on_desk_step1?ln=%s">'\
                    'Circulation Management' \
                    '</a> ' % (CFG_SITE_SECURE_URL, CFG_SITE_SECURE_URL, ln)

    return invenio.webpage.page(title=_("Register ILL request"),
                uid=id_user,
                req=req,
                body=body, language=ln,
                navtrail=navtrail_previous_links,
                lastupdated=__lastupdated__)

def register_ill_article_request_step3(req, periodical_title, title, authors,
                                       report_number, volume, issue,
                                       page_number, year, issn, user_info,
                                       request_details, ln=CFG_SITE_LANG):

    #id_user = getUid(req)
    (auth_code, auth_message) = is_adminuser(req)
    if auth_code != 0:
        return mustloginpage(req, auth_message)

    #info = (title, authors, "", "", year, "", issn)

    #create_ill_record(info)

    item_info = {'periodical_title': periodical_title, 'title': title,
                 'authors': authors, 'place': "", 'publisher': "",
                 'year' : year,  'edition': "", 'issn' : issn,
                 'volume': volume, 'issue': issue, 'page': page_number }


    (period_of_interest_from, period_of_interest_to, budget_code,
     library_notes) = request_details

    only_edition = ""

    if user_info is None:
        return register_ill_article_request_step2(req, periodical_title, title,
                                        authors, report_number, volume, issue,
                                        page_number, year, budget_code, issn,
                                        period_of_interest_from,
                                        period_of_interest_to,
                                        library_notes, 'name', None, ln)
    else:
        borrower_id = user_info[0]

        ill_request_notes = {}
        if library_notes:
            ill_request_notes[time.strftime("%Y-%m-%d %H:%M:%S")] \
                                                           = str(library_notes)

        db.ill_register_request_on_desk(borrower_id, item_info,
                                        period_of_interest_from,
                                        period_of_interest_to,
                                        CFG_BIBCIRCULATION_ILL_STATUS_NEW,
                                        str(ill_request_notes),
                                        only_edition, 'article', budget_code)

        return list_ill_request(req, CFG_BIBCIRCULATION_ILL_STATUS_NEW, ln)

def ill_search(req, ln=CFG_SITE_LANG):

    infos = []

    navtrail_previous_links = '<a class="navtrail" ' \
                    'href="%s/help/admin">Admin Area' \
                    '</a> &gt; <a class="navtrail" ' \
                    'href="%s/admin2/bibcirculation/loan_on_desk_step1?ln=%s">'\
                    'Circulation Management' \
                    '</a> ' % (CFG_SITE_SECURE_URL, CFG_SITE_SECURE_URL, ln)

    id_user = getUid(req)
    (auth_code, auth_message) = is_adminuser(req)
    if auth_code != 0:
        return mustloginpage(req, auth_message)

    _ = gettext_set_language(ln)

    body = bc_templates.tmpl_ill_search(infos=infos, ln=ln)

    return page(title=_("ILL search"),
                uid=id_user,
                req=req,
                body=body,
                language=ln,
            metaheaderadd='<link rel="stylesheet" href="%s/img/jquery-ui.css" '\
                                'type="text/css" />' % CFG_SITE_SECURE_URL,
                navtrail=navtrail_previous_links,
                lastupdated=__lastupdated__)

def ill_search_result(req, p, f, date_from, date_to, ln):
    """
    Search an item and return a list with all the possible results. To retrieve
    the information desired, we use the method 'perform_request_search' (from
    search_engine.py). In the case of BibCirculation, we are just looking for
    books (items) inside the collection 'Books'.

    @type p:   string
    @param p:  search pattern

    @type f:   string
    @param f:  search field

    @return:   list of recids
    """

    navtrail_previous_links = '<a class="navtrail" ' \
                    'href="%s/help/admin">Admin Area' \
                    '</a> &gt; <a class="navtrail" ' \
                    'href="%s/admin2/bibcirculation/loan_on_desk_step1?ln=%s">'\
                    'Circulation Management' \
                    '</a> ' % (CFG_SITE_SECURE_URL, CFG_SITE_SECURE_URL, ln)

    #id_user = getUid(req)
    (auth_code, auth_message) = is_adminuser(req)
    if auth_code != 0:
        return mustloginpage(req, auth_message)

    _ = gettext_set_language(ln)

    if not has_date_format(date_from):
        date_from = '0000-00-00'
    if not has_date_format(date_to):
        date_to = '9999-12-31'

    if f == 'title':
        ill_req = db.search_ill_requests_title(p, date_from, date_to)
        body = bc_templates.tmpl_list_ill_request(ill_req=ill_req, ln=ln)

    elif f == 'ILL_request_ID':
        ill_req = db.search_ill_requests_id(p, date_from, date_to)
        body = bc_templates.tmpl_list_ill_request(ill_req=ill_req, ln=ln)

    elif f == 'cost':
        ill_req = db.search_acq_requests_cost(p, date_from, date_to)
        body = bc_templates.tmpl_list_acquisition(ill_req=ill_req, ln=ln)

    elif f == 'notes':
        ill_req = db.search_acq_requests_notes(p, date_from, date_to)
        body = bc_templates.tmpl_list_acquisition(ill_req=ill_req, ln=ln)


    #body = bc_templates.tmpl_list_ill_request(ill_req=ill_req, ln=ln)

    return page(title=_("List of ILL requests"),
                req=req,
                body=body,
                language=ln,
                navtrail=navtrail_previous_links,
                lastupdated=__lastupdated__)


def delete_copy_step1(req, barcode, ln):
    #id_user = getUid(req)
    (auth_code, auth_message) = is_adminuser(req)
    if auth_code != 0:
        return mustloginpage(req, auth_message)

    _ = gettext_set_language(ln)

    infos = []

    navtrail_previous_links = '<a class="navtrail" ' \
                                 'href="%s/help/admin">Admin Area' \
                              '</a>' % (CFG_SITE_SECURE_URL,)

    barcode = barcode.strip('\'" \t')
    recid = db.get_recid(barcode)
    if recid:
        #recid = recid[0]

        infos.append(_("Do you really want to delete this copy of the book?"))

        copies = db.get_item_copies_details(recid)

        title = _("Delete copy")
        body = bc_templates.tmpl_delete_copy_step1(barcode_to_delete=barcode,
                                                   recid=recid,
                                                   result=copies,
                                                   infos=infos,
                                                   ln=ln)

    else:
        message = _("""The barcode <strong>%s</strong> was not found""") % (barcode)
        infos.append(message)
        title = _("Item search")
        body = bc_templates.tmpl_item_search(infos=infos, ln=ln)

    return page(title=title,
                req=req,
                body=body, language=ln,
                navtrail=navtrail_previous_links,
                lastupdated=__lastupdated__)

def delete_copy_step2(req, barcode, ln):

    #id_user = getUid(req)
    (auth_code, auth_message) = is_adminuser(req)
    if auth_code != 0:
        return mustloginpage(req, auth_message)

    _ = gettext_set_language(ln)

    infos = []

    barcode = barcode.strip('\'" \t')
    recid = db.get_recid(barcode)

    if recid:
        #recid = recid[0]

        if db.delete_copy(barcode)==1:
            message = _("The copy with barcode <strong>%s</strong> has been deleted.") % (barcode)
        else:
            message = _('It was NOT possible to delete the copy with barcode <strong>%s</strong>') % (barcode)

        infos.append(message)

        copies = db.get_item_copies_details(recid)
        requests = db.get_item_requests(recid)
        loans = db.get_item_loans(recid)
        req_hist_overview = db.get_item_requests_historical_overview(recid)
        loans_hist_overview = db.get_item_loans_historical_overview(recid)

        title = _("Item details")
        body = bc_templates.tmpl_get_item_details(
                                        recid=recid, copies=copies,
                                        requests=requests, loans=loans,
                                        req_hist_overview=req_hist_overview,
                                        loans_hist_overview=loans_hist_overview,
                                        infos=infos, ln=ln)

    else:
        message = _("The barcode <strong>%s</strong> was not found") % (barcode)
        infos.append(message)
        title = _("Item search")
        body = bc_templates.tmpl_item_search(infos=infos, ln=ln)

    navtrail_previous_links = '<a class="navtrail" ' \
                              'href="%s/help/admin">Admin Area' \
                              '</a>' % (CFG_SITE_SECURE_URL,)
    return page(title=title,
                req=req,
                body=body, language=ln,
                navtrail=navtrail_previous_links,
                lastupdated=__lastupdated__)<|MERGE_RESOLUTION|>--- conflicted
+++ resolved
@@ -49,7 +49,6 @@
       print_pending_hold_requests_information, \
       print_new_loan_information, \
       validate_date_format, \
-<<<<<<< HEAD
       generate_email_body, \
       book_information_from_MARC, \
       search_user, \
@@ -57,15 +56,10 @@
       update_user_info_from_ldap, \
       update_requests_statuses, \
       has_date_format, \
-      generate_tmp_barcode
+      generate_tmp_barcode, \
+      looks_like_dictionary
       #is_periodical, \
       #create_ill_record, \
-=======
-      create_ill_record, \
-      generate_email_body, \
-      looks_like_dictionary
-      #get_list_of_ILL_requests, \
->>>>>>> c0ad01dc
       #create_item_details_url
 from invenio.webstat import register_customevent
 from invenio.errorlib import register_exception
@@ -76,11 +70,7 @@
      CFG_BIBCIRCULATION_LIBRARIAN_EMAIL, CFG_BIBCIRCULATION_LOANS_EMAIL, \
      CFG_BIBCIRCULATION_ACQ_TYPE
 import invenio.bibcirculation_dblayer as db
-<<<<<<< HEAD
 from invenio.bibcirculation_cern_ldap import get_user_info_from_ldap
-=======
-from invenio.bibcirculation_utils import looks_like_dictionary
->>>>>>> c0ad01dc
 import invenio.template
 bc_templates = invenio.template.load('bibcirculation')
 
@@ -2138,7 +2128,6 @@
     @param borrower_id:   identify the borrower. It is also the primary key of
                           the table crcBORROWER.
 
-<<<<<<< HEAD
    """
     id_user = getUid(req)
     (auth_code, auth_message) = is_adminuser(req)
@@ -2150,13 +2139,6 @@
     if delete_key and borrower_id:
         borrower_notes = eval(db.get_borrower_notes(borrower_id))
         if delete_key in borrower_notes.keys():
-=======
-    """
-
-    if delete_key and borrower_id:
-        if looks_like_dictionary(db.get_borrower_notes(borrower_id)):
-            borrower_notes = eval(db.get_borrower_notes(borrower_id))
->>>>>>> c0ad01dc
             del borrower_notes[delete_key]
             db.update_borrower_notes(borrower_id, borrower_notes)
 
@@ -2212,13 +2194,8 @@
     _ = gettext_set_language(ln)
 
     if delete_key and loan_id:
-<<<<<<< HEAD
         loans_notes = eval(db.get_loan_notes(loan_id))
         if delete_key in loans_notes.keys():
-=======
-        if looks_like_dictionary(db.get_loan_notes(loan_id)):
-            loans_notes = eval(db.get_loan_notes(loan_id))
->>>>>>> c0ad01dc
             del loans_notes[delete_key]
             db.update_loan_notes(loan_id, loans_notes)
 
@@ -5100,35 +5077,12 @@
                           new_status, cost, barcode,
                           str(library_previous_notes))
 
-<<<<<<< HEAD
     request_type = db.get_ill_request_type(ill_request_id)
     if request_type == 'book':
         item_info = book_info
     else:
         item_info = article_info
     db.update_ill_request_item_info(ill_request_id, item_info)
-=======
-    return list_ill_request(req,new_status,ln)
-
-    #body = bibcirculation_templates.tmpl_ill_request_details_step3(ln=ln)
-    #return page(title="ILL request details",
-    #            uid=id_user,
-    #            req=req,
-    #            body=body,
-    #            navtrail=navtrail_previous_links,
-    #            lastupdated=__lastupdated__)
-
-
-def ordered_books_details_step1(req, purchase_id, delete_key, ln=CFG_SITE_LANG):
-    """
-    """
-
-    if delete_key and purchase_id:
-        if looks_like_dictionary(db.get_purchase_notes(purchase_id)):
-            purchase_notes = eval(db.get_purchase_notes(purchase_id))
-            del purchase_notes[delete_key]
-            db.update_purchase_notes(purchase_id, purchase_notes)
->>>>>>> c0ad01dc
 
     return list_ill_request(req, new_status, ln)
 
