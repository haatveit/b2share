--- conflicted
+++ resolved
@@ -1,5 +1,5 @@
 ## This file is part of Invenio.
-## Copyright (C) 2007, 2008, 2009, 2010, 2011 CERN.
+## Copyright (C) 2007, 2008, 2009, 2010, 2011, 2013 CERN.
 ##
 ## Invenio is free software; you can redistribute it and/or
 ## modify it under the terms of the GNU General Public License as
@@ -101,7 +101,6 @@
 </blockquote>
 </p>
 
-<<<<<<< HEAD
 <p>Additionally you might want to automatically generate <tt>sitemap.xml</tt>
 files for your installation. For this just schedule:
 <blockquote>
@@ -118,10 +117,7 @@
 to your <tt>robots.txt</tt> file.</p>
 
 
-<p>If you are using the WebLinkback module, you should run the following tasklets:
-=======
 <p>If you are using the WebLinkback module, you may want to run some of the following tasklets:
->>>>>>> 13803258
 <blockquote>
 <pre>
 # Delete rejected, broken and pending linkbacks whose URLs is on blacklist
