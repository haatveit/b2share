--- conflicted
+++ resolved
@@ -1,5 +1,5 @@
 ## This file is part of Invenio.
-## Copyright (C) 2008, 2009, 2010, 2011, 2012 CERN.
+## Copyright (C) 2008, 2009, 2010, 2011, 2012, 2013 CERN.
 ##
 ## Invenio is free software; you can redistribute it and/or
 ## modify it under the terms of the GNU General Public License as
@@ -39,11 +39,9 @@
 import time
 import marshal
 import re
-<<<<<<< HEAD
 import atexit
-=======
 import os
->>>>>>> c8713cb1
+
 from zlib import compress, decompress
 from thread import get_ident
 from invenio.config import CFG_ACCESS_CONTROL_LEVEL_SITE, \
@@ -144,10 +142,7 @@
 def _db_logout(dbhost=CFG_DATABASE_HOST):
     """Close a connection."""
     try:
-<<<<<<< HEAD
         del _DB_CONN[dbhost][(os.getpid(), get_ident())]
-=======
-        del _DB_CONN[(os.getpid(), get_ident())]
     except KeyError:
         pass
 
@@ -157,23 +152,11 @@
     Highly relevant in multi-processing and multi-threaded modules
     """
     try:
-        db = _DB_CONN[(os.getpid(), get_ident())]
+        db = _DB_CONN[dbhost][(os.getpid(), get_ident())]
         cur = db.cursor()
         cur.execute("UNLOCK TABLES")
         db.close()
-        del _DB_CONN[(os.getpid(), get_ident())]
->>>>>>> c8713cb1
-    except KeyError:
-        pass
-
-def close_connection(dbhost=CFG_DATABASE_HOST):
-    """
-    Enforce the closing of a connection
-    Highly relevant in multi-processing and multi-threaded modules
-    """
-    try:
-        _DB_CONN[dbhost][(os.getpid(), get_ident())].close()
-        del(_DB_CONN[dbhost][(os.getpid(), get_ident())])
+        del _DB_CONN[dbhost][(os.getpid(), get_ident())]
     except KeyError:
         pass
 
