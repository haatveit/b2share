# -*- coding: utf-8 -*-
#
# This file is part of Invenio.
# Copyright (C) 2013, 2014 CERN.
#
# Invenio is free software; you can redistribute it and/or
# modify it under the terms of the GNU General Public License as
# published by the Free Software Foundation; either version 2 of the
# License, or (at your option) any later version.
#
# Invenio is distributed in the hope that it will be useful, but
# WITHOUT ANY WARRANTY; without even the implied warranty of
# MERCHANTABILITY or FITNESS FOR A PARTICULAR PURPOSE.  See the GNU
# General Public License for more details.
#
# You should have received a copy of the GNU General Public License
# along with Invenio; if not, write to the Free Software Foundation, Inc.,
# 59 Temple Place, Suite 330, Boston, MA 02111-1307, USA.

from __future__ import absolute_import

import os, os.path, uuid

from flask import current_app, request
from flask.ext.login import current_user
from flask.ext.restful import Resource, abort, reqparse

from werkzeug.datastructures import ImmutableMultiDict

from wtforms.ext.sqlalchemy.orm import model_form

from invenio.ext.restful import require_api_auth
from invenio.modules.editor.models import Bib98x, BibrecBib98x
from invenio.modules.formatter import engine as bibformat_engine

from invenio.b2share.modules.b2deposit.b2share_model import metadata_classes
from invenio.b2share.modules.b2deposit.b2share_model.HTML5ModelConverter \
    import HTML5ModelConverter
from invenio.b2share.modules.b2deposit.b2share_upload_handler \
    import encode_filename, get_extension, create_file_metadata
from invenio.b2share.modules.b2deposit.b2share_marc_handler \
    import get_depositing_files_metadata, create_marc
from invenio.b2share.modules.b2deposit.b2share_deposit_handler \
    import write_marc_to_temp_file, FormWithKey


PAGE_SIZE = 20
MAX_PAGE_SIZE = 100


###############################################################################
# Conversion table for the set of basic fields of a record,
# as expressed in the b2share_model/metdata/metadata.py:
#
#     1. the field name, spelled as in the metadata model
#     2. their encoding as marc fields in the database,
#     3. their multiplicity in the database (True of False)
#
#    FIELD_NAME              MARC      MULTIPLE
basic_fields_meta = {
    'creator':              ('100__a', True),
    'title':                ('245__a', False),
    'description':          ('520__a', False),
    'keywords':             ('6531_a', True),
    'contributors':         ('700__a', True),
    'domain':               ('980__a', False), #\ same marctag
    'resource_type':        ('980__a', True),  #/ same marctag
    'publication_date':     ('260__c', False),
    'contact_email':        ('270__m', False),
    'open_access':          ('542__l', False),
    'licence':              ('540__a', False),
    'version':              ('250__a', False),
    'alternate_identifier': ('024__a', False),
}

<<<<<<< HEAD
    if len(temp) == 6 and tag == "":
        return temp[1].decode('utf-8')
    elif len(temp) == 8 and tag == "":
        return temp[3].decode('utf-8')
    elif tag == "file_url":
        return filter(lambda element: "http" in str(element), temp)
    elif tag == "authors":
        return [temp[i].decode('utf-8') for i in range(1, len(temp), 6)]
=======
def read_basic_medata_field_from_marc(bfo, fieldname):
    if fieldname in basic_fields_meta:
        marctag = basic_fields_meta[fieldname][0]
        multiple = basic_fields_meta[fieldname][1]
        if marctag == '980__a':
            # duplicated marc tag, serves as domain specifier
            #   and also as resource_type specifier
            ret = bfo.fields(marctag)
            if fieldname == 'domain':
                ret = [r.lower() for r in ret if r.lower() in metadata_classes()]
            else:
                ret = [r for r in ret if r.lower() not in metadata_classes()]
            return ret if multiple else ", ".join(ret)
        elif marctag:
            if multiple:
                return bfo.fields(marctag)
            else:
                return bfo.field(marctag)
>>>>>>> bf6a955c
    return None

def read_domain_specific_medata_field_from_marc(bfo, fieldname, multiple):
    ret = [fx.get('b') for fx in bfo.fields('690__')
                           if fx.get('a') == fieldname and fx.get('b')]
    return ret if multiple else ", ".join(ret)

def get_domain_metadata(domain_class, fieldset, bfo):
    ret = {}
    for fieldname in fieldset.optional_fields + fieldset.basic_fields:
        field = domain_class.field_args[fieldname]
        multiple = 'cardinality' in field and field['cardinality'] == 'n'
        ret[fieldname] = read_domain_specific_medata_field_from_marc(bfo, fieldname, multiple)
    return ret

def get_record_details(recid):
    from invenio.legacy.bibdocfile.api import BibRecDocs
    try:
        recdocs = BibRecDocs(recid)
    except:
        current_app.logger.error("REST API: Error while building BibRecDocs for record %d" % (recid,))
        return []

    latest_files = recdocs.list_latest_files()
    if len(latest_files) == 0:
        current_app.logger.error("REST API: BibRecDocs reports 0 files for record %d" % (recid,))
        return []
<<<<<<< HEAD
    else:
        file_dict = {}
        content = []
        atts = {}
        for afile in latest_files:
            atts['full_name'] = afile.get_full_name().decode('utf-8')
            atts['size'] = afile.get_size()
            atts['url'] = afile.get_url()
            content.append(atts.copy())
            # atts['comment'] = afile.get_comment()
            # atts['description'] = afile.get_description()
            # atts['eformat'] = afile.get_format()
            # atts['magic'] = afile.get_magic()
            # atts['name'] = afile.get_name()
            # atts['status'] = afile.get_status()
            # atts['subformat'] = afile.get_subformat()
            # atts['superformat'] = afile.get_superformat()
            # atts['type'] = afile.get_type()
            # atts['version'] = afile.get_version()

        file_dict['files'] = content
        file_dict['recordID'] = recid

        marcxml = print_record(recid, 'xm')
        record = create_record(marcxml)[0]

        authors = record_get_field_instances(record, '100')
        file_dict['authors'] = get_value(authors, "authors")

        record_title = record_get_field_instances(record, '245')
        file_dict['title'] = get_value(record_title, "")

        record_description = record_get_field_instances(record, '520')
        file_dict['description'] = get_value(record_description, "")

        record_domain = record_get_field_instances(record, '980')
        file_dict['domain'] = get_value(record_domain, "")

        record_date = record_get_field_instances(record, '260')
        file_dict['date'] = get_value(record_date, "")
=======
>>>>>>> bf6a955c

    # bibformat uses get_record, usually is one db hit per object; should be fastest
    bfo = bibformat_engine.BibFormatObject(recid)

    # first put the recordID and list of files
    ret = {
        'recordID': recid,
        'files': [{
                        'name': afile.get_full_name().decode('utf-8'),
                        'size': afile.get_size(),
                        'url': afile.get_full_url(),
                  } for afile in latest_files ],
    }
 
    # add basic metadata fields
    for fieldname in basic_fields_meta:
        ret[fieldname] = read_basic_medata_field_from_marc(bfo, fieldname)

    # add 'PID'
    for fx in bfo.fields('0247_'):
        if fx.get('2') == "PID":
            ret[fx.get('2')] = fx.get('a')

    # add 'domain'
    domain = read_basic_medata_field_from_marc(bfo, 'domain')
    ret['domain'] = domain

    # add domain-specific metadata fields
    if domain not in metadata_classes():
        current_app.logger.error("Bad domain metadata class for record %d" % (recid,))
    else:
        domain_class = metadata_classes()[domain]()
        for fieldset in domain_class.fieldsets:
            if fieldset.name != 'Generic':
                ret['domain_metadata'] = get_domain_metadata(domain_class, fieldset, bfo)

    return ret

# =========
# Resources
# =========

pager = reqparse.RequestParser()
pager.add_argument('page_size', type=int, help='Number of items to return')
pager.add_argument('page_offset', type=int, help='Index of the first returned item')

class B2Resource(Resource):
    method_decorators = [require_api_auth()]
    def get(self, oauth, **kwargs): abort(405)
    def post(self, oauth, **kwargs): abort(405)
    def put(self, oauth, **kwargs): abort(405)
    def delete(self, oauth, **kwargs): abort(405)
    def head(self, oauth, **kwargs): abort(405)
    def options(self, oauth, **kwargs): abort(405)
    def patch(self, oauth, **kwargs): abort(405)

class ListRecordsByDomain(B2Resource):
    """
    The resource representing the collection of all records, filtered by domain

    Can only list the available resources, 
    use POST to /depositions to create a new one
    """
    def get(self, oauth, domain_name, **kwargs):
        pag = pager.parse_args()
        page_size = pag.get('page_size') or PAGE_SIZE
        page_offset = pag.get('page_offset') or 0
        if page_size > MAX_PAGE_SIZE:
            page_size = MAX_PAGE_SIZE

        # get domain id from domain name
        domain = Bib98x.query.filter_by(value=domain_name).first()
        if domain is None:
            abort(404, status=404,
                  message="Please try a valid domain name: " +
                         ", ".join(metadata_classes().keys()))

        domain_records = BibrecBib98x.query.filter_by(id_bibxxx=domain.id).all()
        record_ids = [record.id_bibrec for record in domain_records]

        record_list = []
        start = page_offset * page_size
        stop = start + page_size
        for record_id in record_ids[start : stop]:
            record_details = get_record_details(record_id)
            record_list.append(record_details)
        if stop < len(record_ids):
            record_list.append('...') # continuation indicator
        return record_list


class ListRecords(B2Resource):
    """
    The resource representing the collection of all records

    Can only list the available records, 
    use POST to /depositions to create a new one
    """
    def get(self, oauth, **kwargs):
        from invenio.legacy.search_engine import perform_request_search
        # from invenio.modules.accounts.models import User

        pag = pager.parse_args()
        page_size = pag.get('page_size') or PAGE_SIZE
        page_offset = pag.get('page_offset') or 0
        if page_size > MAX_PAGE_SIZE:
            page_size = MAX_PAGE_SIZE

        # enumerate all valid ids
        record_ids = perform_request_search(of="id", sf="005")

        record_list = []
        start = page_offset * page_size
        stop = start + page_size
        for record_id in record_ids[start : stop]:
            record_details = get_record_details(record_id)
            record_list.append(record_details)
        if stop < len(record_ids):
            record_list.append('...') # continuation indicator
        return record_list


class RecordRes(B2Resource):
    """
    A record resource is (for now) immutable, can be read with GET
    """
    def get(self, oauth, record_id, **kwargs):
        record_details = get_record_details(record_id)
        if not record_details:
            abort(404, message="Deposition not found", status=404)
        return record_details


class ListDepositions(B2Resource):
    """
    The resource representing the active deposits.
    A deposit is mutable and private, while a record is immutable and public
    """
    def get(self, oauth, **kwargs):
        # TODO: ideally we'd be able to list all depositIDs of the current user
        #       but right now we don't know which ones belong to this user
        abort(405)

    def post(self, oauth, **kwargs): 
        """
        Creates a new deposition

        Test this with:
        $ curl -v -X POST http://0.0.0.0:4000/api/depositions?access_token=xxx
        should return a new Location URL
        """
        CFG_B2SHARE_UPLOAD_FOLDER = current_app.config.get(
                                "CFG_B2SHARE_UPLOAD_FOLDER")
        deposit_id = uuid.uuid1().hex
        upload_dir = os.path.join(CFG_B2SHARE_UPLOAD_FOLDER, deposit_id)
        os.makedirs(upload_dir)
        location = "/api/deposition/" + deposit_id,
        json_data = { 
            'message': "New deposition created",
            'location': "/api/deposition/" + deposit_id,
        }
        return json_data, 201, {'Location' : location} # return location header


class Deposition(B2Resource):
    """
    The resource representing a deposition.
    """
    def get(self, oauth, deposit_id, **kwargs):
        """
        Test this with:
        $ curl -v http://0.0.0.0:4000/api/deposition/DEPOSITION_ID?access_token=xxx
        """
        prefix = '/api/deposition/'+deposit_id
        return {'message':'valid deposition resource',
                'locations': [ prefix + '/files', prefix + '/commit']}

class DepositionFiles(B2Resource):
    """
    The resource representing the list of files in a deposition.
    """
    def check_user(self, deposit_id):
        # TODO: make sure the deposition folder is only readable by its owner
        pass

    def get(self, oauth, deposit_id, **kwargs):
        """
        Get the list of files already uploaded

        Test this with:
        $ curl -v http://0.0.0.0:4000/api/deposition/DEPOSITION_ID/files?access_token=xxx
        should return the list of deposited files
        """
        CFG_B2SHARE_UPLOAD_FOLDER = current_app.config.get(
                                "CFG_B2SHARE_UPLOAD_FOLDER")
        upload_dir = os.path.join(CFG_B2SHARE_UPLOAD_FOLDER, deposit_id)
        if not os.path.exists(upload_dir):
            # don't use abort(404), it adds its own bad error message
            return {'message':'bad deposit_id parameter', 'status':404}, 404
        self.check_user(deposit_id)
        files = [{'name': f['name'], 'size': f['size'] } 
                 for f in get_depositing_files_metadata(deposit_id)]
        return files

    def post(self, oauth, deposit_id, **kwargs): 
        """
        Adds a new deposition file

        Test this with:
        $ curl -v -X POST -F file=@TestFileToBeUploaded.txt
          http://0.0.0.0:4000/api/deposition/DEPOSITION_ID/files?access_token=xxx
        should return the newly deposited files
        """
        CFG_B2SHARE_UPLOAD_FOLDER = current_app.config.get(
                                "CFG_B2SHARE_UPLOAD_FOLDER")
        upload_dir = os.path.join(CFG_B2SHARE_UPLOAD_FOLDER, deposit_id)
        if not os.path.exists(upload_dir):
            # don't use abort(404), it adds its own bad error message
            return {'message':'bad deposit_id parameter', 'status':404}, 404

        self.check_user(deposit_id)

        file_names = []
        for f in request.files.values():
            safename, md5 = encode_filename(f.filename)
            file_unique_name = safename + "_" + md5 + get_extension(safename)
            file_path = os.path.join(upload_dir, file_unique_name)
            f.save(file_path)
            create_file_metadata(upload_dir, f.filename, file_unique_name, file_path)
            file_names.append({'name':f.filename})
        return {'message':'File(s) saved', 'files':file_names}

class DepositionCommit(B2Resource):
    """
    The resource representing a deposition commit action.
    By POSTing valid metadata here the deposition is transformed into a record
    """
    def post(self, oauth, deposit_id, **kwargs): 
        """
        Creates a new deposition

        Test this with:
        $ curl -v -X POST -H "Content-Type: application/json" 
          -d '{"domain":"generic", "title":"REST Test Title", "description":"REST Test Description"}' 
          http://0.0.0.0:4000/api/deposition/DEPOSITION_ID/commit\?access_token\=xxx
        """
        CFG_B2SHARE_UPLOAD_FOLDER = current_app.config.get(
                                "CFG_B2SHARE_UPLOAD_FOLDER")
        upload_dir = os.path.join(CFG_B2SHARE_UPLOAD_FOLDER, deposit_id)
        if not os.path.exists(upload_dir):
            # don't use abort(404), it adds its own bad error message
            return {'message':'bad deposit_id parameter', 'status':404}, 404
        if not os.listdir(upload_dir):
            return {'message':'no files: add files to this deposition first', 'status':400}, 400

        try:
            form = request.get_json()
        except:
            return {'message':'Invalid POST data', 'status':400}, 400

        domain = form.get('domain', '').lower()
        if domain in metadata_classes():
            metaclass = metadata_classes()[domain]
            meta = metaclass()
        else: 
            domains = ", ".join(metadata_classes().keys())
            json_data = {
                'message': 'Invalid domain. The submitted metadata must '+\
                            'contain a valid "domain" field. Valid domains '+\
                            'are: '+ domains,
                'status': 400,
            }            
            return json_data, 400

        if 'open_access' not in form:
            return {'message':'open_access boolean field required', 'status':400}, 400
        if not form['open_access'] or form['open_access'] == 'restricted':
            del form['open_access'] # action required by the b2share_marc_handler

        if not form.get('language'):
            form['language'] = meta.language_default

        form = ImmutableMultiDict(form)

        MetaForm = model_form(meta.__class__, base_class=FormWithKey,
                              exclude=['submission', 'submission_type'],
                              field_args=meta.field_args,
                              converter=HTML5ModelConverter())

        meta_form = MetaForm(form, meta, csrf_enabled=False)

        if meta_form.validate_on_submit():
            recid, marc = create_marc(form, deposit_id, current_user['email'])
            tmp_file = write_marc_to_temp_file(marc)
            # all usual tasks have priority 0; we want the bibuploads to run first
            from invenio.legacy.bibsched.bibtask import task_low_level_submission
            task_low_level_submission('bibupload', 'webdeposit', '--priority', '1', '-r', tmp_file)

            #TODO: remove the existing deposition folder?; the user can now 
            #      repeatedly create records with the same deposition

            location = "/api/record/%d" % (recid,)
            json_data = { 
                'message': "New record submitted for processing",
                'location': "/api/record/%d" % (recid,)
            }
            return json_data, 201, {'Location':location} # return location header
        else:
            fields = {}
            for (fname, field) in meta.field_args.iteritems():
                if not field.get('hidden'):
                    fields[fname] = { 'description' : field.get('description') }
                    if self.is_required_field(metaclass, fname):
                        fields[fname]['required'] = True
                    if field.get('cardinality') == 'n':
                        fields[fname]['multiple'] = True
                    if field.get('data_source'):
                        fields[fname]['options'] = field.get('data_source')

            json_data = {
                'message': 'Invalid metadata, please review the required fields',
                'status': 400,
                'fields': fields,
            }
            return json_data, 400

    def is_required_field(self, cls, propname):
        from sqlalchemy.orm import class_mapper
        import sqlalchemy
        for prop in class_mapper(cls).iterate_properties:
            if isinstance(prop, sqlalchemy.orm.ColumnProperty) and prop.key == propname:
                for col in prop.columns:
                    if col.nullable == False:
                        return True
        return False

#
# Register API resources
#


def setup_app(app, api):
    api.add_resource(ListRecords, '/api/records/')
    api.add_resource(ListRecordsByDomain, '/api/records/<string:domain_name>')
    api.add_resource(RecordRes, '/api/record/<int:record_id>')

    api.add_resource(ListDepositions, '/api/depositions/')
    api.add_resource(Deposition, '/api/deposition/<string:deposit_id>')
    api.add_resource(DepositionFiles, '/api/deposition/<string:deposit_id>/files')
    api.add_resource(DepositionCommit, '/api/deposition/<string:deposit_id>/commit')<|MERGE_RESOLUTION|>--- conflicted
+++ resolved
@@ -73,16 +73,6 @@
     'alternate_identifier': ('024__a', False),
 }
 
-<<<<<<< HEAD
-    if len(temp) == 6 and tag == "":
-        return temp[1].decode('utf-8')
-    elif len(temp) == 8 and tag == "":
-        return temp[3].decode('utf-8')
-    elif tag == "file_url":
-        return filter(lambda element: "http" in str(element), temp)
-    elif tag == "authors":
-        return [temp[i].decode('utf-8') for i in range(1, len(temp), 6)]
-=======
 def read_basic_medata_field_from_marc(bfo, fieldname):
     if fieldname in basic_fields_meta:
         marctag = basic_fields_meta[fieldname][0]
@@ -101,7 +91,6 @@
                 return bfo.fields(marctag)
             else:
                 return bfo.field(marctag)
->>>>>>> bf6a955c
     return None
 
 def read_domain_specific_medata_field_from_marc(bfo, fieldname, multiple):
@@ -129,49 +118,6 @@
     if len(latest_files) == 0:
         current_app.logger.error("REST API: BibRecDocs reports 0 files for record %d" % (recid,))
         return []
-<<<<<<< HEAD
-    else:
-        file_dict = {}
-        content = []
-        atts = {}
-        for afile in latest_files:
-            atts['full_name'] = afile.get_full_name().decode('utf-8')
-            atts['size'] = afile.get_size()
-            atts['url'] = afile.get_url()
-            content.append(atts.copy())
-            # atts['comment'] = afile.get_comment()
-            # atts['description'] = afile.get_description()
-            # atts['eformat'] = afile.get_format()
-            # atts['magic'] = afile.get_magic()
-            # atts['name'] = afile.get_name()
-            # atts['status'] = afile.get_status()
-            # atts['subformat'] = afile.get_subformat()
-            # atts['superformat'] = afile.get_superformat()
-            # atts['type'] = afile.get_type()
-            # atts['version'] = afile.get_version()
-
-        file_dict['files'] = content
-        file_dict['recordID'] = recid
-
-        marcxml = print_record(recid, 'xm')
-        record = create_record(marcxml)[0]
-
-        authors = record_get_field_instances(record, '100')
-        file_dict['authors'] = get_value(authors, "authors")
-
-        record_title = record_get_field_instances(record, '245')
-        file_dict['title'] = get_value(record_title, "")
-
-        record_description = record_get_field_instances(record, '520')
-        file_dict['description'] = get_value(record_description, "")
-
-        record_domain = record_get_field_instances(record, '980')
-        file_dict['domain'] = get_value(record_domain, "")
-
-        record_date = record_get_field_instances(record, '260')
-        file_dict['date'] = get_value(record_date, "")
-=======
->>>>>>> bf6a955c
 
     # bibformat uses get_record, usually is one db hit per object; should be fastest
     bfo = bibformat_engine.BibFormatObject(recid)
@@ -185,7 +131,7 @@
                         'url': afile.get_full_url(),
                   } for afile in latest_files ],
     }
- 
+
     # add basic metadata fields
     for fieldname in basic_fields_meta:
         ret[fieldname] = read_basic_medata_field_from_marc(bfo, fieldname)
@@ -232,7 +178,7 @@
     """
     The resource representing the collection of all records, filtered by domain
 
-    Can only list the available resources, 
+    Can only list the available resources,
     use POST to /depositions to create a new one
     """
     def get(self, oauth, domain_name, **kwargs):
@@ -267,7 +213,7 @@
     """
     The resource representing the collection of all records
 
-    Can only list the available records, 
+    Can only list the available records,
     use POST to /depositions to create a new one
     """
     def get(self, oauth, **kwargs):
@@ -315,7 +261,7 @@
         #       but right now we don't know which ones belong to this user
         abort(405)
 
-    def post(self, oauth, **kwargs): 
+    def post(self, oauth, **kwargs):
         """
         Creates a new deposition
 
@@ -329,7 +275,7 @@
         upload_dir = os.path.join(CFG_B2SHARE_UPLOAD_FOLDER, deposit_id)
         os.makedirs(upload_dir)
         location = "/api/deposition/" + deposit_id,
-        json_data = { 
+        json_data = {
             'message': "New deposition created",
             'location': "/api/deposition/" + deposit_id,
         }
@@ -372,11 +318,11 @@
             # don't use abort(404), it adds its own bad error message
             return {'message':'bad deposit_id parameter', 'status':404}, 404
         self.check_user(deposit_id)
-        files = [{'name': f['name'], 'size': f['size'] } 
+        files = [{'name': f['name'], 'size': f['size'] }
                  for f in get_depositing_files_metadata(deposit_id)]
         return files
 
-    def post(self, oauth, deposit_id, **kwargs): 
+    def post(self, oauth, deposit_id, **kwargs):
         """
         Adds a new deposition file
 
@@ -409,13 +355,13 @@
     The resource representing a deposition commit action.
     By POSTing valid metadata here the deposition is transformed into a record
     """
-    def post(self, oauth, deposit_id, **kwargs): 
+    def post(self, oauth, deposit_id, **kwargs):
         """
         Creates a new deposition
 
         Test this with:
-        $ curl -v -X POST -H "Content-Type: application/json" 
-          -d '{"domain":"generic", "title":"REST Test Title", "description":"REST Test Description"}' 
+        $ curl -v -X POST -H "Content-Type: application/json"
+          -d '{"domain":"generic", "title":"REST Test Title", "description":"REST Test Description"}'
           http://0.0.0.0:4000/api/deposition/DEPOSITION_ID/commit\?access_token\=xxx
         """
         CFG_B2SHARE_UPLOAD_FOLDER = current_app.config.get(
@@ -436,14 +382,14 @@
         if domain in metadata_classes():
             metaclass = metadata_classes()[domain]
             meta = metaclass()
-        else: 
+        else:
             domains = ", ".join(metadata_classes().keys())
             json_data = {
                 'message': 'Invalid domain. The submitted metadata must '+\
                             'contain a valid "domain" field. Valid domains '+\
                             'are: '+ domains,
                 'status': 400,
-            }            
+            }
             return json_data, 400
 
         if 'open_access' not in form:
@@ -470,11 +416,11 @@
             from invenio.legacy.bibsched.bibtask import task_low_level_submission
             task_low_level_submission('bibupload', 'webdeposit', '--priority', '1', '-r', tmp_file)
 
-            #TODO: remove the existing deposition folder?; the user can now 
+            #TODO: remove the existing deposition folder?; the user can now
             #      repeatedly create records with the same deposition
 
             location = "/api/record/%d" % (recid,)
-            json_data = { 
+            json_data = {
                 'message': "New record submitted for processing",
                 'location': "/api/record/%d" % (recid,)
             }
