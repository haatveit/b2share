--- conflicted
+++ resolved
@@ -1,11 +1,7 @@
 # -*- coding: utf-8 -*-
 ##
 ## This file is part of Invenio.
-<<<<<<< HEAD
-## Copyright (C) 2008, 2009, 2010, 2011, 2012, 2013 CERN.
-=======
-## Copyright (C) 2002, 2003, 2004, 2005, 2006, 2007, 2008, 2009, 2010, 2013, 2015 CERN.
->>>>>>> 577632fc
+## Copyright (C) 2008, 2009, 2010, 2011, 2012, 2013, 2015 CERN.
 ##
 ## Invenio is free software; you can redistribute it and/or
 ## modify it under the terms of the GNU General Public License as
@@ -1125,12 +1121,8 @@
 %(ssl_pem_directive)s
 %(ssl_crt_directive)s
 %(ssl_key_directive)s
-<<<<<<< HEAD
-=======
 %(ssl_protocol_directive)s
 %(ssl_cipher_directive)s
-%(xsendfile_directive)s
->>>>>>> 577632fc
 WSGIRestrictStdout Off
 <Files *.pyc>
    deny from all
@@ -1191,19 +1183,13 @@
        'ssl_key_directive': ssl_pem_directive_needed and \
                             '#SSLCertificateKeyFile %s' % ssl_key_path or \
                             'SSLCertificateKeyFile %s' % ssl_key_path,
-<<<<<<< HEAD
-       'xsendfile_directive': xsendfile_directive,
-=======
        'ssl_protocol_directive': ssl_pem_directive_needed and \
                             'SSLProtocol all -SSLv2 -SSLv3' or \
                             '#SSLProtocol all -SSLv2 -SSLv3',
        'ssl_cipher_directive': ssl_pem_directive_needed and \
                             'SSLCipherSuite HIGH:MEDIUM:!ADH' or \
                             '#SSLCipherSuite HIGH:MEDIUM:!ADH',
-       'xsendfile_directive' : xsendfile_directive_needed and \
-                               "XSendFile On\nXSendFileAllowAbove On" or \
-                               "#XSendFile On\n#XSendFileAllowAbove On",
->>>>>>> 577632fc
+       'xsendfile_directive': xsendfile_directive,
        'directory_www_directive': directory_www_directive,
        'directory_wsgi_directive': directory_wsgi_directive,
        'deflate_directive': deflate_directive,
