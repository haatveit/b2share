--- conflicted
+++ resolved
@@ -546,32 +546,6 @@
         self.assertTrue('reference' in r)
         self.assertEquals(len(r['reference']), 36)
 
-<<<<<<< HEAD
-    # def test_error_catching(self):
-    #     """ Record - catch any record conversion issues """
-    #     from invenio.modules.jsonalchemy.errors import ReaderException
-    #     blob = """<?xml version="1.0" encoding="UTF-8"?>
-    #     <collection>
-    #     <record>
-    #       <datafield tag="FFT" ind1=" " ind2=" ">
-    #         <subfield code="a">/path/to</subfield>
-    #         <subfield code="t">Test</subfield>
-    #         </datafield></record>
-    #     </collection>
-    #     """
-    #     blob = unicode(blob)
-
-    #     # Should raise an error that Unicode strings with
-    #     # encoding declaration are not supported
-    #     self.assertRaises(
-    #         ReaderException,
-    #         Record.create,
-    #         blob,
-    #         master_format='marc',
-    #         namespace='testsuite',
-    #         schema='xml'
-    #     )
-=======
     @nottest
     def test_error_catching(self):
         """ Record - catch any record conversion issues """
@@ -597,7 +571,6 @@
             namespace='testsuite',
             schema='xml'
         )
->>>>>>> 37cbe45d
 
 
 class TestRecordDocuments(InvenioTestCase):
