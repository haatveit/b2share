--- conflicted
+++ resolved
@@ -1,11 +1,7 @@
 ## -*- mode: python; coding: utf-8; -*-
 ##
 ## This file is part of Invenio.
-<<<<<<< HEAD
-## Copyright (C) 2009, 2010, 2011 CERN.
-=======
-## Copyright (C) 2002, 2003, 2004, 2005, 2006, 2007, 2008, 2009, 2010, 2012 CERN.
->>>>>>> 625baba0
+## Copyright (C) 2009, 2010, 2011, 2012 CERN.
 ##
 ## Invenio is free software; you can redistribute it and/or
 ## modify it under the terms of the GNU General Public License as
@@ -29,7 +25,6 @@
 __revision__ = "$Id$"
 
 try:
-    import os
     import sys
     import httplib
     import urllib
@@ -91,7 +86,7 @@
     in corresponding filepath, with a unique number appended at the end.
     This number starts at 'resume_request_nbr'.
 
-    Returns a tuple containing an int corresponding to the last created 'resume_request_nbr' and 
+    Returns a tuple containing an int corresponding to the last created 'resume_request_nbr' and
     a list of harvested files.
     """
     sys.stderr.write("Starting the harvesting session at %s" %
@@ -247,16 +242,13 @@
                  certificate-based authentication
                  (If provided, 'key_file' must also be provided)
 
-<<<<<<< HEAD
       attempts - *int* maximum number of attempts
-    Return:
 
     Returns harvested data if harvest is successful.
-=======
-     Note: if the environment variable "http_proxy" is set, the defined
-           proxy will be used in order to instantiate a connection,
-           however no special treatment is supported for HTTPS
->>>>>>> 625baba0
+
+    Note: if the environment variable "http_proxy" is set, the defined
+          proxy will be used in order to instantiate a connection,
+          however no special treatment is supported for HTTPS
     """
 
     headers = {"Content-type":"application/x-www-form-urlencoded",
