--- conflicted
+++ resolved
@@ -17,23 +17,17 @@
 ## along with Invenio; if not, write to the Free Software Foundation, Inc.,
 ## 59 Temple Place, Suite 330, Boston, MA 02111-1307, USA.
 
-## """CDS Invenio Bibcirculation Administrator Interface."""
-
-<<<<<<< HEAD
+## """Invenio Bibcirculation Administrator Interface."""
+
+from __future__ import division
+
 """Invenio Bibcirculation Administrator Interface."""
-=======
-from __future__ import division
->>>>>>> b762f601
 
 __revision__ = "$Id$"
 
 __lastupdated__ = """$Date$"""
 
-<<<<<<< HEAD
-import datetime, time, cgi
-=======
-import datetime, time, types
->>>>>>> b762f601
+import datetime, time, cgi, types
 
 # Others Invenio imports
 from invenio.config import \
@@ -527,14 +521,6 @@
     borrower_info = db.get_borrower_details(borrower_id)
 
     due_date = renew_loan_for_X_days(barcode)
-<<<<<<< HEAD
-
-    db.update_loan_request_status(check_id,'done')
-    db.update_request_barcode(barcode, check_id)
-    db.new_loan(borrower_id, recid, barcode, loaned_on, due_date, 'on loan', 'normal','')
-
-    db.update_item_status('on loan', barcode)
-=======
     if db.is_item_on_loan(barcode):
         infos.append('The item with the barcode %(x_strong_tag_open)s%(x_barcode)s%(x_strong_tag_close)s is on loan.' % {'x_barcode': barcode, 'x_strong_tag_open': '<strong>', 'x_strong_tag_close': '</strong>'})
         return redirect_to_url(req,
@@ -551,7 +537,6 @@
     tag_all_requests_as_done(barcode, borrower_id)
     db.update_item_status(CFG_BIBCIRCULATION_ITEM_STATUS_ON_LOAN, barcode)
     update_requests_statuses(barcode)
->>>>>>> b762f601
 
     navtrail_previous_links = '<a class="navtrail" ' \
                     'href="%s/help/admin">Admin Area' \
@@ -892,14 +877,8 @@
         return page(title=_("Circulation management"),
                 uid=id_user,
                 req=req,
-<<<<<<< HEAD
                 body=body,
                 metaheaderadd = "<link rel=\"stylesheet\" href=\"%s/img/jquery/jquery-ui.css\" type=\"text/css\" />" % CFG_SITE_URL,
-=======
-                body=body, language=ln,
-                metaheaderadd = '<link rel="stylesheet" href="%s/img/jquery-ui.css" '\
-                                'type="text/css" />' % CFG_SITE_URL,
->>>>>>> b762f601
                 navtrail=navtrail_previous_links,
                 lastupdated=__lastupdated__)
 
@@ -1004,20 +983,9 @@
                     CFG_BIBCIRCULATION_LOAN_STATUS_ON_LOAN,
                     'normal', note_format)
 
-<<<<<<< HEAD
-        db.new_loan(is_borrower, list_of_books[i][0], list_of_books[i][1],
-                    loaned_on, due_date[i], 'on loan', 'normal', note_format)
-
-        db.update_item_status('on loan', list_of_books[i][1])
-
-    navtrail_previous_links = '<a class="navtrail" ' \
-                              'href="%s/help/admin">Admin Area' \
-                              '</a>' % (CFG_SITE_URL,)
-=======
         tag_all_requests_as_done(barcode, user_id)
         db.update_item_status(CFG_BIBCIRCULATION_ITEM_STATUS_ON_LOAN, barcode)
         update_requests_statuses(barcode)
->>>>>>> b762f601
 
     return redirect_to_url(req,
             '%s/admin2/bibcirculation/all_loans?ln=%s&msg=ok' % (CFG_SITE_URL, ln))
@@ -1144,25 +1112,21 @@
             #loaned_on = datetime.date.today()
             due_date = renew_loan_for_X_days(barcode)
 
-<<<<<<< HEAD
-        last_id = db.new_loan(borrower_id, recid, barcode,
-                    loaned_on, due_date, 'on loan', 'normal', note_format)
-        # register event in webstat
-        try:
-            register_customevent("loanrequest", [request_id, last_id])
-        except:
-            register_exception(suffix="Do the webstat tables exists? Try with 'webstatadmin --load-config'")
-        requested_barcode = db.get_requested_barcode(request_id)
-=======
             if new_note:
                 note_format = '[' + time.ctime() + '] ' + new_note + '\n'
             else:
                 note_format = ''
->>>>>>> b762f601
-
-            db.new_loan(borrower_id, recid, barcode,
+
+            last_id = db.new_loan(borrower_id, recid, barcode,
                         due_date, CFG_BIBCIRCULATION_LOAN_STATUS_ON_LOAN,
                         'normal', note_format)
+            # register event in webstat
+            try:
+                register_customevent("loanrequest", [request_id, last_id])
+            except:
+                register_exception(suffix="Do the webstat tables exists? Try with 'webstatadmin --load-config'")
+            requested_barcode = db.get_requested_barcode(request_id)
+
             tag_all_requests_as_done(barcode, borrower_id)
 
             db.update_item_status(CFG_BIBCIRCULATION_ITEM_STATUS_ON_LOAN, barcode)
@@ -3762,15 +3726,11 @@
         #loaned_on = datetime.date.today()
         due_date = renew_loan_for_X_days(barcode)
         db.new_loan(borrower_id, has_recid, barcode,
-<<<<<<< HEAD
-                    loaned_on, due_date, 'on loan', 'normal', notes_format)
-=======
                     due_date, CFG_BIBCIRCULATION_LOAN_STATUS_ON_LOAN,
                     'normal', notes_format)
         tag_all_requests_as_done(barcode, borrower_id)
         db.update_item_status(CFG_BIBCIRCULATION_ITEM_STATUS_ON_LOAN, barcode)
         update_requests_statuses(barcode)
->>>>>>> b762f601
         result = db.get_all_loans(20)
         title = _("Current loans")
         infos.append(_('A new loan has been registered with success.'))
@@ -3939,14 +3899,8 @@
     return page(title=_("New request"),
                 uid=id_user,
                 req=req,
-<<<<<<< HEAD
                 body=body,
                 metaheaderadd = "<link rel=\"stylesheet\" href=\"%s/img/jquery/jquery-ui.css\" type=\"text/css\" />" % CFG_SITE_URL,
-=======
-                body=body, language=ln,
-                metaheaderadd = '<link rel="stylesheet" href="%s/img/jquery-ui.css" '\
-                                'type="text/css" />' % CFG_SITE_URL,
->>>>>>> b762f601
                 navtrail=navtrail_previous_links,
                 lastupdated=__lastupdated__)
 
@@ -4121,14 +4075,8 @@
     return page(title=_("New request"),
                 uid=id_user,
                 req=req,
-<<<<<<< HEAD
                 body=body,
                 metaheaderadd = "<link rel=\"stylesheet\" href=\"%s/img/jquery/jquery-ui.css\" type=\"text/css\" />" % CFG_SITE_URL,
-=======
-                body=body, language=ln,
-                metaheaderadd = '<link rel="stylesheet" href="%s/img/jquery-ui.css" '\
-                                'type="text/css" />' % CFG_SITE_URL,
->>>>>>> b762f601
                 navtrail=navtrail_previous_links,
                 lastupdated=__lastupdated__)
 
@@ -4450,13 +4398,6 @@
                                         loans_hist_overview=loans_hist_overview,
                                         infos=infos, ln=ln)
 
-<<<<<<< HEAD
-    elif is_borrower != 0:
-        last_id = db.new_loan(is_borrower, recid, barcode,
-                    loaned_on, due_date, 'on loan',
-                    'normal', notes_format)
-        db.update_item_status('on loan', barcode)
-=======
     elif borrower_id != 0:
         db.new_loan(borrower_id, recid, barcode,
                     due_date, CFG_BIBCIRCULATION_LOAN_STATUS_ON_LOAN,
@@ -4465,7 +4406,6 @@
         tag_all_requests_as_done(barcode, borrower_id)
         db.update_item_status(CFG_BIBCIRCULATION_ITEM_STATUS_ON_LOAN, barcode)
         update_requests_statuses(barcode)
->>>>>>> b762f601
 
         title = _("New loan")
         body = bc_templates.tmpl_register_new_loan(borrower_info=borrower_info,
@@ -5064,13 +5004,7 @@
     return page(title=title,
                 uid=id_user,
                 req=req,
-<<<<<<< HEAD
                 metaheaderadd = "<link rel=\"stylesheet\" href=\"%s/img/jquery/jquery-ui.css\" type=\"text/css\" />" % CFG_SITE_URL,
-=======
-                metaheaderadd='<link rel="stylesheet" ' \
-                                    'href="%s/img/jquery-ui.css" ' \
-                                    'type="text/css" />' % CFG_SITE_URL,
->>>>>>> b762f601
                 body=body,
                 language=ln,
                 navtrail=navtrail_previous_links,
@@ -5679,12 +5613,7 @@
     return page(title=_("Register ILL request"),
                 uid=id_user,
                 req=req,
-<<<<<<< HEAD
                 metaheaderadd = "<link rel=\"stylesheet\" href=\"%s/img/jquery/jquery-ui.css\" type=\"text/css\" />" % CFG_SITE_URL,
-=======
-                metaheaderadd='<link rel="stylesheet" href="%s/img/jquery-ui.css" '\
-                              'type="text/css" />' % CFG_SITE_URL,
->>>>>>> b762f601
                 body=body,
                 language=ln,
                 navtrail=navtrail_previous_links,
@@ -6492,13 +6421,7 @@
                 uid=id_user,
                 req=req,
                 body=body,
-<<<<<<< HEAD
                 metaheaderadd = "<link rel=\"stylesheet\" href=\"%s/img/jquery/jquery-ui.css\" type=\"text/css\" />"%(CFG_SITE_URL),
-=======
-                language=ln,
-            metaheaderadd='<link rel="stylesheet" href="%s/img/jquery-ui.css" '\
-                                'type="text/css" />' % CFG_SITE_URL,
->>>>>>> b762f601
                 navtrail=navtrail_previous_links,
                 lastupdated=__lastupdated__)
 
