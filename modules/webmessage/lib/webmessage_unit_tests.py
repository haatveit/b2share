# -*- coding: utf-8 -*-
##
## This file is part of Invenio.
## Copyright (C) 2009, 2010, 2011 CERN.
##
## Invenio is free software; you can redistribute it and/or
## modify it under the terms of the GNU General Public License as
## published by the Free Software Foundation; either version 2 of the
## License, or (at your option) any later version.
##
## Invenio is distributed in the hope that it will be useful, but
## WITHOUT ANY WARRANTY; without even the implied warranty of
## MERCHANTABILITY or FITNESS FOR A PARTICULAR PURPOSE.  See the GNU
## General Public License for more details.
##
## You should have received a copy of the GNU General Public License
## along with Invenio; if not, write to the Free Software Foundation, Inc.,
## 59 Temple Place, Suite 330, Boston, MA 02111-1307, USA.

"""Unit tests for WebMessage."""

__revision__ = \
    "$Id$"

<<<<<<< HEAD
=======
from invenio.testutils import InvenioTestCase
>>>>>>> 4a2c28f7

from invenio.importutils import lazy_import
from invenio.testutils import make_test_suite, run_test_suite, InvenioTestCase
webmessage_mailutils = lazy_import('invenio.webmessage_mailutils')

<<<<<<< HEAD

=======
>>>>>>> 4a2c28f7
class TestQuotingMessage(InvenioTestCase):
    """Test for quoting messages."""

    def test_simple_quoting_per_block(self):
        """webmessage - test quoting simple message (HTML, per block)"""
        text = """Dear romeo
I received your mail
>>Would you like to come with me to the restaurant?
Of course!
>>>>When could we get together?
Reply to my question please.
    see you..."""
        expected_text = """Dear romeo<br/>
I received your mail<br/>
<div class="commentbox">
\tWould you like to come with me to the restaurant?<br/>
</div>
Of course!<br/>
<div class="commentbox">
\t<div class="commentbox">
\t\tWhen could we get together?<br/>
\t</div>
</div>
Reply to my question please.<br/>
    see you...<br/>
"""
        res =  webmessage_mailutils.email_quoted_txt2html(text,
                                                          tabs_before=0,
                                                          indent_txt='>>',
                                                          linebreak_txt="\n",
                                                          indent_html=('<div class="commentbox">', "</div>"),
                                                          linebreak_html='<br/>')
        self.assertEqual(res, expected_text)

    def test_simple_quoting_per_line(self):
        """webmessage - test quoting simple message (HTML, per line)"""
        text = """Dear romeo
I received your mail
>>Would you like to come with me to the restaurant?
>>I discovered a really nice one.
Of course!
>>>>When could we get together?
Reply to my question please.
    see you..."""
        expected_text = """Dear romeo&nbsp;<br/>
I received your mail&nbsp;<br/>
<blockquote><div>Would you like to come with me to the restaurant?&nbsp;</div></blockquote>&nbsp;<br/>
<blockquote><div>I discovered a really nice one.&nbsp;</div></blockquote>&nbsp;<br/>
Of course!&nbsp;<br/>
<blockquote><div><blockquote><div>When could we get together?&nbsp;</div></blockquote>&nbsp;</div></blockquote>&nbsp;<br/>
Reply to my question please.&nbsp;<br/>
    see you...&nbsp;<br/>
"""
        res =  webmessage_mailutils.email_quoted_txt2html(text,
                                                          tabs_before=0,
                                                          indent_txt='>>',
                                                          linebreak_txt="\n",
                                                          indent_html=('<blockquote><div>', '&nbsp;</div></blockquote>'),
                                                          linebreak_html="&nbsp;<br/>",
                                                          indent_block=False)
        self.assertEqual(res, expected_text)


    def test_quoting_message(self):
        """webmessage - test quoting message (text)"""
        text = """C'est un lapin, lapin de bois.
>>Quoi?
Un cadeau.
>>What?
A present.
>>Oh, un cadeau"""

        expected_text = """>>C'est un lapin, lapin de bois.
>>>>Quoi?
>>Un cadeau.
>>>>What?
>>A present.
>>>>Oh, un cadeau
"""

        res = webmessage_mailutils.email_quote_txt(text,
                                                   indent_txt='>>',
                                                   linebreak_input="\n",
                                                   linebreak_output="\n")
        self.assertEqual(res, expected_text)

    def test_indenting_rule_message(self):
        """webmessage - return email-like indenting rule"""
        text = """>>Brave Sir Robin ran away...
<img src="malicious_script"/>*No!*
>>bravely ran away away...
I didn't!*<script>malicious code</script>
>>When danger reared its ugly head, he bravely turned his tail and fled.
<form onload="malicious"></form>*I never did!*
"""
        expected_text = """>>Brave Sir Robin ran away...
&lt;img src="malicious_script" /&gt;*No!*
>>bravely ran away away...
I didn't!*&lt;script&gt;malicious code&lt;/script&gt;
>>When danger reared its ugly head, he bravely turned his tail and fled.
&lt;form onload="malicious"&gt;&lt;/form&gt;*I never did!*
"""

        res = webmessage_mailutils.escape_email_quoted_text(text,
                                                            indent_txt='>>',
                                                            linebreak_txt='\n')
        self.assertEqual(res, expected_text)


TEST_SUITE = make_test_suite(TestQuotingMessage)

if __name__ == "__main__":
    run_test_suite(TEST_SUITE)<|MERGE_RESOLUTION|>--- conflicted
+++ resolved
@@ -1,7 +1,7 @@
 # -*- coding: utf-8 -*-
 ##
 ## This file is part of Invenio.
-## Copyright (C) 2009, 2010, 2011 CERN.
+## Copyright (C) 2009, 2010, 2011, 2013 CERN.
 ##
 ## Invenio is free software; you can redistribute it and/or
 ## modify it under the terms of the GNU General Public License as
@@ -22,19 +22,12 @@
 __revision__ = \
     "$Id$"
 
-<<<<<<< HEAD
-=======
-from invenio.testutils import InvenioTestCase
->>>>>>> 4a2c28f7
 
 from invenio.importutils import lazy_import
 from invenio.testutils import make_test_suite, run_test_suite, InvenioTestCase
 webmessage_mailutils = lazy_import('invenio.webmessage_mailutils')
 
-<<<<<<< HEAD
 
-=======
->>>>>>> 4a2c28f7
 class TestQuotingMessage(InvenioTestCase):
     """Test for quoting messages."""
 
