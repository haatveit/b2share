--- conflicted
+++ resolved
@@ -91,17 +91,14 @@
              sequtils_cnum.py \
              sequtils.py \
              sequtils_regression_tests.py \
-<<<<<<< HEAD
+             memoiseutils.py \
+             memoiseutils_unit_tests.py \
              crossrefutils.py \
              containerutils.py
 
 jsdir=$(localstatedir)/www/js
 
 js_DATA = jquery.mathpreview.js
-=======
-             memoiseutils.py \
-             memoiseutils_unit_tests.py
->>>>>>> cb570a2c
 
 noinst_DATA = testimport.py \
               kwalitee.py \
