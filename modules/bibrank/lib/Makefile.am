## This file is part of Invenio.
## Copyright (C) 2004, 2005, 2006, 2007, 2008, 2009, 2010, 2011, 2012 CERN.
##
## Invenio is free software; you can redistribute it and/or
## modify it under the terms of the GNU General Public License as
## published by the Free Software Foundation; either version 2 of the
## License, or (at your option) any later version.
##
## Invenio is distributed in the hope that it will be useful, but
## WITHOUT ANY WARRANTY; without even the implied warranty of
## MERCHANTABILITY or FITNESS FOR A PARTICULAR PURPOSE.  See the GNU
## General Public License for more details.
##
## You should have received a copy of the GNU General Public License
## along with Invenio; if not, write to the Free Software Foundation, Inc.,
## 59 Temple Place, Suite 330, Boston, MA 02111-1307, USA.

pylibdir = $(libdir)/python/invenio

pylib_DATA = bibrankadminlib.py \
             bibrank_tag_based_indexer.py \
             bibrank_tag_based_indexer_unit_tests.py \
             bibrank_word_indexer.py \
             bibrank_word_searcher.py \
             bibrank_record_sorter.py \
             bibrank_record_sorter_unit_tests.py \
             bibrank_downloads_indexer.py \
             bibrank_downloads_indexer_unit_tests.py \
             bibrank_downloads_similarity.py \
<<<<<<< HEAD
             bibrank_grapher.py bibrank_downloads_grapher.py bibrank_citation_grapher.py \
             bibrank_citation_indexer.py bibrank_citation_indexer_unit_tests.py \
             bibrank_citation_searcher.py bibrank_citation_searcher_unit_tests.py \
             bibrank_model.py \
             bibrank_regression_tests.py bibrank.py \
=======
             bibrank_grapher.py \
             bibrank_downloads_grapher.py \
             bibrank_citation_grapher.py \
             bibrank_citation_indexer.py \
             bibrank_citation_indexer_unit_tests.py \
             bibrank_citation_searcher.py \
             bibrank_citation_searcher_unit_tests.py \
             bibrank_regression_tests.py \
             bibrank.py \
>>>>>>> 1fcbed0e
             bibrankadmin_regression_tests.py \
             bibrankgkb.py \
             bibrank_citerank_indexer.py \
             bibrank_citerank_indexer_unit_tests.py \
             bibrank_selfcites_indexer.py \
             bibrank_selfcites_task.py \
             bibrank_selfcites_unit_tests.py

EXTRA_DIST = $(pylib_DATA)

CLEANFILES = *~ *.tmp *.pyc<|MERGE_RESOLUTION|>--- conflicted
+++ resolved
@@ -27,13 +27,6 @@
              bibrank_downloads_indexer.py \
              bibrank_downloads_indexer_unit_tests.py \
              bibrank_downloads_similarity.py \
-<<<<<<< HEAD
-             bibrank_grapher.py bibrank_downloads_grapher.py bibrank_citation_grapher.py \
-             bibrank_citation_indexer.py bibrank_citation_indexer_unit_tests.py \
-             bibrank_citation_searcher.py bibrank_citation_searcher_unit_tests.py \
-             bibrank_model.py \
-             bibrank_regression_tests.py bibrank.py \
-=======
              bibrank_grapher.py \
              bibrank_downloads_grapher.py \
              bibrank_citation_grapher.py \
@@ -41,9 +34,9 @@
              bibrank_citation_indexer_unit_tests.py \
              bibrank_citation_searcher.py \
              bibrank_citation_searcher_unit_tests.py \
+             bibrank_model.py \
              bibrank_regression_tests.py \
              bibrank.py \
->>>>>>> 1fcbed0e
              bibrankadmin_regression_tests.py \
              bibrankgkb.py \
              bibrank_citerank_indexer.py \
