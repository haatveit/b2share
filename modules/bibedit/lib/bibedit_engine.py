## This file is part of Invenio.
## Copyright (C) 2006, 2007, 2008, 2009, 2010, 2011 CERN.
##
## Invenio is free software; you can redistribute it and/or
## modify it under the terms of the GNU General Public License as
## published by the Free Software Foundation; either version 2 of the
## License, or (at your option) any later version.
##
## Invenio is distributed in the hope that it will be useful, but
## WITHOUT ANY WARRANTY; without even the implied warranty of
## MERCHANTABILITY or FITNESS FOR A PARTICULAR PURPOSE.  See the GNU
## General Public License for more details.
##
## You should have received a copy of the GNU General Public License
## along with Invenio; if not, write to the Free Software Foundation, Inc.,
## 59 Temple Place, Suite 330, Boston, MA 02111-1307, USA.

# pylint: disable=C0103
"""Invenio BibEdit Engine."""

__revision__ = "$Id"

from invenio import bibrecord
from invenio import bibformat

from invenio.bibedit_config import CFG_BIBEDIT_AJAX_RESULT_CODES, \
    CFG_BIBEDIT_JS_CHECK_SCROLL_INTERVAL, CFG_BIBEDIT_JS_HASH_CHECK_INTERVAL, \
    CFG_BIBEDIT_JS_CLONED_RECORD_COLOR, \
    CFG_BIBEDIT_JS_CLONED_RECORD_COLOR_FADE_DURATION, \
    CFG_BIBEDIT_JS_NEW_ADD_FIELD_FORM_COLOR, \
    CFG_BIBEDIT_JS_NEW_ADD_FIELD_FORM_COLOR_FADE_DURATION, \
    CFG_BIBEDIT_JS_NEW_CONTENT_COLOR, \
    CFG_BIBEDIT_JS_NEW_CONTENT_COLOR_FADE_DURATION, \
    CFG_BIBEDIT_JS_NEW_CONTENT_HIGHLIGHT_DELAY, \
    CFG_BIBEDIT_JS_STATUS_ERROR_TIME, CFG_BIBEDIT_JS_STATUS_INFO_TIME, \
    CFG_BIBEDIT_JS_TICKET_REFRESH_DELAY, CFG_BIBEDIT_MAX_SEARCH_RESULTS, \
    CFG_BIBEDIT_TAG_FORMAT, CFG_BIBEDIT_AJAX_RESULT_CODES_REV, \
    CFG_BIBEDIT_AUTOSUGGEST_TAGS, CFG_BIBEDIT_AUTOCOMPLETE_TAGS_KBS,\
    CFG_BIBEDIT_KEYWORD_TAXONOMY, CFG_BIBEDIT_KEYWORD_TAG, \
    CFG_BIBEDIT_KEYWORD_RDFLABEL

from invenio.config import CFG_SITE_LANG, CFG_DEVEL_SITE
from invenio.bibedit_dblayer import get_name_tags_all, reserve_record_id, \
    get_related_hp_changesets, get_hp_update_xml, delete_hp_change, \
    get_record_last_modification_date, get_record_revision_author, \
    get_marcxml_of_record_revision, delete_related_holdingpen_changes, \
    get_record_revisions

from invenio.bibedit_utils import cache_exists, cache_expired, \
    create_cache_file, delete_cache_file, get_bibrecord, \
    get_cache_file_contents, get_cache_mtime, get_record_templates, \
    get_record_template, latest_record_revision, record_locked_by_other_user, \
    record_locked_by_queue, save_xml_record, touch_cache_file, \
    update_cache_file_contents, get_field_templates, get_marcxml_of_revision, \
    revision_to_timestamp, timestamp_to_revision, \
    get_record_revision_timestamps, record_revision_exists, \
    can_record_have_physical_copies

from invenio.bibrecord import create_record, print_rec, record_add_field, \
    record_add_subfield_into, record_delete_field, \
    record_delete_subfield_from, \
    record_modify_subfield, record_move_subfield, \
    create_field, record_replace_field, record_move_fields, \
    record_modify_controlfield, record_get_field_values, \
    record_get_subfields
from invenio.config import CFG_BIBEDIT_PROTECTED_FIELDS, CFG_CERN_SITE, \
    CFG_SITE_URL
from invenio.search_engine import record_exists, search_pattern
from invenio.webuser import session_param_get, session_param_set
from invenio.bibcatalog import bibcatalog_system
from invenio.webpage import page
from invenio.bibknowledge import get_kbd_values_for_bibedit, get_kbr_values, \
     get_kbt_items_for_bibedit #autosuggest

from invenio.bibcirculation_dblayer import get_number_copies, has_copies
from invenio.bibcirculation_utils import create_item_details_url
from datetime import datetime

import re
import difflib
import zlib
import sys
if sys.hexversion < 0x2060000:
    try:
        import simplejson as json
        simplejson_available = True
    except ImportError:
        # Okay, no Ajax app will be possible, but continue anyway,
        # since this package is only recommended, not mandatory.
        simplejson_available = False
else:
    import json
    simplejson_available = True



import invenio.template
bibedit_templates = invenio.template.load('bibedit')

re_revdate_split = re.compile('^(\d\d\d\d)(\d\d)(\d\d)(\d\d)(\d\d)(\d\d)')

def get_empty_fields_templates():
    """
    Returning the templates of empty fields :
    - an empty data field
    - an empty control field
    """
    return [{
                "name": "Empty field",
                "description": "The data field not containing any " + \
                               "information filled in",
                "tag" : "",
                "ind1" : "",
                "ind2" : "",
                "subfields" : [("","")],
                "isControlfield" : False
            },{
                "name" : "Empty control field",
                "description" : "The controlfield not containing any " + \
                                "data or tag description",
                "isControlfield" : True,
                "tag" : "",
                "value" : ""
            }]

def get_available_fields_templates():
    """
    A method returning all the available field templates
    Returns a list of descriptors. Each descriptor has
    the same structure as a full field descriptor inside the
    record
    """
    templates = get_field_templates()
    result = get_empty_fields_templates()
    for template in templates:
        tplTag = template[3].keys()[0]
        field = template[3][tplTag][0]

        if (field[0] == []):
        # if the field is a controlField, add different structure
            result.append({
                    "name" : template[1],
                    "description" : template[2],
                    "isControlfield" : True,
                    "tag" : tplTag,
                    "value" : field[3]
                })
        else:
            result.append({
                    "name": template[1],
                    "description": template[2],
                    "tag" : tplTag,
                    "ind1" : field[1],
                    "ind2" : field[2],
                    "subfields" : field[0],
                    "isControlfield" : False
                    })
    return result

def perform_request_init(uid, ln, req, lastupdated):
    """Handle the initial request by adding menu and JavaScript to the page."""
    errors   = []
    warnings = []
    body = ''

    # Add script data.
    record_templates = get_record_templates()
    record_templates.sort()
    tag_names = get_name_tags_all()
    protected_fields = ['001']
    protected_fields.extend(CFG_BIBEDIT_PROTECTED_FIELDS.split(','))
    history_url = '"' + CFG_SITE_URL + '/admin/bibedit/bibeditadmin.py/history"'
    cern_site = 'false'

    if not simplejson_available:
        title = 'Record Editor'
        body = '''Sorry, the record editor cannot operate when the
                `simplejson' module is not installed.  Please see the INSTALL
                file.'''
        return page(title       = title,
                    body        = body,
                    errors      = [],
                    warnings    = [],
                    uid         = uid,
                    language    = ln,
                    navtrail    = "",
                    lastupdated = lastupdated,
                    req         = req)


    if CFG_CERN_SITE:
        cern_site = 'true'
    data = {'gRECORD_TEMPLATES': record_templates,
            'gTAG_NAMES': tag_names,
            'gPROTECTED_FIELDS': protected_fields,
            'gSITE_URL': '"' + CFG_SITE_URL + '"',
            'gHISTORY_URL': history_url,
            'gCERN_SITE': cern_site,
            'gHASH_CHECK_INTERVAL': CFG_BIBEDIT_JS_HASH_CHECK_INTERVAL,
            'gCHECK_SCROLL_INTERVAL': CFG_BIBEDIT_JS_CHECK_SCROLL_INTERVAL,
            'gSTATUS_ERROR_TIME': CFG_BIBEDIT_JS_STATUS_ERROR_TIME,
            'gSTATUS_INFO_TIME': CFG_BIBEDIT_JS_STATUS_INFO_TIME,
            'gCLONED_RECORD_COLOR':
                '"' + CFG_BIBEDIT_JS_CLONED_RECORD_COLOR + '"',
            'gCLONED_RECORD_COLOR_FADE_DURATION':
                CFG_BIBEDIT_JS_CLONED_RECORD_COLOR_FADE_DURATION,
            'gNEW_ADD_FIELD_FORM_COLOR':
                '"' + CFG_BIBEDIT_JS_NEW_ADD_FIELD_FORM_COLOR + '"',
            'gNEW_ADD_FIELD_FORM_COLOR_FADE_DURATION':
                CFG_BIBEDIT_JS_NEW_ADD_FIELD_FORM_COLOR_FADE_DURATION,
            'gNEW_CONTENT_COLOR': '"' + CFG_BIBEDIT_JS_NEW_CONTENT_COLOR + '"',
            'gNEW_CONTENT_COLOR_FADE_DURATION':
                CFG_BIBEDIT_JS_NEW_CONTENT_COLOR_FADE_DURATION,
            'gNEW_CONTENT_HIGHLIGHT_DELAY':
                CFG_BIBEDIT_JS_NEW_CONTENT_HIGHLIGHT_DELAY,
            'gTICKET_REFRESH_DELAY': CFG_BIBEDIT_JS_TICKET_REFRESH_DELAY,
            'gRESULT_CODES': CFG_BIBEDIT_AJAX_RESULT_CODES,
            'gAUTOSUGGEST_TAGS' : CFG_BIBEDIT_AUTOSUGGEST_TAGS,
            'gAUTOCOMPLETE_TAGS' : CFG_BIBEDIT_AUTOCOMPLETE_TAGS_KBS.keys(),
            'gKEYWORD_TAG' : '"' + CFG_BIBEDIT_KEYWORD_TAG  + '"'
            }
    body += '<script type="text/javascript">\n'
    for key in data:
        body += '    var %s = %s;\n' % (key, data[key])
    body += '    </script>\n'

    # Adding the information about field templates
    fieldTemplates = get_available_fields_templates()
    body += "<script>\n" + \
            "   var fieldTemplates = %s\n" % (json.dumps(fieldTemplates), ) + \
            "</script>\n"
    # Add scripts (the ordering is NOT irrelevant).
    scripts = ['jquery.min.js', 'jquery.effects.core.min.js',
               'jquery.effects.highlight.min.js', 'jquery.autogrow.js',
               'jquery.jeditable.mini.js', 'jquery.hotkeys.min.js', 'json2.js',
               'bibedit_display.js', 'bibedit_engine.js', 'bibedit_keys.js',
               'bibedit_menu.js', 'bibedit_holdingpen.js', 'marcxml.js',
               'bibedit_clipboard.js']

    for script in scripts:
        body += '    <script type="text/javascript" src="%s/js/%s">' \
            '</script>\n' % (CFG_SITE_URL, script)

    # Build page structure and menu.
    # rec = create_record(format_record(235, "xm"))[0]
    #oaiId = record_extract_oai_id(rec)

    body += bibedit_templates.menu()
    body += '    <div id="bibEditContent"></div>\n'

    return body, errors, warnings

def get_xml_comparison(header1, header2, xml1, xml2):
    """
    Return diffs of two MARCXML records.
    """
    return "".join(difflib.unified_diff(xml1.splitlines(1),
        xml2.splitlines(1), header1, header2))

def get_marcxml_of_revision_id(recid, revid):
    """
    Return MARCXML string with corresponding to revision REVID
    (=RECID.REVDATE) of a record.  Return empty string if revision
    does not exist.
    """
    res = ""
    job_date = "%s-%s-%s %s:%s:%s" % re_revdate_split.search(revid).groups()
    tmp_res = get_marcxml_of_record_revision(recid, job_date)
    if tmp_res:
        for row in tmp_res:
            res += zlib.decompress(row[0]) + "\n"
    return res

def perform_request_compare(ln, recid, rev1, rev2):
    """Handle a request for comparing two records"""
    body = ""
    errors = []
    warnings = []

    if (not record_revision_exists(recid, rev1)) or \
       (not record_revision_exists(recid, rev2)):
        body = "The requested record revision does not exist !"
    else:
        xml1 = get_marcxml_of_revision_id(recid, rev1)
        xml2 = get_marcxml_of_revision_id(recid, rev2)
        fullrevid1 = "%i.%s" % (recid, rev1)
        fullrevid2 = "%i.%s" % (recid, rev2)
        comparison = bibedit_templates.clean_value(
            get_xml_comparison(fullrevid1, fullrevid2, xml1, xml2),
            'text').replace('\n', '<br />\n           ')
        job_date1 = "%s-%s-%s %s:%s:%s" % re_revdate_split.search(rev1).groups()
        job_date2 = "%s-%s-%s %s:%s:%s" % re_revdate_split.search(rev2).groups()
        body += bibedit_templates.history_comparebox(ln, job_date1,
                                                 job_date2, comparison)
    return body, errors, warnings

def perform_request_newticket(recid, uid):
    """create a new ticket with this record's number
    @param recid: record id
    @param uid: user id
    @return: (error_msg, url)

    """
    t_id = bibcatalog_system.ticket_submit(uid, "", recid, "")
    t_url = ""
    errmsg = ""
    if t_id:
        #get the ticket's URL
        t_url = bibcatalog_system.ticket_get_attribute(uid, t_id, 'url_modify')
    else:
        errmsg = "ticket_submit failed"
    return (errmsg, t_url)

def perform_request_ajax(req, recid, uid, data, isBulk = False, \
                         ln = CFG_SITE_LANG):
    """Handle Ajax requests by redirecting to appropriate function."""
    response = {}
    request_type = data['requestType']
    undo_redo = None
    if data.has_key("undoRedo"):
        undo_redo = data["undoRedo"]
    # Call function based on request type.
    if request_type == 'searchForRecord':
        # Search request.
        response.update(perform_request_search(data))
    elif request_type in ['changeTagFormat']:
        # User related requests.
        response.update(perform_request_user(req, request_type, recid, data))
    elif request_type in ('getRecord', 'submit', 'cancel', 'newRecord',
        'deleteRecord', 'deleteRecordCache', 'prepareRecordMerge', 'revert'):
        # 'Major' record related requests.
        response.update(perform_request_record(req, request_type, recid, uid,
                                               data))
    elif request_type in ('addField', 'addSubfields', \
                          'addFieldsSubfieldsOnPositions', 'modifyContent', \
                          'modifySubfieldTag', 'modifyFieldTag', \
                          'moveSubfield', 'deleteFields', 'moveField', \
                          'modifyField', 'otherUpdateRequest', \
                          'disableHpChange', 'deactivateHoldingPenChangeset'):
        # Record updates.
        cacheMTime = data['cacheMTime']
        if data.has_key('hpChanges'):
            hpChanges = data['hpChanges']
        else:
            hpChanges = {}

        response.update(perform_request_update_record(request_type, recid, \
                                                      uid, cacheMTime, data, \
                                                      hpChanges, undo_redo, \
                                                      isBulk, ln))
    elif request_type in ('autosuggest', 'autocomplete', 'autokeyword'):
        response.update(perform_request_autocomplete(request_type, recid, uid, \
                                                     data))

    elif request_type in ('getTickets', ):
        # BibCatalog requests.
        response.update(perform_request_bibcatalog(request_type, recid, uid))
    elif request_type in ('getHoldingPenUpdates', ):
        response.update(perform_request_holdingpen(request_type, recid))

    elif request_type in ('getHoldingPenUpdateDetails', \
                          'deleteHoldingPenChangeset'):
        updateId = data['changesetNumber']
        response.update(perform_request_holdingpen(request_type, recid, \
                                                   updateId))
    elif request_type in ('applyBulkUpdates', ):
        # a general version of a bulk request
        changes = data['requestsData']
        cacheMTime = data['cacheMTime']
        response.update(perform_bulk_request_ajax(req, recid, uid, changes, \
                                                  undo_redo, cacheMTime))
    elif request_type in ('preview', ):
        response.update(perform_request_preview_record(request_type, recid, uid))
        
    return response

def perform_bulk_request_ajax(req, recid, uid, reqsData, undoRedo, cacheMTime):
    """ An AJAX handler used when treating bulk updates """
    lastResult = {}
    lastTime = cacheMTime
    isFirst = True
    for data in reqsData:
        assert data != None
        data['cacheMTime'] = lastTime
        if isFirst and undoRedo != None:
            # we add the undo/redo handler to the first operation in order to
            # save the handler on the server side !
            data['undoRedo'] = undoRedo
            isFirst = False
        lastResult = perform_request_ajax(req, recid, uid, data, True)
        # now we have to update the cacheMtime in next request !
#        if lastResult.has_key('cacheMTime'):
        try:
            lastTime = lastResult['cacheMTime']
        except:
            raise Exception(str(lastResult))
    return lastResult

def perform_request_search(data):
    """Handle search requests."""
    response = {}
    searchType = data['searchType']
    searchPattern = data['searchPattern']
    if searchType == 'anywhere':
        pattern = searchPattern
    else:
        pattern = searchType + ':' + searchPattern
    result_set = list(search_pattern(p=pattern))
    response['resultCode'] = 1
    response['resultSet'] = result_set[0:CFG_BIBEDIT_MAX_SEARCH_RESULTS]
    return response

def perform_request_user(req, request_type, recid, data):
    """Handle user related requests."""
    response = {}
    if request_type == 'changeTagFormat':
        try:
            tagformat_settings = session_param_get(req, 'bibedit_tagformat')
        except KeyError:
            tagformat_settings = {}
        tagformat_settings[recid] = data['tagFormat']
        session_param_set(req, 'bibedit_tagformat', tagformat_settings)
        response['resultCode'] = 2
    return response

def perform_request_holdingpen(request_type, recId, changeId=None):
    """
    A method performing the holdingPen ajax request. The following types of
    requests can be made:
       getHoldingPenUpdates - retrieving the holding pen updates pending
                              for a given record
    """
    response = {}
    if request_type == 'getHoldingPenUpdates':
        changeSet = get_related_hp_changesets(recId)
        changes = []
        for change in changeSet:
            changes.append((str(change[0]), str(change[1])))
        response["changes"] = changes
    elif request_type == 'getHoldingPenUpdateDetails':
        # returning the list of changes related to the holding pen update
        # the format based on what the record difference xtool returns

        assert(changeId != None)
        hpContent = get_hp_update_xml(changeId)
        holdingPenRecord = create_record(hpContent[0], "xm")[0]
#        databaseRecord = get_record(hpContent[1])
        response['record'] = holdingPenRecord
        response['changeset_number'] = changeId
    elif request_type == 'deleteHoldingPenChangeset':
        assert(changeId != None)
        delete_hp_change(changeId)
    return response

def perform_request_record(req, request_type, recid, uid, data, ln=CFG_SITE_LANG):
    """Handle 'major' record related requests like fetching, submitting or
    deleting a record, cancel editing or preparing a record for merging.

    """
    response = {}

    if request_type == 'newRecord':
        # Create a new record.
        new_recid = reserve_record_id()
        new_type = data['newType']
        if new_type == 'empty':
            # Create a new empty record.
            create_cache_file(recid, uid)
            response['resultCode'], response['newRecID'] = 6, new_recid

        elif new_type == 'template':
            # Create a new record from XML record template.
            template_filename = data['templateFilename']
            template = get_record_template(template_filename)
            if not template:
                response['resultCode']  = 108
            else:
                record = create_record(template)[0]
                if not record:
                    response['resultCode']  = 109
                else:
                    record_add_field(record, '001',
                                     controlfield_value=str(new_recid))
                    create_cache_file(new_recid, uid, record, True)
                    response['resultCode'], response['newRecID']  = 7, new_recid

        elif new_type == 'clone':
            # Clone an existing record (from the users cache).
            existing_cache = cache_exists(recid, uid)
            if existing_cache:
                try:
                    record = get_cache_file_contents(recid, uid)[2]
                except:
                    # if, for example, the cache format was wrong (outdated)
                    record = get_bibrecord(recid)
            else:
                # Cache missing. Fall back to using original version.
                record = get_bibrecord(recid)
            record_delete_field(record, '001')
            record_add_field(record, '001', controlfield_value=str(new_recid))
            create_cache_file(new_recid, uid, record, True)
            response['resultCode'], response['newRecID'] = 8, new_recid
    elif request_type == 'getRecord':
        # Fetch the record. Possible error situations:
        # - Non-existing record
        # - Deleted record
        # - Record locked by other user
        # - Record locked by queue
        # A cache file will be created if it does not exist.
        # If the cache is outdated (i.e., not based on the latest DB revision),
        # cacheOutdated will be set to True in the response.
        record_status = record_exists(recid)
        existing_cache = cache_exists(recid, uid)
        read_only_mode = False

        if data.has_key("inReadOnlyMode"):
            read_only_mode = data['inReadOnlyMode']

        if record_status == 0:
            response['resultCode'] = 102
        elif record_status == -1:
            response['resultCode'] = 103
        elif not read_only_mode and not existing_cache and \
                record_locked_by_other_user(recid, uid):
            response['resultCode'] = 104
        elif not read_only_mode and existing_cache and \
                cache_expired(recid, uid) and \
                record_locked_by_other_user(recid, uid):
            response['resultCode'] = 104
        elif not read_only_mode and record_locked_by_queue(recid):
            response['resultCode'] = 105
        else:
            if data.get('deleteRecordCache'):
                delete_cache_file(recid, uid)
                existing_cache = False
                pending_changes = []
                disabled_hp_changes = {}
            if read_only_mode:
                if data.has_key('recordRevision'):
                    record_revision_ts = data['recordRevision']
                    record_xml = get_marcxml_of_revision(recid, \
                                                         record_revision_ts)
                    record = create_record(record_xml)[0]
                    record_revision = timestamp_to_revision(record_revision_ts)
                    pending_changes = []
                    disabled_hp_changes = {}
                else:
                    # a normal cacheless retrieval of a record
                    record = get_bibrecord(recid)
                    record_revision = get_record_last_modification_date(recid)
                    if record_revision == None:
                        record_revision = datetime.now().timetuple()
                    pending_changes = []
                    disabled_hp_changes = {}
                cache_dirty = False
                mtime = 0
                undo_list = []
                redo_list = []
            elif not existing_cache:
                record_revision, record = create_cache_file(recid, uid)
                mtime = get_cache_mtime(recid, uid)
                pending_changes = []
                disabled_hp_changes = {}
                undo_list = []
                redo_list = []
                cache_dirty = False
            else:
                #TODO: This try except should be replaced with something nicer,
                #      like an argument indicating if a new cache file is to
                #      be created
                try:
                    cache_dirty, record_revision, record, pending_changes, \
                        disabled_hp_changes, undo_list, redo_list = \
                        get_cache_file_contents(recid, uid)
                    touch_cache_file(recid, uid)
                    mtime = get_cache_mtime(recid, uid)
                    if not latest_record_revision(recid, record_revision) and \
                            get_record_revisions(recid) != ():
                        # This sould prevent from using old cache in case of
                        # viewing old version. If there are no revisions,
                        # it means we should skip this step because this
                        # is a new record
                        response['cacheOutdated'] = True

                except:
                    record_revision, record = create_cache_file(recid, uid)
                    mtime = get_cache_mtime(recid, uid)
                    pending_changes = []
                    disabled_hp_changes = {}
                    cache_dirty = False
                    undo_list = []
                    redo_list = []
            if data.get('clonedRecord',''):
                response['resultCode'] = 9
            else:
                response['resultCode'] = 3
            revision_author = get_record_revision_author(recid, record_revision)
            latest_revision = get_record_last_modification_date(recid)
            if latest_revision == None:
                latest_revision = datetime.now().timetuple()
            last_revision_ts = revision_to_timestamp(latest_revision)

            revisions_history = get_record_revision_timestamps(recid)
            number_of_physical_copies = get_number_copies(recid)
            bibcirc_details_URL = create_item_details_url(recid, ln)
            can_have_copies = can_record_have_physical_copies(recid)

            response['cacheDirty'], response['record'], \
                response['cacheMTime'], response['recordRevision'], \
                response['revisionAuthor'], response['lastRevision'], \
                response['revisionsHistory'], response['inReadOnlyMode'], \
                response['pendingHpChanges'], response['disabledHpChanges'], \
                response['undoList'], response['redoList'] = cache_dirty, \
                record, mtime, revision_to_timestamp(record_revision), \
                revision_author, last_revision_ts, revisions_history, \
                read_only_mode, pending_changes, disabled_hp_changes, \
                undo_list, redo_list
            response['numberOfCopies'] = number_of_physical_copies
            response['bibCirculationUrl'] = bibcirc_details_URL
            response['canRecordHavePhysicalCopies'] = can_have_copies
            # Set tag format from user's session settings.
            try:
                tagformat_settings = session_param_get(req, 'bibedit_tagformat')
                tagformat = tagformat_settings[recid]
            except KeyError:
                tagformat = CFG_BIBEDIT_TAG_FORMAT
            response['tagFormat'] = tagformat

    elif request_type == 'submit':
        # Submit the record. Possible error situations:
        # - Missing cache file
        # - Cache file modified in other editor
        # - Record locked by other user
        # - Record locked by queue
        # - Invalid XML characters
        # If the cache is outdated cacheOutdated will be set to True in the
        # response.
        if not cache_exists(recid, uid):
            response['resultCode'] = 106
        elif not get_cache_mtime(recid, uid) == data['cacheMTime']:
            response['resultCode'] = 107
        elif cache_expired(recid, uid) and \
                record_locked_by_other_user(recid, uid):
            response['resultCode'] = 104
        elif record_locked_by_queue(recid):
            response['resultCode'] = 105
        else:
            try:
                tmp_result = get_cache_file_contents(recid, uid)
                record_revision = tmp_result[1]
                record = tmp_result[2]
                pending_changes = tmp_result[3]
#                disabled_changes = tmp_result[4]

                xml_record = print_rec(record)
                record, status_code, list_of_errors = create_record(xml_record)
                if status_code == 0:
                    response['resultCode'], response['errors'] = 110, \
                        list_of_errors
                elif not data['force'] and \
                        not latest_record_revision(recid, record_revision):
                    response['cacheOutdated'] = True
                    if CFG_DEVEL_SITE:
                        response['record_revision'] = record_revision.__str__()
                        response['newest_record_revision'] = \
                            get_record_last_modification_date(recid).__str__()
                else:
                    save_xml_record(recid, uid)
                    response['resultCode'] = 4
            except Exception, e:
                response['resultCode'] = CFG_BIBEDIT_AJAX_RESULT_CODES_REV[ \
                    'error_wrong_cache_file_format']
                if CFG_DEVEL_SITE: # return debug information in the request
                    response['exception_message'] = e.__str__()
    elif request_type == 'revert':
        revId = data['revId']
        job_date = "%s-%s-%s %s:%s:%s" % re_revdate_split.search(revId).groups()
        revision_xml = get_marcxml_of_revision(recid, job_date)
        save_xml_record(recid, uid, revision_xml)
        if (cache_exists(recid, uid)):
            delete_cache_file(recid, uid)
        response['resultCode'] = 4

    elif request_type == 'cancel':
        # Cancel editing by deleting the cache file. Possible error situations:
        # - Cache file modified in other editor
        if cache_exists(recid, uid):
            if get_cache_mtime(recid, uid) == data['cacheMTime']:
                delete_cache_file(recid, uid)
                response['resultCode'] = 5
            else:
                response['resultCode'] = 107
        else:
            response['resultCode'] = 5

    elif request_type == 'deleteRecord':
        # Submit the record. Possible error situations:
        # - Record locked by other user
        # - Record locked by queue
        # As the user is requesting deletion we proceed even if the cache file
        # is missing and we don't check if the cache is outdated or has
        # been modified in another editor.
        existing_cache = cache_exists(recid, uid)
        pending_changes = []

        if has_copies(recid):
            response['resultCode'] = \
                CFG_BIBEDIT_AJAX_RESULT_CODES_REV['error_physical_copies_exist']
        elif existing_cache and cache_expired(recid, uid) and \
                record_locked_by_other_user(recid, uid):
            response['resultCode'] = \
                CFG_BIBEDIT_AJAX_RESULT_CODES_REV['error_rec_locked_by_user']
        elif record_locked_by_queue(recid):
            response['resultCode'] = \
                CFG_BIBEDIT_AJAX_RESULT_CODES_REV['error_rec_locked_by_queue']
        else:
            if not existing_cache:
                record_revision, record, pending_changes, \
                    deactivated_hp_changes, undo_list, redo_list = \
                    create_cache_file(recid, uid)
            else:
                try:
                    record_revision, record, pending_changes, \
                        deactivated_hp_changes, undo_list, redo_list = \
                        get_cache_file_contents(recid, uid)[1:]
                except:
                    record_revision, record, pending_changes, \
                        deactivated_hp_changes = create_cache_file(recid, uid)
            record_add_field(record, '980', ' ', ' ', '', [('c', 'DELETED')])
            undo_list = []
            redo_list = []
            update_cache_file_contents(recid, uid, record_revision, record, \
                                       pending_changes, \
                                       deactivated_hp_changes, undo_list, \
                                       redo_list)
            save_xml_record(recid, uid)
            delete_related_holdingpen_changes(recid) # we don't need any changes
                                                   # related to a deleted record
            response['resultCode'] = 10

    elif request_type == 'deleteRecordCache':
        # Delete the cache file. Ignore the request if the cache has been
        # modified in another editor.
        if cache_exists(recid, uid) and get_cache_mtime(recid, uid) == \
                data['cacheMTime']:
            delete_cache_file(recid, uid)
        response['resultCode'] = 11

    elif request_type == 'prepareRecordMerge':
        # We want to merge the cache with the current DB version of the record,
        # so prepare an XML file from the file cache, to be used by BibMerge.
        # Possible error situations:
        # - Missing cache file
        # - Record locked by other user
        # - Record locked by queue
        # We don't check if cache is outdated (a likely scenario for this
        # request) or if it has been modified in another editor.
        if not cache_exists(recid, uid):
            response['resultCode'] = 106
        elif cache_expired(recid, uid) and \
                record_locked_by_other_user(recid, uid):
            response['resultCode'] = 104
        elif record_locked_by_queue(recid):
            response['resultCode'] = 105
        else:
            save_xml_record(recid, uid, to_upload=False, to_merge=True)
            response['resultCode'] = 12

    return response

def perform_request_update_record(request_type, recid, uid, cacheMTime, data, \
                                  hpChanges, undoRedoOp, isBulk=False, \
                                  ln=CFG_SITE_LANG):
    """Handle record update requests like adding, modifying, moving or deleting
    of fields or subfields. Possible common error situations:
    - Missing cache file
    - Cache file modified in other editor
    Explanation of some parameters:
       undoRedoOp - Indicates in "undo"/"redo"/undo_descriptor operation is
                    performed by a current request.
    """

    response = {}

    if not cache_exists(recid, uid):
        response['resultCode'] = 106
    elif not get_cache_mtime(recid, uid) == cacheMTime and isBulk == False:
        # In case of a bulk request, the changes are deliberately performed
        # imemdiately one after another
        response['resultCode'] = 107
    else:
        try:
            record_revision, record, pending_changes, deactivated_hp_changes, \
                undo_list, redo_list = get_cache_file_contents(recid, uid)[1:]
        except:
            response['resultCode'] = CFG_BIBEDIT_AJAX_RESULT_CODES_REV[ \
                'error_wrong_cache_file_format']
            return response

        # process all the Holding Pen changes operations ... regardles the
        # request type
#        import rpdb2;
#        rpdb2.start_embedded_debugger('password', fAllowRemote=True)
        if hpChanges.has_key("toDisable"):
            for changeId in hpChanges["toDisable"]:
                pending_changes[changeId]["applied_change"] = True

        if hpChanges.has_key("toEnable"):
            for changeId in hpChanges["toEnable"]:
                pending_changes[changeId]["applied_change"] = False

        if hpChanges.has_key("toOverride"):
            pending_changes = hpChanges["toOverride"]

        if hpChanges.has_key("changesetsToDeactivate"):
            for changesetId in hpChanges["changesetsToDeactivate"]:
                deactivated_hp_changes[changesetId] = True

        if hpChanges.has_key("changesetsToActivate"):
            for changesetId in hpChanges["changesetsToActivate"]:
                deactivated_hp_changes[changesetId] = False

        # processing the undo/redo entries
        if undoRedoOp == "undo":
            try:
                redo_list = [undo_list[-1]] + redo_list
                undo_list = undo_list[:-1]
            except:
                raise Exception("An exception occured when undoing previous" + \
                                " operation. Undo list: " + str(undo_list) + \
                                " Redo list " + str(redo_list))
        elif undoRedoOp == "redo":
            try:
                undo_list = undo_list + [redo_list[0]]
                redo_list = redo_list[1:]
            except:
                raise Exception("An exception occured when redoing previous" + \
                                " operation. Undo list: " + str(undo_list) + \
                                " Redo list " + str(redo_list))
        else:
            # This is a genuine operation - we have to add a new descriptor
            # to the undo list and cancel the redo unless the operation is
            # a bulk operation
            if undoRedoOp != None:
                undo_list = undo_list + [undoRedoOp]
                redo_list = []
            else:
                assert isBulk == True

        field_position_local = data.get('fieldPosition')
        if field_position_local is not None:
            field_position_local = int(field_position_local)
        if request_type == 'otherUpdateRequest':
            # An empty request. Might be useful if we want to perform
            # operations that require only the actions performed globally,
            # like modifying the holdingPen changes list
            response['resultCode'] = CFG_BIBEDIT_AJAX_RESULT_CODES_REV[ \
                'editor_modifications_changed']
        elif request_type == 'deactivateHoldingPenChangeset':
            # the changeset has been marked as processed ( user applied it in
            # the editor). Marking as used in the cache file.
            # CAUTION: This function has been implemented here because logically
            #          it fits with the modifications made to the cache file.
            #          No changes are made to the Holding Pen physically. The
            #          changesets are related to the cache because we want to
            #          cancel the removal every time the cache disappears for
            #          any reason
            response['resultCode'] = CFG_BIBEDIT_AJAX_RESULT_CODES_REV[ \
                'disabled_hp_changeset']
        elif request_type == 'addField':
            if data['controlfield']:
                record_add_field(record, data['tag'],
                                 controlfield_value=data['value'])
                response['resultCode'] = 20
            else:
                record_add_field(record, data['tag'], data['ind1'],
                                 data['ind2'], subfields=data['subfields'],
                                 field_position_local=field_position_local)
                response['resultCode'] = 21

        elif request_type == 'addSubfields':
            subfields = data['subfields']
            for subfield in subfields:
                record_add_subfield_into(record, data['tag'], subfield[0],
                    subfield[1], subfield_position=None,
                    field_position_local=field_position_local)
            if len(subfields) == 1:
                response['resultCode'] = 22
            else:
                response['resultCode'] = 23
        elif request_type == 'addFieldsSubfieldsOnPositions':
            #1) Sorting the fields by their identifiers
            fieldsToAdd = data['fieldsToAdd']
            subfieldsToAdd = data['subfieldsToAdd']
            for tag in fieldsToAdd.keys():
                positions = fieldsToAdd[tag].keys()
                positions.sort()
                for position in positions:
                    # now adding fields at a position

                    isControlfield = (len(fieldsToAdd[tag][position][0]) == 0)
                    # if there are n subfields, this is a control field
                    if isControlfield:
                        controlfieldValue = fieldsToAdd[tag][position][3]
                        record_add_field(record, tag, field_position_local = \
                                             int(position), \
                                             controlfield_value = \
                                                 controlfieldValue)
                    else:
                        subfields = fieldsToAdd[tag][position][0]
                        ind1 = fieldsToAdd[tag][position][1]
                        ind2 = fieldsToAdd[tag][position][2]
                        record_add_field(record, tag, ind1, ind2, subfields = \
                                             subfields, field_position_local = \
                                                int(position))
            # now adding the subfields
            for tag in subfieldsToAdd.keys():
                for fieldPosition in subfieldsToAdd[tag].keys(): #now the fields
                                                          #order not important !
                    subfieldsPositions = subfieldsToAdd[tag][fieldPosition]. \
                                           keys()
                    subfieldsPositions.sort()
                    for subfieldPosition in subfieldsPositions:
                        subfield = subfieldsToAdd[tag][fieldPosition]\
                            [subfieldPosition]
                        record_add_subfield_into(record, tag, subfield[0], \
                                                 subfield[1], \
                                                 subfield_position = \
                                                     int(subfieldPosition), \
                                                 field_position_local = \
                                                     int(fieldPosition))

            response['resultCode'] = \
                CFG_BIBEDIT_AJAX_RESULT_CODES_REV['added_positioned_subfields']

        elif request_type == 'modifyField': # changing the field structure
            # first remove subfields and then add new... change the indices
            subfields = data['subFields'] # parse the JSON representation of
                                          # the subfields here

            new_field = create_field(subfields, data['ind1'], data['ind2'])
            record_replace_field(record, data['tag'], new_field, \
                field_position_local = data['fieldPosition'])
            response['resultCode'] = 26

        elif request_type == 'modifyContent':
            if data['subfieldIndex'] != None:
                record_modify_subfield(record, data['tag'],
                    data['subfieldCode'], data['value'],
                    int(data['subfieldIndex']),
                    field_position_local=field_position_local)
            else:
                record_modify_controlfield(record, data['tag'], data["value"],
                  field_position_local=field_position_local)
            response['resultCode'] = 24

        elif request_type == 'modifySubfieldTag':
            record_add_subfield_into(record, data['tag'], data['subfieldCode'],
            data["value"], subfield_position= int(data['subfieldIndex']),
            field_position_local=field_position_local)

            record_delete_subfield_from(record, data['tag'], int(data['subfieldIndex']) + 1,
            field_position_local=field_position_local)

            response['resultCode'] = 24
        
        elif request_type == 'modifyFieldTag':
            subfields = record_get_subfields(record, data['oldTag'],
            field_position_local=field_position_local)

            record_add_field(record, data['newTag'], data['ind1'],
                             data['ind2'] , subfields=subfields)

            record_delete_field(record, data['oldTag'], ind1=data['oldInd1'], \
                                ind2=data['oldInd2'], field_position_local=field_position_local)
            response['resultCode'] = 32

        elif request_type == 'moveSubfield':
            record_move_subfield(record, data['tag'],
                int(data['subfieldIndex']), int(data['newSubfieldIndex']),
                field_position_local=field_position_local)
            response['resultCode'] = 25

        elif request_type == 'moveField':
            if data['direction'] == 'up':
                final_position_local = field_position_local-1
            else: # direction is 'down'
                final_position_local = field_position_local+1
            record_move_fields(record, data['tag'], [field_position_local],
                final_position_local)
            response['resultCode'] = 32

        elif request_type == 'deleteFields':
            to_delete = data['toDelete']
            deleted_fields = 0
            deleted_subfields = 0
            for tag in to_delete:
                #Sorting the fields in a edcreasing order by the local position!
                fieldsOrder = to_delete[tag].keys()
                fieldsOrder.sort(lambda a, b: int(b) - int(a))
                for field_position_local in fieldsOrder:
                    if not to_delete[tag][field_position_local]:
                        # No subfields specified - delete entire field.
                        record_delete_field(record, tag,
                            field_position_local=int(field_position_local))
                        deleted_fields += 1
                    else:
                        for subfield_position in \
                                to_delete[tag][field_position_local][::-1]:
                            # Delete subfields in reverse order (to keep the
                            # indexing correct).
                            record_delete_subfield_from(record, tag,
                                int(subfield_position),
                                field_position_local=int(field_position_local))
                            deleted_subfields += 1
            if deleted_fields == 1 and deleted_subfields == 0:
                response['resultCode'] = 26
            elif deleted_fields and deleted_subfields == 0:
                response['resultCode'] = 27
            elif deleted_subfields == 1 and deleted_fields == 0:
                response['resultCode'] = 28
            elif deleted_subfields and deleted_fields == 0:
                response['resultCode'] = 29
            else:
                response['resultCode'] = 30
                
        response['cacheMTime'], response['cacheDirty'] = \
            update_cache_file_contents(recid, uid, record_revision,
                                       record, \
                                       pending_changes, \
                                       deactivated_hp_changes, \
                                       undo_list, redo_list), \
            True

    return response

def perform_request_autocomplete(request_type, recid, uid, data):
    """
    Perfrom an AJAX request associated with the retrieval of autocomplete
    data.

    Arguments:
        request_type: Type of the currently served request
        recid: the identifer of the record
        uid: The identifier of the user being currently logged in
        data: The request data containing possibly important additional
              arguments
    """
    response = {}
    # get the values based on which one needs to search
    searchby = data['value']
        #we check if the data is properly defined
    fulltag = ''
    if data.has_key('maintag') and data.has_key('subtag1') and \
            data.has_key('subtag2') and data.has_key('subfieldcode'):
        maintag = data['maintag']
        subtag1 = data['subtag1']
        subtag2 = data['subtag2']
        u_subtag1 = subtag1
        u_subtag2 = subtag2
        if (not subtag1) or (subtag1 == ' '):
            u_subtag1 = '_'
        if (not subtag2) or (subtag2 == ' '):
            u_subtag2 = '_'
        subfieldcode = data['subfieldcode']
        fulltag = maintag+u_subtag1+u_subtag2+subfieldcode
    if (request_type == 'autokeyword'):
        #call the keyword-form-ontology function
        if fulltag and searchby:
            items = get_kbt_items_for_bibedit(CFG_BIBEDIT_KEYWORD_TAXONOMY, \
                                              CFG_BIBEDIT_KEYWORD_RDFLABEL, \
                                              searchby)
            response['autokeyword'] = items
    if (request_type == 'autosuggest'):
        #call knowledge base function to put the suggestions in an array..
        if fulltag and searchby and len(searchby) > 3:
            suggest_values = get_kbd_values_for_bibedit(fulltag, "", searchby)
            #remove ..
            new_suggest_vals = []
            for sugg in suggest_values:
                if sugg.startswith(searchby):
                    new_suggest_vals.append(sugg)
            response['autosuggest'] = new_suggest_vals
    if (request_type == 'autocomplete'):
        #call the values function with the correct kb_name
        if CFG_BIBEDIT_AUTOCOMPLETE_TAGS_KBS.has_key(fulltag):
            kbname = CFG_BIBEDIT_AUTOCOMPLETE_TAGS_KBS[fulltag]
            #check if the seachby field has semicolons. Take all
            #the semicolon-separated items..
            items = []
            vals = []
            if searchby:
                if searchby.rfind(';'):
                    items = searchby.split(';')
                else:
                    items = [searchby.strip()]
            for item in items:
                item = item.strip()
                kbrvals = get_kbr_values(kbname, item, '', 'e') #we want an exact match
                if kbrvals and kbrvals[0]: #add the found val into vals
                    vals.append(kbrvals[0])
            #check that the values are not already contained in other
            #instances of this field
            record = get_cache_file_contents(recid, uid)[2]
            xml_rec = print_rec(record)
            record, status_code, dummy_errors = create_record(xml_rec)
            existing_values = []
            if (status_code != 0):
                existing_values = record_get_field_values(record,
                                                          maintag,
                                                          subtag1,
                                                          subtag2,
                                                          subfieldcode)
            #get the new values.. i.e. vals not in existing
            new_vals = vals
            for val in new_vals:
                if val in existing_values:
                    new_vals.remove(val)
            response['autocomplete'] = new_vals
    response['resultCode'] = CFG_BIBEDIT_AJAX_RESULT_CODES_REV['autosuggestion_scanned']
    return response

def perform_request_bibcatalog(request_type, recid, uid):
    """Handle request to BibCatalog (RT).

    """
    response = {}

    if request_type == 'getTickets':
        # Insert the ticket data in the response, if possible
        if uid:
            bibcat_resp = bibcatalog_system.check_system(uid)
            if bibcat_resp == "":
                tickets_found = bibcatalog_system.ticket_search(uid, \
                    status=['new', 'open'], recordid=recid)
                t_url_str = '' #put ticket urls here, formatted for HTML display
                for t_id in tickets_found:

                    #t_url = bibcatalog_system.ticket_get_attribute(uid, \
                    #    t_id, 'url_display')
                    ticket_info = bibcatalog_system.ticket_get_info( \
                        uid, t_id, ['url_display', 'url_close'])
                    t_url = ticket_info['url_display']
                    t_close_url = ticket_info['url_close']
                    #format..
                    t_url_str += "#" + str(t_id) + '<a href="' + t_url + \
                        '">[read]</a> <a href="' + t_close_url + \
                        '">[close]</a><br/>'
                #put ticket header and tickets links in the box
                t_url_str = "<strong>Tickets</strong><br/>" + t_url_str + \
                    "<br/>" + '<a href="new_ticket?recid=' + str(recid) + \
                    '>[new ticket]</a>'
                response['tickets'] = t_url_str
                #add a new ticket link
            else:
                #put something in the tickets container, for debug
                response['tickets'] = "<!--"+bibcat_resp+"-->"
        response['resultCode'] = 31

<<<<<<< HEAD
    return response
=======
    return response

def perform_request_preview_record(request_type, recid, uid):
    """ Handle request to preview record with formatting

    """

    response = {}
    if request_type == "preview":
        if cache_exists(recid, uid):
            dummy1, dummy2, record, dummy3, dummy4, dummy5, dummy6 = get_cache_file_contents(recid, uid)
        else:
            record = get_bibrecord(recid)
    response['html_preview'] = _get_formated_record(record)

    return response

def _get_formated_record(record):
    """Returns a record in a given format

    @param record: BibRecord object
    """

    xml_record = bibrecord.record_xml_output(record)

    result =  "<html><head><title>Record preview</title></head>"
    result += "<script src='/MathJax/MathJax.js' type='text/javascript'></script>"
    result += "<body><h2> Brief format preview </h2>"
    result += bibformat.format_record(recID=None,
                                     of="hb",
                                     xml_record=xml_record)
    result += "<h2> Detailed format preview </h2>"
    
    result += bibformat.format_record(recID=None,
                                     of="hd",
                                     xml_record=xml_record)

    result += "</body></html>"

    
    return result
>>>>>>> 650020c8
<|MERGE_RESOLUTION|>--- conflicted
+++ resolved
@@ -371,7 +371,7 @@
                                                   undo_redo, cacheMTime))
     elif request_type in ('preview', ):
         response.update(perform_request_preview_record(request_type, recid, uid))
-        
+
     return response
 
 def perform_bulk_request_ajax(req, recid, uid, reqsData, undoRedo, cacheMTime):
@@ -963,7 +963,7 @@
             field_position_local=field_position_local)
 
             response['resultCode'] = 24
-        
+
         elif request_type == 'modifyFieldTag':
             subfields = record_get_subfields(record, data['oldTag'],
             field_position_local=field_position_local)
@@ -1023,7 +1023,7 @@
                 response['resultCode'] = 29
             else:
                 response['resultCode'] = 30
-                
+
         response['cacheMTime'], response['cacheDirty'] = \
             update_cache_file_contents(recid, uid, record_revision,
                                        record, \
@@ -1157,9 +1157,6 @@
                 response['tickets'] = "<!--"+bibcat_resp+"-->"
         response['resultCode'] = 31
 
-<<<<<<< HEAD
-    return response
-=======
     return response
 
 def perform_request_preview_record(request_type, recid, uid):
@@ -1192,13 +1189,12 @@
                                      of="hb",
                                      xml_record=xml_record)
     result += "<h2> Detailed format preview </h2>"
-    
+
     result += bibformat.format_record(recID=None,
                                      of="hd",
                                      xml_record=xml_record)
 
     result += "</body></html>"
 
-    
-    return result
->>>>>>> 650020c8
+
+    return result