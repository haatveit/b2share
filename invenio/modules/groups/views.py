# -*- coding: utf-8 -*-
#
# This file is part of Invenio.
# Copyright (C) 2012, 2013, 2014 CERN.
#
# Invenio is free software; you can redistribute it and/or
# modify it under the terms of the GNU General Public License as
# published by the Free Software Foundation; either version 2 of the
# License, or (at your option) any later version.
#
# Invenio is distributed in the hope that it will be useful, but
# WITHOUT ANY WARRANTY; without even the implied warranty of
# MERCHANTABILITY or FITNESS FOR A PARTICULAR PURPOSE.  See the GNU
# General Public License for more details.
#
# You should have received a copy of the GNU General Public License
# along with Invenio; if not, write to the Free Software Foundation, Inc.,
# 59 Temple Place, Suite 330, Boston, MA 02111-1307, USA.

"""Groups Flask Blueprint."""

<<<<<<< HEAD
from sqlalchemy.exc import IntegrityError
=======
from sqlalchemy.exc import IntegrityError, SQLAlchemyError
>>>>>>> 42ef8a87

from flask import (Blueprint, render_template, request, jsonify, flash,
                   url_for, redirect)
from flask.ext.breadcrumbs import default_breadcrumb_root, register_breadcrumb
from flask.ext.login import current_user, login_required
from flask.ext.menu import register_menu
from invenio.base.decorators import wash_arguments
from invenio.base.i18n import _
<<<<<<< HEAD
=======
from invenio.ext.principal import permission_required
>>>>>>> 42ef8a87
from invenio.ext.sqlalchemy import db
from invenio.modules.accounts.errors import AccountSecurityError, \
    IntegrityUsergroupError
from invenio.modules.accounts.models import User, Usergroup, UserUsergroup, \
    get_groups_user_not_joined
<<<<<<< HEAD

from forms import JoinUsergroupForm, UsergroupForm, UserJoinGroupForm
=======

from forms import JoinUsergroupForm, UsergroupForm, UserJoinGroupForm
from config import GROUPS_AUTOCOMPLETE_LIMIT

>>>>>>> 42ef8a87

blueprint = Blueprint('webgroup', __name__, url_prefix="/yourgroups",
                      template_folder='templates', static_folder='static')

default_breadcrumb_root(blueprint, '.settings.groups')


@blueprint.route('/')
@blueprint.route('/index')
@register_menu(
    blueprint, 'settings.groups',
    _('%(icon)s Groups', icon='<i class="fa fa-group fa-fw"></i>'),
    order=0,
    active_when=lambda: request.endpoint.startswith("webgroup.")
)
@register_breadcrumb(blueprint, '.', _('Groups'))
@login_required
@permission_required('usegroups')
def index():
    """List all user groups."""
    uid = current_user.get_id()
    current_user.reload()
    form = JoinUsergroupForm()
<<<<<<< HEAD
    form.id_usergroup.query = get_groups_user_not_joined(
        current_user['uid']).order_by(Usergroup.name).all()
=======
    form.id_usergroup.set_remote(
        url_for('webgroup.search_groups', id_user=uid)
        + "?query=%QUERY")
>>>>>>> 42ef8a87
    user = User.query.get(uid)
    uugs = dict(map(lambda uug: (uug.usergroup.name, uug),
                    user.usergroups))

    return render_template(
        'groups/index.html',
        uugs=uugs,
        form=form,
    )


@blueprint.route('/new', methods=['GET', 'POST'])
@register_breadcrumb(blueprint, '.new', _('New Group'))
@login_required
@permission_required('usegroups')
def new():
    """Create new user group."""
    form = UsergroupForm(request.form)

    if form.validate_on_submit():
        ug = Usergroup()
        id_user = current_user.get_id()
        user2join = User.query.get_or_404(id_user)
        form.populate_obj(ug)
        ug.join(status=UserUsergroup.USER_STATUS['ADMIN'],
                user=user2join)
        db.session.add(ug)
        try:
            db.session.commit()
        except IntegrityError:
            # catch integrity error
            db.session.rollback()
            flash(_('Group properies error'), 'error')
            # reload form with old values
            return render_template(
                "groups/new.html",
                form=form,
                action=_('Create'),
                subtitle=_("New group"),
            )
        except:
            # catch unknown error
            db.session.rollback()
            raise
        # group finally created
        current_user.reload()
        flash(_('Group "%(name)s" successfully created',
                name=ug.name), 'success')
        return redirect(url_for(".index"))

    return render_template(
        "groups/new.html",
        form=form,
        action=_('Create'),
        subtitle=_("New group"),
    )


@blueprint.route('/leave/<int:id_usergroup>')
@blueprint.route('/leave/<int:id_usergroup>/user/<int:id_user>')
@login_required
<<<<<<< HEAD
=======
@permission_required('usegroups')
>>>>>>> 42ef8a87
def leave(id_usergroup, id_user=None):
    """Leave user group.

    :param id_usergroup: Identifier of user group.
    """
    group = Usergroup.query.get_or_404(id_usergroup)
    id_user2remove = id_user or current_user.get_id()
    user2remove = User.query.get_or_404(id_user2remove)
    try:
        group.leave(user2remove)
    except AccountSecurityError:
        flash(_(
            'You have not enough right to '
<<<<<<< HEAD
            'remove user "{0}" from group "{1}"'
            .format(user2remove.nickname, group.name)), "error")
        return redirect(url_for('.index'))
    except IntegrityUsergroupError:
        flash(_(
            'Sorry, user "{0}" can leave the group "{1}" '
            'without admins, please delete the '
            'group if you want to leave.'
            .format(user2remove.nickname, group.name)), "error")
=======
            'remove user "%(x_nickname)s" from group "%(x_groupname)s"',
            x_nickname=user2remove.nickname, x_groupname=group.name), "error")
        return redirect(url_for('.index'))
    except IntegrityUsergroupError:
        flash(_(
            'Sorry, user "%(x_nickname)s" can leave the group '
            '"%(x_groupname)s" without admins, please delete the '
            'group if you want to leave.',
            x_nickname=user2remove.nickname, x_groupname=group.name), "error")
>>>>>>> 42ef8a87
        return redirect(url_for('.index'))

    try:
        db.session.merge(group)
        db.session.commit()
<<<<<<< HEAD
    except:
=======
    except SQLAlchemyError:
>>>>>>> 42ef8a87
        db.session.rollback()
        raise

    current_user.reload()
    flash(_('%(user)s left the group "%(name)s".',
            user='User "'+user2remove.nickname+'"' if id_user else "You",
            name=group.name), 'success')
    if id_user and id_user != current_user.get_id():
        return redirect(url_for('.members', id_usergroup=id_usergroup))
    else:
        return redirect(url_for('.index'))


@blueprint.route('/join', methods=['GET', 'POST'])
@blueprint.route('/join/<int:id_usergroup>/users/<int:id_user>',
                 methods=['GET', 'POST'])
@login_required
@wash_arguments({"id_usergroup": (int, 0), "id_user": (int, 0)})
<<<<<<< HEAD
=======
@permission_required('usegroups')
>>>>>>> 42ef8a87
def join(id_usergroup, id_user=None, status=None):
    """Join group."""
    group = Usergroup.query.get_or_404(id_usergroup)
    id_user2join = id_user or current_user.get_id()
    user2join = User.query.get_or_404(id_user2join)
    form = UserJoinGroupForm()
    user_status = None
    if form.user_status and form.user_status.data:
            user_status = UserUsergroup.USER_STATUS['ADMIN']

    try:
        group.join(user2join, status=user_status)
    except AccountSecurityError:
        flash(_(
            'You have not enough right to '
<<<<<<< HEAD
            'add user "{0}" to the group "{1}"'
            .format(user2join.nickname, group.name)), "error")
        return redirect(url_for('.index'))
=======
            'add user "%(x_nickname)s" to the group "%(x_groupname)s"',
            x_nickname=user2join.nickname, x_groupname=group.name), "error")
        return redirect(url_for('.index'))
    except SQLAlchemyError:
        flash(_('User "%(x_nickname)s" can\'t join the group "%(x_groupname)s"',
                x_nickname=user2join.nickname, x_groupname=group.name), "error")
        if id_user:
            return redirect(url_for('.members', id_usergroup=id_usergroup))
        else:
            return redirect(url_for('.index'))
>>>>>>> 42ef8a87

    current_user.reload()
    flash(_('%(user)s join the group "%(name)s".',
            user='User "'+user2join.nickname+'"' if id_user else "You",
            name=group.name), 'success')
<<<<<<< HEAD
    if id_user:
        return redirect(url_for('.members', id_usergroup=id_usergroup))
    else:
        return redirect(url_for('.index'))


@blueprint.route('/manage/<int:id_usergroup>', methods=['GET', 'POST'])
@register_breadcrumb(blueprint, '.manage', _('Manage Group'))
=======

    redirect_url = form.redirect_url.data or url_for('.index')
    return redirect(redirect_url)


@blueprint.route('/manage/<int:id_usergroup>', methods=['GET', 'POST'])
@login_required
@register_breadcrumb(blueprint, '.manage', _('Manage Group'))
@permission_required('usegroups')
>>>>>>> 42ef8a87
def manage(id_usergroup):
    """Manage user group."""
    ug = Usergroup.query.filter_by(id=id_usergroup).one()
    form = UsergroupForm(request.form, obj=ug)

    if form.validate_on_submit():
        if not ug.is_admin(current_user.get_id()):
            # not enough right to modify group
            flash(_('Sorry, you don\'t have enough right to be able '
                    'to manage the group "%(name)s"', name=ug.name), 'error')
            return redirect(url_for(".index"))

        # get form data
        ug2form = Usergroup()
        form.populate_obj(ug2form)
        # update group
        oldname = ug.name
        ug.name = ug2form.name
        ug.description = ug2form.description
        ug.join_policy = ug2form.join_policy
        ug.login_method = ug2form.login_method

        # update in db
        try:
            db.session.merge(ug)
            db.session.commit()
        except IntegrityError:
            db.session.rollback()
            flash(_('Group properies error'), 'error')
            # reload form with old values
            return render_template(
                "groups/new.html",
                form=form,
                action=_('Update'),
                subtitle=oldname,
            )
<<<<<<< HEAD
        except:
=======
        except SQLAlchemyError:
>>>>>>> 42ef8a87
            db.session.rollback()
            raise

        current_user.reload()
        return redirect(url_for(".index"))

    return render_template(
        "groups/new.html",
        form=form,
        action=_('Update'),
        subtitle=ug.name,
    )


@blueprint.route('/manage/<int:id_usergroup>/delete',
                 methods=['GET', 'DELETE'])
<<<<<<< HEAD
=======
@login_required
@permission_required('usegroups')
>>>>>>> 42ef8a87
def delete(id_usergroup):
    """Delete a group."""
    group = Usergroup.query.get_or_404(id_usergroup)
    id_user = current_user.get_id()
    if group.is_admin(id_user):
        db.session.delete(group)
        db.session.commit()
        current_user.reload()
    else:
        flash(_('Sorry, but you are not an admin of the group "%(name)s".',
                name=group.name), "error")

    return redirect(url_for(".index"))


@blueprint.route('/members/<int:id_usergroup>', methods=['GET', 'POST'])
<<<<<<< HEAD
@register_breadcrumb(blueprint, '.members', _('Members'))
=======
@login_required
@register_breadcrumb(blueprint, '.members', _('Members'))
@permission_required('usegroups')
>>>>>>> 42ef8a87
def members(id_usergroup):
    """List user group members."""
    group = Usergroup.query.get_or_404(id_usergroup)
    current_uug = UserUsergroup.query.filter(
        UserUsergroup.id_user == current_user.get_id(),
        UserUsergroup.id_usergroup == group.id).one()
    users_not_in_this_group = UserJoinGroupForm(request.form)
<<<<<<< HEAD
    users_not_in_this_group.id_user.query = group \
        .get_users_not_in_this_group().order_by(User.nickname).all()
=======
    users_not_in_this_group.id_user.set_remote(
        url_for('webgroup.search_users', id_usergroup=id_usergroup)
        + "?query=%QUERY")
    users_not_in_this_group.id_usergroup.data = id_usergroup
    users_not_in_this_group.redirect_url.data = url_for(
        ".members", id_usergroup=id_usergroup)
>>>>>>> 42ef8a87

    return render_template(
        "groups/members.html",
        group=group,
        current_uug=current_uug,
        form=users_not_in_this_group,
    )


@blueprint.route("/search", methods=['GET', 'POST'])
@login_required
@wash_arguments({"query": (unicode, ""), "term": (unicode, "")})
@permission_required('usegroups')
def search(query, term):
    """Search user groups."""
    if query == 'users' and len(term) >= 3:
        res = db.session.query(User.nickname).filter(
            User.nickname.like("%s%%" % term)).limit(10).all()
        return jsonify(nicknames=[elem for elem, in res])
    elif query == 'groups' and len(term) >= 3:
        res = db.session.query(db.func.distinct(Usergroup.name)).\
            join(UserUsergroup).filter(
                Usergroup.name.like("%s%%" % term)).limit(10).all()
        return jsonify(groups=[elem for elem, in res])
    return jsonify()


@blueprint.route("/search/group/<int:id_usergroup>/users",
                 methods=['GET', 'POST'])
@login_required
@wash_arguments({"query": (unicode, "")})
@permission_required('usegroups')
def search_users(id_usergroup, query):
    """Search user not in a specific group."""
    group = Usergroup.query.get_or_404(id_usergroup)
    users = group.get_users_not_in_this_group(nickname="%%%s%%" % query) \
        .limit(10).all()
    return jsonify(results=[{'id': user.id, 'nickname': user.nickname}
                            for user in users])


@blueprint.route("/search/user/<int:id_user>/groups",
                 methods=['GET', 'POST'])
@login_required
@wash_arguments({"query": (unicode, "")})
@permission_required('usegroups')
def search_groups(id_user, query):
    """Search groups that user not joined."""
    groups = get_groups_user_not_joined(id_user, "%%%s%%" % query) \
        .limit(GROUPS_AUTOCOMPLETE_LIMIT).all()
    return jsonify(results=[{'id': group.id, 'name': group.name}
                            for group in groups])


@blueprint.route("/tokenize", methods=['GET', 'POST'])
@login_required
@wash_arguments({"q": (unicode, "")})
@permission_required('usegroups')
def tokenize(q):
    """FIXME."""
    res = Usergroup.query.filter(
        Usergroup.name.like("%s%%" % q)).limit(GROUPS_AUTOCOMPLETE_LIMIT).all()
    return jsonify(data=map(dict, res))<|MERGE_RESOLUTION|>--- conflicted
+++ resolved
@@ -19,11 +19,7 @@
 
 """Groups Flask Blueprint."""
 
-<<<<<<< HEAD
-from sqlalchemy.exc import IntegrityError
-=======
 from sqlalchemy.exc import IntegrityError, SQLAlchemyError
->>>>>>> 42ef8a87
 
 from flask import (Blueprint, render_template, request, jsonify, flash,
                    url_for, redirect)
@@ -32,24 +28,14 @@
 from flask.ext.menu import register_menu
 from invenio.base.decorators import wash_arguments
 from invenio.base.i18n import _
-<<<<<<< HEAD
-=======
 from invenio.ext.principal import permission_required
->>>>>>> 42ef8a87
 from invenio.ext.sqlalchemy import db
 from invenio.modules.accounts.errors import AccountSecurityError, \
     IntegrityUsergroupError
 from invenio.modules.accounts.models import User, Usergroup, UserUsergroup, \
     get_groups_user_not_joined
-<<<<<<< HEAD
-
-from forms import JoinUsergroupForm, UsergroupForm, UserJoinGroupForm
-=======
-
 from forms import JoinUsergroupForm, UsergroupForm, UserJoinGroupForm
 from config import GROUPS_AUTOCOMPLETE_LIMIT
-
->>>>>>> 42ef8a87
 
 blueprint = Blueprint('webgroup', __name__, url_prefix="/yourgroups",
                       template_folder='templates', static_folder='static')
@@ -73,14 +59,9 @@
     uid = current_user.get_id()
     current_user.reload()
     form = JoinUsergroupForm()
-<<<<<<< HEAD
-    form.id_usergroup.query = get_groups_user_not_joined(
-        current_user['uid']).order_by(Usergroup.name).all()
-=======
     form.id_usergroup.set_remote(
         url_for('webgroup.search_groups', id_user=uid)
         + "?query=%QUERY")
->>>>>>> 42ef8a87
     user = User.query.get(uid)
     uugs = dict(map(lambda uug: (uug.usergroup.name, uug),
                     user.usergroups))
@@ -142,10 +123,7 @@
 @blueprint.route('/leave/<int:id_usergroup>')
 @blueprint.route('/leave/<int:id_usergroup>/user/<int:id_user>')
 @login_required
-<<<<<<< HEAD
-=======
-@permission_required('usegroups')
->>>>>>> 42ef8a87
+@permission_required('usegroups')
 def leave(id_usergroup, id_user=None):
     """Leave user group.
 
@@ -159,17 +137,6 @@
     except AccountSecurityError:
         flash(_(
             'You have not enough right to '
-<<<<<<< HEAD
-            'remove user "{0}" from group "{1}"'
-            .format(user2remove.nickname, group.name)), "error")
-        return redirect(url_for('.index'))
-    except IntegrityUsergroupError:
-        flash(_(
-            'Sorry, user "{0}" can leave the group "{1}" '
-            'without admins, please delete the '
-            'group if you want to leave.'
-            .format(user2remove.nickname, group.name)), "error")
-=======
             'remove user "%(x_nickname)s" from group "%(x_groupname)s"',
             x_nickname=user2remove.nickname, x_groupname=group.name), "error")
         return redirect(url_for('.index'))
@@ -179,17 +146,12 @@
             '"%(x_groupname)s" without admins, please delete the '
             'group if you want to leave.',
             x_nickname=user2remove.nickname, x_groupname=group.name), "error")
->>>>>>> 42ef8a87
         return redirect(url_for('.index'))
 
     try:
         db.session.merge(group)
         db.session.commit()
-<<<<<<< HEAD
-    except:
-=======
     except SQLAlchemyError:
->>>>>>> 42ef8a87
         db.session.rollback()
         raise
 
@@ -208,10 +170,7 @@
                  methods=['GET', 'POST'])
 @login_required
 @wash_arguments({"id_usergroup": (int, 0), "id_user": (int, 0)})
-<<<<<<< HEAD
-=======
-@permission_required('usegroups')
->>>>>>> 42ef8a87
+@permission_required('usegroups')
 def join(id_usergroup, id_user=None, status=None):
     """Join group."""
     group = Usergroup.query.get_or_404(id_usergroup)
@@ -227,11 +186,6 @@
     except AccountSecurityError:
         flash(_(
             'You have not enough right to '
-<<<<<<< HEAD
-            'add user "{0}" to the group "{1}"'
-            .format(user2join.nickname, group.name)), "error")
-        return redirect(url_for('.index'))
-=======
             'add user "%(x_nickname)s" to the group "%(x_groupname)s"',
             x_nickname=user2join.nickname, x_groupname=group.name), "error")
         return redirect(url_for('.index'))
@@ -242,22 +196,11 @@
             return redirect(url_for('.members', id_usergroup=id_usergroup))
         else:
             return redirect(url_for('.index'))
->>>>>>> 42ef8a87
 
     current_user.reload()
     flash(_('%(user)s join the group "%(name)s".',
             user='User "'+user2join.nickname+'"' if id_user else "You",
             name=group.name), 'success')
-<<<<<<< HEAD
-    if id_user:
-        return redirect(url_for('.members', id_usergroup=id_usergroup))
-    else:
-        return redirect(url_for('.index'))
-
-
-@blueprint.route('/manage/<int:id_usergroup>', methods=['GET', 'POST'])
-@register_breadcrumb(blueprint, '.manage', _('Manage Group'))
-=======
 
     redirect_url = form.redirect_url.data or url_for('.index')
     return redirect(redirect_url)
@@ -267,7 +210,6 @@
 @login_required
 @register_breadcrumb(blueprint, '.manage', _('Manage Group'))
 @permission_required('usegroups')
->>>>>>> 42ef8a87
 def manage(id_usergroup):
     """Manage user group."""
     ug = Usergroup.query.filter_by(id=id_usergroup).one()
@@ -304,11 +246,7 @@
                 action=_('Update'),
                 subtitle=oldname,
             )
-<<<<<<< HEAD
-        except:
-=======
         except SQLAlchemyError:
->>>>>>> 42ef8a87
             db.session.rollback()
             raise
 
@@ -325,11 +263,8 @@
 
 @blueprint.route('/manage/<int:id_usergroup>/delete',
                  methods=['GET', 'DELETE'])
-<<<<<<< HEAD
-=======
-@login_required
-@permission_required('usegroups')
->>>>>>> 42ef8a87
+@login_required
+@permission_required('usegroups')
 def delete(id_usergroup):
     """Delete a group."""
     group = Usergroup.query.get_or_404(id_usergroup)
@@ -346,13 +281,9 @@
 
 
 @blueprint.route('/members/<int:id_usergroup>', methods=['GET', 'POST'])
-<<<<<<< HEAD
+@login_required
 @register_breadcrumb(blueprint, '.members', _('Members'))
-=======
-@login_required
-@register_breadcrumb(blueprint, '.members', _('Members'))
-@permission_required('usegroups')
->>>>>>> 42ef8a87
+@permission_required('usegroups')
 def members(id_usergroup):
     """List user group members."""
     group = Usergroup.query.get_or_404(id_usergroup)
@@ -360,17 +291,12 @@
         UserUsergroup.id_user == current_user.get_id(),
         UserUsergroup.id_usergroup == group.id).one()
     users_not_in_this_group = UserJoinGroupForm(request.form)
-<<<<<<< HEAD
-    users_not_in_this_group.id_user.query = group \
-        .get_users_not_in_this_group().order_by(User.nickname).all()
-=======
     users_not_in_this_group.id_user.set_remote(
         url_for('webgroup.search_users', id_usergroup=id_usergroup)
         + "?query=%QUERY")
     users_not_in_this_group.id_usergroup.data = id_usergroup
     users_not_in_this_group.redirect_url.data = url_for(
         ".members", id_usergroup=id_usergroup)
->>>>>>> 42ef8a87
 
     return render_template(
         "groups/members.html",
