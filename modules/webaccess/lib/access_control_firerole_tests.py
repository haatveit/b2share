--- conflicted
+++ resolved
@@ -1,7 +1,7 @@
 # -*- coding: utf-8 -*-
 ##
 ## This file is part of Invenio.
-## Copyright (C) 2002, 2003, 2004, 2005, 2006, 2007, 2008, 2009, 2010 CERN.
+## Copyright (C) 2002, 2003, 2004, 2005, 2006, 2007, 2008, 2009, 2010, 2013 CERN.
 ##
 ## Invenio is free software; you can redistribute it and/or
 ## modify it under the terms of the GNU General Public License as
@@ -37,12 +37,7 @@
         """setting up helper variables for tests"""
         self.user_info = {'email' : 'foo.bar@cern.ch', 'uid': 1000,
             'group' : ['patata', 'cetriolo'], 'remote_ip' : '127.0.0.1'}
-<<<<<<< HEAD
-        self.guest = collect_user_info({})
-=======
         self.guest = collect_user_info(None)
-
->>>>>>> c6713318
 
     def test_compile_role_definition_empty(self):
         """firerole - compiling empty role definitions"""
@@ -180,5 +175,4 @@
 TEST_SUITE = make_test_suite(AccessControlFireRoleTest,)
 
 if __name__ == "__main__":
-    run_test_suite(TEST_SUITE)
-
+    run_test_suite(TEST_SUITE)