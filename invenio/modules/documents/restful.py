--- conflicted
+++ resolved
@@ -141,28 +141,16 @@
 # =========
 
 
-<<<<<<< HEAD
-def _flatten(lst):
-=======
 def flatten(lst):
->>>>>>> 36d8e70c
     if type(lst) not in (tuple, list):
         return (lst,)
     if len(lst) == 0:
         return tuple(lst)
-<<<<<<< HEAD
-    return _flatten(lst[0]) + _flatten(lst[1:])
-
-
-def _get_value(res):
-    temp = list(_flatten(res))
-=======
     return flatten(lst[0]) + flatten(lst[1:])
 
 
 def get_value(res):
     temp = list(flatten(res))
->>>>>>> 36d8e70c
     if len(temp) == 6:
         return temp[1]
     elif len(temp) == 8:
@@ -207,33 +195,6 @@
             record = create_record(marcxml)[0]
 
             authors = record_get_field_instances(record, '100')
-<<<<<<< HEAD
-            file_dict['authors'] = _get_value(authors)
-
-            record_title = record_get_field_instances(record, '245')
-            file_dict['title'] = _get_value(record_title)
-
-            record_description = record_get_field_instances(record, '520')
-            file_dict['description'] = _get_value(record_description)
-
-            record_domain = record_get_field_instances(record, '980')
-            file_dict['domain'] = _get_value(record_domain)
-
-            record_date = record_get_field_instances(record, '260')
-            file_dict['date'] = _get_value(record_date)
-
-            record_licence = record_get_field_instances(record, '540')
-            file_dict['licence'] = _get_value(record_licence)
-
-            record_PID = record_get_field_instances(record, '024')
-            file_dict['pid'] = _get_value(record_PID)
-
-            user_email = record_get_field_instances(record, '856', '0')
-            file_dict['email'] = _get_value(user_email)
-
-            file_url = record_get_field_instances(record, '856', '4')
-            file_dict['file_url'] = _get_value(file_url)
-=======
             file_dict['authors'] = get_value(authors)
 
             record_title = record_get_field_instances(record, '245')
@@ -259,7 +220,6 @@
 
             file_url = record_get_field_instances(record, '856', '4')
             file_dict['file_url'] = get_value(file_url)
->>>>>>> 36d8e70c
 
         return file_dict
 
