--- conflicted
+++ resolved
@@ -466,280 +466,6 @@
                               pagefooteronly(lastupdated=__lastupdated__, language=argd['ln'], req=req)
 
 
-<<<<<<< HEAD
-    #def send(self, req, form):
-    #    """
-    #    Create a new hold request.
-    #    """
-    #    argd = wash_urlargd(form, {'period_from': (str, ""),
-    #                               'period_to': (str, ""),
-    #                               'barcode': (str, "")
-    #                               })
-    #
-    #
-    #    uid = getUid(req)
-    #
-    #    body = perform_new_request_send(recid=self.recid,
-    #                                    uid=uid,
-    #                                    period_from=argd['period_from'],
-    #                                    period_to=argd['period_to'],
-    #                                    barcode=argd['barcode'],
-    #                                    ln=argd['ln'])
-    #
-    #def perform_new_request_send(self, uid, recid,
-    #                         from_year, from_month, from_day,
-    #                         to_year, to_month, to_day,
-    #                         barcode, ln=CFG_SITE_LANG):
-    #
-    #    _ = gettext_set_language(ln)
-    #
-    #
-    #    user_info = collect_user_info(req)
-    #    (auth_code, auth_msg) = check_user_can_view_record(user_info, self.recid)
-    #    if auth_code and user_info['email'] == 'guest' and not user_info['apache_user']:
-    #        cookie = mail_cookie_create_authorize_action(VIEWRESTRCOLL, {'collection' : guess_primary_collection_of_a_record(self.recid)})
-    #        target = '/youraccount/login' + \
-    #                 make_canonical_urlargd({'action': cookie, 'ln' : argd['ln'], 'referer' : \
-    #            CFG_SITE_URL + user_info['uri']}, {})
-    #        return redirect_to_url(req, target)
-    #    elif auth_code:
-    #        return page_not_authorized(req, "../", \
-    #            text = auth_msg)
-    #
-    #
-    #
-    #    unordered_tabs = get_detailed_page_tabs(get_colID(guess_primary_collection_of_a_record(self.recid)),
-    #                                                self.recid,
-    #                                                ln='ln')
-    #    ordered_tabs_id = [(tab_id, values['order']) for (tab_id, values) in unordered_tabs.iteritems()]
-    #    ordered_tabs_id.sort(lambda x, y: cmp(x[1], y[1]))
-    #    link_ln = ''
-    #    if argd['ln'] != CFG_SITE_LANG:
-    #        link_ln = '?ln=%s' % ln
-    #    tabs = [(unordered_tabs[tab_id]['label'], \
-    #             '%s/record/%s/%s%s' % (CFG_SITE_URL, self.recid, tab_id, link_ln), \
-    #             tab_id in ['holdings'],
-    #             unordered_tabs[tab_id]['enabled']) \
-    #            for (tab_id, _order) in ordered_tabs_id
-    #            if unordered_tabs[tab_id]['visible'] == True]
-    #    top = webstyle_templates.detailed_record_container_top(self.recid,
-    #                                                           tabs,
-    #                                                           argd['ln'])
-    #    bottom = webstyle_templates.detailed_record_container_bottom(self.recid,
-    #                                                                 tabs,
-    #                                                                 argd['ln'])
-    #
-    #    title = websearch_templates.tmpl_record_page_header_content(req, self.recid, argd['ln'])[0]
-    #    navtrail = create_navtrail_links(cc=guess_primary_collection_of_a_record(self.recid), ln=argd['ln'])
-    #    navtrail += ' &gt; <a class="navtrail" href="%s/record/%s?ln=%s">'% (CFG_SITE_URL, self.recid, argd['ln'])
-    #    navtrail += title
-    #    navtrail += '</a>'
-    #
-    #    return pageheaderonly(title=title,
-    #                          navtrail=navtrail,
-    #                          uid=uid,
-    #                          verbose=1,
-    #                          req=req,
-    #                          metaheaderadd = "<link rel=\"stylesheet\" href=\"%s/img/jquery-ui.css\" type=\"text/css\" />" % CFG_SITE_URL,
-    #                          language=argd['ln'],
-    #                          navmenuid='search',
-    #                          navtrail_append_title_p=0) + \
-    #                          websearch_templates.tmpl_search_pagestart(argd['ln']) + \
-    #                          top + body + bottom + \
-    #                          websearch_templates.tmpl_search_pageend(argd['ln']) + \
-    #                          pagefooteronly(lastupdated=__lastupdated__,
-    #                                         language=argd['ln'], req=req)
-
-
-
-
-
-    #
-    #def ill_request_with_recid(self, req, form):
-    #    """
-    #    Show ILL request form.
-    #    """
-    #
-    #
-    #    argd = wash_urlargd(form, {'ln': (str, "")})
-    #
-    #    _ = gettext_set_language(argd['ln'])
-    #    uid = getUid(req)
-    #
-    #    body = ill_request_with_recid(recid=self.recid,
-    #                                  uid=uid,
-    #                                  ln=argd['ln'])
-    #
-    #    uid = getUid(req)
-    #    if uid == -1 or CFG_ACCESS_CONTROL_LEVEL_SITE >= 1:
-    #        return page_not_authorized(req, "../holdings/ill_request_with_recid",
-    #                                   navmenuid = 'yourbaskets')
-    #
-    #    if isGuestUser(uid):
-    #        if not CFG_WEBSESSION_DIFFERENTIATE_BETWEEN_GUESTS:
-    #            return redirect_to_url(req, "%s/youraccount/login%s" % (
-    #                CFG_SITE_SECURE_URL,
-    #                    make_canonical_urlargd({
-    #                'referer' : "%s/record/%s/holdings/ill_request_with_recid%s" % (
-    #                    CFG_SITE_URL,
-    #                    self.recid,
-    #                    make_canonical_urlargd(argd, {})),
-    #                "ln" : argd['ln']}, {})))
-    #
-    #
-    #    user_info = collect_user_info(req)
-    #    (auth_code, auth_msg) = check_user_can_view_record(user_info, self.recid)
-    #    if auth_code and user_info['email'] == 'guest' and not user_info['apache_user']:
-    #        cookie = mail_cookie_create_authorize_action(VIEWRESTRCOLL, {'collection' : guess_primary_collection_of_a_record(self.recid)})
-    #        target = '/youraccount/login' + \
-    #                 make_canonical_urlargd({'action': cookie, 'ln' : argd['ln'], 'referer' : \
-    #            CFG_SITE_URL + user_info['uri']}, {})
-    #        return redirect_to_url(req, target)
-    #    elif auth_code:
-    #        return page_not_authorized(req, "../", \
-    #            text = auth_msg)
-    #
-    #
-    #
-    #    unordered_tabs = get_detailed_page_tabs(get_colID(guess_primary_collection_of_a_record(self.recid)),
-    #                                                self.recid,
-    #                                                ln=argd['ln'])
-    #    ordered_tabs_id = [(tab_id, values['order']) for (tab_id, values) in unordered_tabs.iteritems()]
-    #    ordered_tabs_id.sort(lambda x, y: cmp(x[1], y[1]))
-    #    link_ln = ''
-    #    if argd['ln'] != CFG_SITE_LANG:
-    #        link_ln = '?ln=%s' % argd['ln']
-    #    tabs = [(unordered_tabs[tab_id]['label'], \
-    #             '%s/record/%s/%s%s' % (CFG_SITE_URL, self.recid, tab_id, link_ln), \
-    #             tab_id in ['holdings'],
-    #             unordered_tabs[tab_id]['enabled']) \
-    #            for (tab_id, _order) in ordered_tabs_id
-    #            if unordered_tabs[tab_id]['visible'] == True]
-    #    top = webstyle_templates.detailed_record_container_top(self.recid,
-    #                                                           tabs,
-    #                                                           argd['ln'])
-    #    bottom = webstyle_templates.detailed_record_container_bottom(self.recid,
-    #                                                                 tabs,
-    #                                                                 argd['ln'])
-    #
-    #    title = websearch_templates.tmpl_record_page_header_content(req, self.recid, argd['ln'])[0]
-    #    navtrail = create_navtrail_links(cc=guess_primary_collection_of_a_record(self.recid), ln=argd['ln'])
-    #    navtrail += ' &gt; <a class="navtrail" href="%s/record/%s?ln=%s">'% (CFG_SITE_URL, self.recid, argd['ln'])
-    #    navtrail += title
-    #    navtrail += '</a>'
-    #
-    #    return pageheaderonly(title=title,
-    #                          navtrail=navtrail,
-    #                          uid=uid,
-    #                          verbose=1,
-    #                          req=req,
-    #                          metaheaderadd = "<link rel=\"stylesheet\" href=\"%s/img/jquery-ui.css\" type=\"text/css\" />" % CFG_SITE_URL,
-    #                          language=argd['ln'],
-    #                          navmenuid='search',
-    #                          navtrail_append_title_p=0) + \
-    #                          websearch_templates.tmpl_search_pagestart(argd['ln']) + \
-    #                          top + body + bottom + \
-    #                          websearch_templates.tmpl_search_pageend(argd['ln']) + \
-    #                          pagefooteronly(lastupdated=__lastupdated__, language=argd['ln'], req=req)
-    #
-    #
-    #def ill_register_request_with_recid(self, req, form):
-    #    """
-    #    Register ILL request.
-    #    """
-    #
-    #    argd = wash_urlargd(form, {'ln': (str, ""),
-    #                               'period_of_interest_from': (str, ""),
-    #                               'period_of_interest_to': (str, ""),
-    #                               'additional_comments': (str, ""),
-    #                               'conditions': (str, ""),
-    #                               'only_edition': (str, ""),
-    #                               })
-    #
-    #    _ = gettext_set_language(argd['ln'])
-    #    uid = getUid(req)
-    #
-    #    body = ill_register_request_with_recid(recid=self.recid,
-    #                                           uid=uid,
-    #                                           period_of_interest_from =  argd['period_of_interest_from'],
-    #                                           period_of_interest_to =  argd['period_of_interest_to'],
-    #                                           additional_comments =  argd['additional_comments'],
-    #                                           conditions = argd['conditions'],
-    #                                           only_edition = argd['only_edition'],
-    #                                           ln=argd['ln'])
-    #
-    #    uid = getUid(req)
-    #    if uid == -1 or CFG_ACCESS_CONTROL_LEVEL_SITE >= 1:
-    #        return page_not_authorized(req, "../holdings/ill_request_with_recid",
-    #                                   navmenuid = 'yourbaskets')
-    #
-    #    if isGuestUser(uid):
-    #        if not CFG_WEBSESSION_DIFFERENTIATE_BETWEEN_GUESTS:
-    #            return redirect_to_url(req, "%s/youraccount/login%s" % (
-    #                CFG_SITE_SECURE_URL,
-    #                    make_canonical_urlargd({
-    #                'referer' : "%s/record/%s/holdings/ill_request_with_recid%s" % (
-    #                    CFG_SITE_URL,
-    #                    self.recid,
-    #                    make_canonical_urlargd(argd, {})),
-    #                "ln" : argd['ln']}, {})))
-    #
-    #
-    #    user_info = collect_user_info(req)
-    #    (auth_code, auth_msg) = check_user_can_view_record(user_info, self.recid)
-    #    if auth_code and user_info['email'] == 'guest' and not user_info['apache_user']:
-    #        cookie = mail_cookie_create_authorize_action(VIEWRESTRCOLL, {'collection' : guess_primary_collection_of_a_record(self.recid)})
-    #        target = '/youraccount/login' + \
-    #                 make_canonical_urlargd({'action': cookie, 'ln' : argd['ln'], 'referer' : \
-    #            CFG_SITE_URL + user_info['uri']}, {})
-    #        return redirect_to_url(req, target)
-    #    elif auth_code:
-    #        return page_not_authorized(req, "../", \
-    #            text = auth_msg)
-    #
-    #
-    #
-    #    unordered_tabs = get_detailed_page_tabs(get_colID(guess_primary_collection_of_a_record(self.recid)),
-    #                                                self.recid,
-    #                                                ln=argd['ln'])
-    #    ordered_tabs_id = [(tab_id, values['order']) for (tab_id, values) in unordered_tabs.iteritems()]
-    #    ordered_tabs_id.sort(lambda x, y: cmp(x[1], y[1]))
-    #    link_ln = ''
-    #    if argd['ln'] != CFG_SITE_LANG:
-    #        link_ln = '?ln=%s' % argd['ln']
-    #    tabs = [(unordered_tabs[tab_id]['label'], \
-    #             '%s/record/%s/%s%s' % (CFG_SITE_URL, self.recid, tab_id, link_ln), \
-    #             tab_id in ['holdings'],
-    #             unordered_tabs[tab_id]['enabled']) \
-    #            for (tab_id, _order) in ordered_tabs_id
-    #            if unordered_tabs[tab_id]['visible'] == True]
-    #    top = webstyle_templates.detailed_record_container_top(self.recid,
-    #                                                           tabs,
-    #                                                           argd['ln'])
-    #    bottom = webstyle_templates.detailed_record_container_bottom(self.recid,
-    #                                                                 tabs,
-    #                                                                 argd['ln'])
-    #
-    #    title = websearch_templates.tmpl_record_page_header_content(req, self.recid, argd['ln'])[0]
-    #    navtrail = create_navtrail_links(cc=guess_primary_collection_of_a_record(self.recid), ln=argd['ln'])
-    #    navtrail += ' &gt; <a class="navtrail" href="%s/record/%s?ln=%s">'% (CFG_SITE_URL, self.recid, argd['ln'])
-    #    navtrail += title
-    #    navtrail += '</a>'
-    #
-    #    return pageheaderonly(title=title,
-    #                          navtrail=navtrail,
-    #                          uid=uid,
-    #                          verbose=1,
-    #                          req=req,
-    #                          metaheaderadd = "<link rel=\"stylesheet\" href=\"%s/img/jquery-ui.css\" type=\"text/css\" />" % CFG_SITE_URL,
-    #                          language=argd['ln'],
-    #                          navmenuid='search',
-    #                          navtrail_append_title_p=0) + \
-    #                          websearch_templates.tmpl_search_pagestart(argd['ln']) + \
-    #                          top + body + bottom + \
-    #                          websearch_templates.tmpl_search_pageend(argd['ln']) + \
-    #                          pagefooteronly(lastupdated=__lastupdated__, language=argd['ln'], req=req)
-=======
     def send(self, req, form):
         """
         Create a new hold request.
@@ -999,5 +725,4 @@
                               websearch_templates.tmpl_search_pagestart(argd['ln']) + \
                               top + body + bottom + \
                               websearch_templates.tmpl_search_pageend(argd['ln']) + \
-                              pagefooteronly(lastupdated=__lastupdated__, language=argd['ln'], req=req)
->>>>>>> 5aebe2bf
+                              pagefooteronly(lastupdated=__lastupdated__, language=argd['ln'], req=req)