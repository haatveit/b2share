--- conflicted
+++ resolved
@@ -123,12 +123,7 @@
         if not ajax_request:
             # Show BibEdit start page.
             body, errors, warnings = perform_request_init()
-<<<<<<< HEAD
-            metaheaderadd = """<script type="text/javascript" src="%(site)s/js/jquery/jquery.min.js"></script>
-  <script type="text/javascript" src="%(site)s/js/jquery/json2.js"></script>
-=======
-            metaheaderadd = """<script type="text/javascript" src="%(site)s/js/json2.js"></script>
->>>>>>> 50f83453
+            metaheaderadd = """<script type="text/javascript" src="%(site)s/js/jquery/json2.js"></script>
   <script type="text/javascript" src="%(site)s/js/bibmerge_engine.js"></script>""" % {'site': CFG_SITE_URL}
             title = 'Record Merger'
             return page(title         = title,
