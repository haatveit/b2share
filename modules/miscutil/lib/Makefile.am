--- conflicted
+++ resolved
@@ -100,19 +100,13 @@
              sequtils.py \
              sequtils_model.py \
              sequtils_regression_tests.py \
-<<<<<<< HEAD
              crossrefutils.py \
              flaskshell.py \
              wtforms_utils.py \
              sherpa_romeo.py \
              sherpa_romeo_testing.py \
              orcid.py \
-             xmlDict.py \
-             importutils.py \
-             importutils_unit_tests.py
-=======
-             crossrefutils.py
->>>>>>> c05e0559
+             xmlDict.py
 
 jsdir=$(localstatedir)/www/js
 
