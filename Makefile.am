## This file is part of CDS Invenio.
## Copyright (C) 2002, 2003, 2004, 2005, 2006, 2007, 2008, 2011, 2012 CERN.
##
## Invenio is free software; you can redistribute it and/or
## modify it under the terms of the GNU General Public License as
## published by the Free Software Foundation; either version 2 of the
## License, or (at your option) any later version.
##
## Invenio is distributed in the hope that it will be useful, but
## WITHOUT ANY WARRANTY; without even the implied warranty of
## MERCHANTABILITY or FITNESS FOR A PARTICULAR PURPOSE.  See the GNU
## General Public License for more details.
##
## You should have received a copy of the GNU General Public License
## along with Invenio; if not, write to the Free Software Foundation, Inc.,
## 59 Temple Place, Suite 330, Boston, MA 02111-1307, USA.

confignicedir = $(sysconfdir)/build
confignice_SCRIPTS=config.nice

SUBDIRS = po config modules

EXTRA_DIST = UNINSTALL THANKS RELEASE-NOTES configure-tests.py config.nice.in \
             config.rpath


# current MathJax version and packages

MJV = 1.0.1a
MATHJAX = MathJax-v$(MJV).zip

# current FCKeditor version
FCKV = 2.6.6
FCKEDITOR = FCKeditor_$(FCKV).zip

# git-version-get stuff:
BUILT_SOURCES = $(top_srcdir)/.version
$(top_srcdir)/.version:
	echo $(VERSION) > $@-t && mv $@-t $@
dist-hook:
	echo $(VERSION) > $(distdir)/.tarball-version

check-custom-templates:
	$(PYTHON) $(top_srcdir)/modules/webstyle/lib/template.py --check-custom-templates $(top_srcdir)

kwalitee-check:
	@$(PYTHON) $(top_srcdir)/modules/miscutil/lib/kwalitee.py --stats $(top_srcdir)

kwalitee-check-errors-only:
	@$(PYTHON) $(top_srcdir)/modules/miscutil/lib/kwalitee.py --check-errors $(top_srcdir)

kwalitee-check-variables:
	@$(PYTHON) $(top_srcdir)/modules/miscutil/lib/kwalitee.py --check-variables $(top_srcdir)

kwalitee-check-indentation:
	@$(PYTHON) $(top_srcdir)/modules/miscutil/lib/kwalitee.py --check-indentation $(top_srcdir)

kwalitee-check-sql-queries:
	@echo "* Listing potentially dangerous SQL queries:"
	@echo "** SQL SELECT queries without explicit column list:"
	@find $(top_srcdir) -name '*.py' -exec grep -HEin 'SELECT \* FROM' {} \; 2> /dev/null
	@echo "** SQL INSERT queries without explicit column list:"
	@find $(top_srcdir) -name '*.py' -exec grep -HEin 'INSERT INTO ([[:alnum:]]|_)+[[:space:]]*VALUES' {} \; 2> /dev/null
	@find $(top_srcdir) -name '*.py' -exec grep -HEin 'INSERT INTO ([[:alnum:]]|_)+[[:space:]]*$$' {} \; 2> /dev/null
	@echo "** SQL queries using charset-ignorant escape_string():"
	@find $(top_srcdir) -name '*.py' -exec grep -HEin 'escape_string' {} \; 2> /dev/null
	@echo "** SQL queries using literal '%s':"
	@find $(top_srcdir) -name '*.py' -exec grep -HEin "run_sql.*'%[dfis]'" {} \; 2> /dev/null
	@find $(top_srcdir) -name '*.py' -exec grep -HEin 'run_sql.*"%[dfis]"' {} \; 2> /dev/null
	@echo "** SQL queries with potentially unescaped arguments:"
	@find $(top_srcdir) -name '*.py' -exec grep -HEin 'run_sql.* % ' {} \; 2> /dev/null
	@echo "* Done."

etags:
	\rm -f $(top_srcdir)/TAGS
	(cd $(top_srcdir) && find $(top_srcdir) -name "*.py" -print | xargs etags)

install-data-local:
	for d in / /cache /log /tmp /data /run ; do	\
		mkdir -p $(localstatedir)$$d ;		\
	done
	@echo "************************************************************"
	@echo "** Invenio software has been successfully installed!  **"
	@echo "**                                                        **"
	@echo "** You may proceed to customizing your installation now.  **"
	@echo "************************************************************"

install-mathjax-plugin:
	@echo "***********************************************************"
	@echo "** Installing MathJax plugin, please wait...              **"
	@echo "***********************************************************"
	rm -rf /tmp/invenio-mathjax-plugin
	mkdir /tmp/invenio-mathjax-plugin
	(cd /tmp/invenio-mathjax-plugin && \
	wget 'http://www.mathjax.org/dl/$(MATHJAX)' && \
	unzip -q -u -d ${prefix}/var/www $(MATHJAX))
	rm -fr /tmp/invenio-mathjax-plugin
	@echo "* Installing Invenio-specific MathJax config..."
	(cd $(top_srcdir)/modules/webstyle/etc && make install)
	@echo "***********************************************************"
	@echo "** The MathJax plugin was successfully installed.         **"
	@echo "** Please do not forget to properly set the option       **"
	@echo "** CFG_WEBSEARCH_USE_MATHJAX_FOR_FORMATS in invenio.conf. **"
	@echo "***********************************************************"

uninstall-mathjax-plugin:
	@rm -rvf ${prefix}/var/www/MathJax
	@echo "***********************************************************"
	@echo "** The MathJax plugin was successfully uninstalled.       **"
	@echo "***********************************************************"

install-jscalendar-plugin:
	@echo "***********************************************************"
	@echo "** Installing jsCalendar plugin, please wait...              **"
	@echo "***********************************************************"
	rm -rf /tmp/invenio-jscalendar-plugin
	mkdir /tmp/invenio-jscalendar-plugin
	(cd /tmp/invenio-jscalendar-plugin && \
	wget 'http://www.dynarch.com/static/jscalendar-1.0.zip' && \
	unzip -u jscalendar-1.0.zip && \
	mkdir -p ${prefix}/var/www/jsCalendar && \
	cp jscalendar-1.0/img.gif ${prefix}/var/www/jsCalendar/jsCalendar.gif && \
	cp jscalendar-1.0/calendar.js ${prefix}/var/www/jsCalendar/ && \
	cp jscalendar-1.0/calendar-setup.js ${prefix}/var/www/jsCalendar/ && \
	cp jscalendar-1.0/lang/calendar-en.js ${prefix}/var/www/jsCalendar/ && \
	cp jscalendar-1.0/calendar-blue.css ${prefix}/var/www/jsCalendar/)
	rm -fr /tmp/invenio-jscalendar-plugin
	@echo "***********************************************************"
	@echo "** The jsCalendar plugin was successfully installed.     **"
	@echo "***********************************************************"

uninstall-jscalendar-plugin:
	@rm -rvf ${prefix}/var/www/jsCalendar
	@echo "***********************************************************"
	@echo "** The jsCalendar plugin was successfully uninstalled.   **"
	@echo "***********************************************************"

install-jquery-plugins: install-jquery-plugins
	@echo "***********************************************************"
	@echo "** Installing various jQuery plugins, please wait...     **"
	@echo "***********************************************************"
	mkdir -p ${prefix}/var/www/js
	(cd ${prefix}/var/www/js && \
	wget http://jqueryjs.googlecode.com/files/jquery-1.3.1.min.js && \
	mv jquery-1.3.1.min.js jquery.min.js && \
	wget http://jquery-ui.googlecode.com/svn/tags/latest/ui/minified/jquery.effects.core.min.js && \
	wget http://jquery-ui.googlecode.com/svn/tags/latest/ui/minified/jquery.effects.highlight.min.js && \
	wget http://jquery-ui.googlecode.com/svn/tags/1.7.3/ui/minified/ui.slider.min.js && \
	wget http://jquery-ui.googlecode.com/svn/tags/1.7.3/ui/minified/ui.sortable.min.js && \
	wget http://www.appelsiini.net/download/jquery.jeditable.mini.js && \
	wget https://raw.github.com/malsup/form/master/jquery.form.js --no-check-certificate && \
	wget http://jquery-multifile-plugin.googlecode.com/svn/trunk/jquery.MultiFile.pack.js && \
	wget https://raw.github.com/akaihola/jquery-autogrow/master/jquery.autogrow.js --no-check-certificate && \
	wget http://autobahn.tablesorter.com/jquery.tablesorter.zip && \
	wget http://www.uploadify.com/wp-content/uploads/uploadify-v2.1.4.zip -O uploadify.zip && \
	unzip jquery.tablesorter.zip && \
	rm jquery.tablesorter.zip && \
	unzip -u uploadify.zip -d uploadify && \
	mv uploadify/swfobject.js ./ && \
	mv uploadify/cancel.png uploadify/uploadify.css uploadify/uploadify.allglyphs.swf uploadify/uploadify.fla uploadify/uploadify.swf ../img/ && \
	mv uploadify/jquery.uploadify.v2.1.4.min.js ./jquery.uploadify.min.js && \
	rm uploadify.zip && rm -r uploadify && \
	wget --no-check-certificate https://github.com/douglascrockford/JSON-js/raw/master/json2.js && \
	wget http://jquery-ui.googlecode.com/svn/tags/1.7.3/ui/minified/ui.datepicker.min.js && \
	wget -O jquery.hotkeys.min.js http://js-hotkeys.googlecode.com/files/jquery.hotkeys-0.7.8-packed.js && \
	wget http://jquery.bassistance.de/treeview/jquery.treeview.zip && \
	unzip jquery.treeview.zip -d jquery-treeview && \
	rm jquery.treeview.zip && \
	wget http://invenio-software.org/download/jquery/v1.5/js/jquery.ajaxPager.js && \
	wget http://jqueryui.com/download/jquery-ui-1.7.3.custom.zip && \
	unzip jquery-ui-1.7.3.custom.zip development-bundle/ui/ui.core.js && \
	mv development-bundle/ui/ui.core.js ui.core.js && \
	rm -rf development-bundle && \
	rm jquery-ui-1.7.3.custom.zip && \
	mkdir -p ${prefix}/var/www/img && \
	cd ${prefix}/var/www/img && \
	wget -r -np -nH --cut-dirs=4 -A "png,css" -P jquery-ui/themes http://jquery-ui.googlecode.com/svn/tags/1.7.3/themes/base/ && \
	wget http://jquery-ui.googlecode.com/svn/tags/1.7.3/themes/redmond/jquery-ui.css && \
	wget http://jquery-ui.googlecode.com/svn/tags/1.7.3/demos/images/calendar.gif && \
	wget -r -np -nH --cut-dirs=5 -A "png" http://jquery-ui.googlecode.com/svn/tags/1.7.3/themes/redmond/images/)
	@echo "***********************************************************"
	@echo "** The jQuery plugins were successfully installed.       **"
	@echo "***********************************************************"

uninstall-jquery-plugins:
	(cd ${prefix}/var/www/js && \
	rm -f jquery.min.js && \
	rm -f jquery.effects.core.min.js && \
	rm -f jquery.effects.highlight.min.js && \
	rm -f jquery.MultiFile.pack.js && \
	rm -f jquery.jeditable.mini.js && \
	rm -f jquery.tablesorter.js && \
	rm -f jquery.tablesorter.pager.js && \
	rm -f ui.datepicker.min.js && \
	rm -f jquery.autogrow.js && \
	rm -f json2.js && \
	rm -f jquery.uploadify.min.js && \
	rm -f jquery.ui.slider.min.js && \
	rm -f jquery.ui.sortable.min.js && \
	rm -rf tablesorter && \
	rm -f jquery.hotkeys.min.js && \
	rm -rf jquery-treeview && \
	rm -f jquery.ajaxPager.js && \
	rm -f jquery.form.js && \
	rm -f ui.core.js) && \
	(cd ${prefix}/var/www/img && \
	rm -f cancel.png uploadify.css uploadify.swf uploadify.allglyphs.swf uploadify.fla)
	@echo "***********************************************************"
	@echo "** The jquery plugins were successfully uninstalled.     **"
	@echo "***********************************************************"

install-ckeditor-plugin: install-fckeditor-plugin

install-fckeditor-plugin:
	@echo "***********************************************************"
	@echo "** Installing FCKeditor plugin, please wait...           **"
	@echo "***********************************************************"
	rm -rf ${prefix}/lib/python/invenio/fckeditor/
	rm -rf /tmp/invenio-fckeditor-plugin
	mkdir /tmp/invenio-fckeditor-plugin
	(cd /tmp/invenio-fckeditor-plugin && \
	wget 'http://downloads.sourceforge.net/fckeditor/$(FCKEDITOR)' && \
	unzip -u -d ${prefix}/var/www $(FCKEDITOR)) && \
	mkdir -p ${prefix}/lib/python/invenio/fckeditor/editor/filemanager/connectors/py && \
	mv -f ${prefix}/var/www/fckeditor/fckeditor.py ${prefix}/lib/python/invenio/fckeditor/ && \
	mv -f ${prefix}/var/www/fckeditor/editor/filemanager/connectors/py/*.py ${prefix}/lib/python/invenio/fckeditor/editor/filemanager/connectors/py/ && \
	rm -f ${prefix}/var/www/fckeditor/editor/filemanager/connectors/py/upload.py && \
	rm -f ${prefix}/var/www/fckeditor/editor/filemanager/connectors/py/zope.py && \
	find ${prefix}/lib/python/invenio/fckeditor -type d -exec touch {}/__init__.py \; && \
	find ${prefix}/var/www/fckeditor/ -depth -name '_*' -exec rm -rf {} \; && \
	rm -r ${prefix}/var/www/fckeditor/editor/filemanager/connectors && \
	find ${prefix}/var/www/fckeditor/fckeditor* -maxdepth 0 ! -name "fckeditor.js" -exec rm -r {} \; && \
	rm -fr /tmp/invenio-fckeditor-plugin
	sed -i "s/if (FCKBrowserInfo\.IsSafari){FCKTools\.AddEventListener(FCK\.EditorDocument,'paste'/if (FCKBrowserInfo.IsSafari \&\& false){FCKTools.AddEventListener(FCK.EditorDocument,'paste'/" ${prefix}/var/www/fckeditor/editor/js/fckeditorcode_gecko.js # Fix issue described at <http://dev.ckeditor.com/ticket/4960>, affecting v2.6.5, 2.6.6
	@echo "* Installing Invenio-specific FCKeditor config..."
	(cd $(top_srcdir)/modules/webstyle/etc && make install)
	@echo "***********************************************************"
	@echo "** The FCKeditor plugin was successfully installed.      **"
	@echo "** Please do not forget to properly set the option       **"
	@echo "** CFG_WEBCOMMENT_USE_RICH_TEXT_EDITOR in invenio.conf.  **"
	@echo "***********************************************************"

uninstall-fckeditor-plugin:
	@rm -rvf ${prefix}/var/www/fckeditor
	@rm -rvf ${prefix}/lib/python/invenio/fckeditor
	@echo "***********************************************************"
	@echo "** The FCKeditor plugin was successfully uninstalled.    **"
	@echo "***********************************************************"

install-pdfa-helper-files:
	@echo "***********************************************************"
	@echo "** Installing PDF/A helper files, please wait...         **"
	@echo "***********************************************************"
	wget 'http://invenio-software.org/download/invenio-demo-site-files/ISOCoatedsb.icc' -O ${prefix}/etc/websubmit/file_converter_templates/ISOCoatedsb.icc
	@echo "***********************************************************"
	@echo "** The PDF/A helper files were successfully installed.   **"
	@echo "***********************************************************"

uninstall-pdfa-helper-files:
	rm -f ${prefix}/etc/websubmit/file_converter_templates/ISOCoatedsb.icc
	@echo "***********************************************************"
	@echo "** The PDF/A helper files were successfully uninstalled. **"
	@echo "***********************************************************"

update-v0.3.0-tables update-v0.3.1-tables:
	echo "ALTER TABLE idxINDEXNAME CHANGE id_idxINDEX id_idxINDEX mediumint(9) unsigned NOT NULL FIRST;" | ${prefix}/bin/dbexec
	echo "ALTER TABLE rnkMETHODNAME CHANGE id_rnkMETHOD id_rnkMETHOD mediumint(9) unsigned NOT NULL FIRST;" | ${prefix}/bin/dbexec
	echo "ALTER TABLE collectionname CHANGE id_collection id_collection mediumint(9) unsigned NOT NULL FIRST;" | ${prefix}/bin/dbexec
	echo "ALTER TABLE formatname CHANGE id_format id_format mediumint(9) unsigned NOT NULL FIRST;" | ${prefix}/bin/dbexec
	echo "ALTER TABLE fieldname CHANGE id_field id_field mediumint(9) unsigned NOT NULL FIRST;" | ${prefix}/bin/dbexec
	echo "INSERT INTO accACTION (id,name,description,allowedkeywords,optional) VALUES (NULL,'runbibrank','run BibRank','','no');" | ${prefix}/bin/dbexec
	echo "INSERT INTO accACTION (id,name,description,allowedkeywords,optional) VALUES (NULL,'cfgbibrank','configure BibRank','','no');" | ${prefix}/bin/dbexec

update-v0.3.2-tables:
	echo "ALTER TABLE sbmCOLLECTION_sbmDOCTYPE CHANGE id_son id_son char(10) NOT NULL default '0';" | ${prefix}/bin/dbexec

update-v0.3.3-tables:
	${prefix}/bin/dbexec < $(top_srcdir)/modules/miscutil/sql/tabcreate.sql
	echo "ALTER TABLE flxLINKTYPEPARAMS CHANGE pname pname varchar(78) NOT NULL default '';" | ${prefix}/bin/dbexec
	echo "ALTER TABLE rnkMETHOD DROP star_category_ranges;" | ${prefix}/bin/dbexec
	echo "DROP TABLE rnkSET;" | ${prefix}/bin/dbexec
	echo "ALTER TABLE schTASK CHANGE arguments arguments LONGTEXT;" | ${prefix}/bin/dbexec
	echo "ALTER TABLE schTASK CHANGE status status varchar(50);" | ${prefix}/bin/dbexec

update-v0.5.0-tables:
	${prefix}/bin/dbexec < $(top_srcdir)/modules/miscutil/sql/tabcreate.sql
	echo "ALTER TABLE session ADD INDEX uid (uid);" | ${prefix}/bin/dbexec
	echo "UPDATE idxINDEXNAME SET ln='cs' WHERE ln='cz';" | ${prefix}/bin/dbexec
	echo "UPDATE rnkMETHODNAME SET ln='cs' WHERE ln='cz';" | ${prefix}/bin/dbexec
	echo "UPDATE collectionname SET ln='cs' WHERE ln='cz';" | ${prefix}/bin/dbexec
	echo "UPDATE collection_portalbox SET ln='cs' WHERE ln='cz';" | ${prefix}/bin/dbexec
	echo "UPDATE formatname SET ln='cs' WHERE ln='cz';" | ${prefix}/bin/dbexec
	echo "UPDATE fieldname SET ln='cs' WHERE ln='cz';" | ${prefix}/bin/dbexec
	echo "UPDATE idxINDEXNAME SET ln='sv' WHERE ln='se';" | ${prefix}/bin/dbexec
	echo "UPDATE rnkMETHODNAME SET ln='sv' WHERE ln='se';" | ${prefix}/bin/dbexec
	echo "UPDATE collectionname SET ln='sv' WHERE ln='se';" | ${prefix}/bin/dbexec
	echo "UPDATE collection_portalbox SET ln='sv' WHERE ln='se';" | ${prefix}/bin/dbexec
	echo "UPDATE formatname SET ln='sv' WHERE ln='se';" | ${prefix}/bin/dbexec
	echo "UPDATE fieldname SET ln='sv' WHERE ln='se';" | ${prefix}/bin/dbexec

update-v0.7.1-tables:
	echo "DROP TABLE oaiHARVEST;" | ${prefix}/bin/dbexec
	${prefix}/bin/dbexec < $(top_srcdir)/modules/miscutil/sql/tabcreate.sql
	echo "INSERT INTO accACTION (id,name,description,allowedkeywords,optional) VALUES (NULL,'cfgbibharvest','configure BibHarvest','','no');" | ${prefix}/bin/dbexec
	echo "INSERT INTO accACTION (id,name,description,allowedkeywords,optional) VALUES (NULL,'runoaiharvest','run BibHarvest oaiharvest','','no');" | ${prefix}/bin/dbexec
	echo "INSERT INTO accACTION (id,name,description,allowedkeywords,optional) VALUES (NULL,'cfgwebcomment','configure WebComment','','no');" | ${prefix}/bin/dbexec
	echo "INSERT INTO accACTION (id,name,description,allowedkeywords,optional) VALUES (NULL,'runoaiarchive','run BibHarvest oaiarchive','','no');" | ${prefix}/bin/dbexec
	echo "INSERT INTO accACTION (id,name,description,allowedkeywords,optional) VALUES (NULL,'runbibedit','run BibEdit','','no');" | ${prefix}/bin/dbexec
	echo "ALTER TABLE user ADD nickname varchar(255) NOT NULL default '';" | ${prefix}/bin/dbexec
	echo "ALTER TABLE user ADD last_login datetime NOT NULL default '0000-00-00 00:00:00';" | ${prefix}/bin/dbexec
	echo "ALTER TABLE user ADD INDEX nickname (nickname);" | ${prefix}/bin/dbexec
	echo "ALTER TABLE sbmFIELD CHANGE subname subname varchar(13) default NULL;" | ${prefix}/bin/dbexec
	echo "ALTER TABLE user_query_basket CHANGE alert_name alert_name varchar(30) NOT NULL default '';" | ${prefix}/bin/dbexec
	echo "TRUNCATE TABLE session;" | ${prefix}/bin/dbexec
	@echo "**********************************************************"
	@echo "** Do not forget to run the basket migration now:       **"
	@echo "**    @PYTHON@ modules/webbasket/lib/webbasket_migration_kit.py "
	@echo "** Please see the RELEASE-NOTES for details.           **"
	@echo "**********************************************************"
	@echo "INSERT INTO oaiARCHIVE (id, setName, setSpec, setDescription, setDefinition, setRecList) SELECT id, setName, setSpec, CONCAT_WS('', setDescription), setDefinition, setRecList FROM oaiSET;"

update-v0.90.0-tables:
	${prefix}/bin/dbexec < $(top_srcdir)/modules/miscutil/sql/tabcreate.sql
	echo "ALTER TABLE format ADD COLUMN (description varchar(255) default '');" | ${prefix}/bin/dbexec
	echo "ALTER TABLE format ADD COLUMN (content_type varchar(255) default '');" | ${prefix}/bin/dbexec

update-v0.90.1-tables:
	${prefix}/bin/dbexec < $(top_srcdir)/modules/miscutil/sql/tabcreate.sql
	echo "ALTER TABLE schTASK ADD INDEX status (status);" | ${prefix}/bin/dbexec
	echo "ALTER TABLE schTASK ADD INDEX runtime (runtime);" | ${prefix}/bin/dbexec
	echo "ALTER TABLE sbmCATEGORIES ADD COLUMN score TINYINT UNSIGNED NOT NULL DEFAULT 0;" | ${prefix}/bin/dbexec
	echo "ALTER TABLE sbmCATEGORIES ADD PRIMARY KEY (doctype, sname);" | ${prefix}/bin/dbexec
	echo "ALTER TABLE sbmCATEGORIES ADD KEY doctype (doctype);" | ${prefix}/bin/dbexec
	echo "ALTER TABLE oaiHARVEST ADD COLUMN setspecs TEXT NOT NULL DEFAULT '';" | ${prefix}/bin/dbexec
	echo "ALTER TABLE oaiARCHIVE CHANGE setDescription setDescription text NOT NULL default '';" | ${prefix}/bin/dbexec
	echo "ALTER TABLE oaiARCHIVE CHANGE p1 p1 text NOT NULL default '';" | ${prefix}/bin/dbexec
	echo "ALTER TABLE oaiARCHIVE CHANGE f1 f1 text NOT NULL default '';" | ${prefix}/bin/dbexec
	echo "ALTER TABLE oaiARCHIVE CHANGE m1 m1 text NOT NULL default '';" | ${prefix}/bin/dbexec
	echo "ALTER TABLE oaiARCHIVE CHANGE p2 p2 text NOT NULL default '';" | ${prefix}/bin/dbexec
	echo "ALTER TABLE oaiARCHIVE CHANGE f2 f2 text NOT NULL default '';" | ${prefix}/bin/dbexec
	echo "ALTER TABLE oaiARCHIVE CHANGE m2 m2 text NOT NULL default '';" | ${prefix}/bin/dbexec
	echo "ALTER TABLE oaiARCHIVE CHANGE p3 p3 text NOT NULL default '';" | ${prefix}/bin/dbexec
	echo "ALTER TABLE oaiARCHIVE CHANGE f3 f3 text NOT NULL default '';" | ${prefix}/bin/dbexec
	echo "ALTER TABLE oaiARCHIVE CHANGE m3 m3 text NOT NULL default '';" | ${prefix}/bin/dbexec
	echo "UPDATE bibdoc SET status=0 WHERE status='';" | ${prefix}/bin/dbexec
	echo "UPDATE bibdoc SET status=1 WHERE status='deleted';" | ${prefix}/bin/dbexec
	echo "ALTER TABLE fmtKNOWLEDGEBASES add COLUMN kbtype char default NULL;" | ${prefix}/bin/dbexec

update-v0.92.0-tables:
	echo "UPDATE bibdoc SET status=0 WHERE status='';" | ${prefix}/bin/dbexec
	echo "UPDATE bibdoc SET status=1 WHERE status='deleted';" | ${prefix}/bin/dbexec
	echo "ALTER TABLE schTASK CHANGE arguments arguments mediumblob;" | ${prefix}/bin/dbexec
	echo "UPDATE user SET note=1 WHERE nickname='admin' AND note IS NULL;" | ${prefix}/bin/dbexec
	echo "ALTER TABLE usergroup CHANGE name name varchar(255) NOT NULL default '';" | ${prefix}/bin/dbexec
	echo "ALTER TABLE usergroup ADD login_method varchar(255) NOT NULL default 'INTERNAL';" | ${prefix}/bin/dbexec
	echo "ALTER TABLE usergroup ADD UNIQUE KEY login_method_name (login_method(70), name);" | ${prefix}/bin/dbexec
	echo "ALTER TABLE user CHANGE settings settings blob default NULL;" | ${prefix}/bin/dbexec
	echo "INSERT INTO sbmALLFUNCDESCR VALUES ('Get_Recid', 'This function gets the recid for a document with a given report-number (as stored in the global variable rn).');" | ${prefix}/bin/dbexec

update-v0.92.1-tables:
	echo "DROP TABLE rnkCITATIONDATA;" | ${prefix}/bin/dbexec
	${prefix}/bin/dbexec < $(top_srcdir)/modules/miscutil/sql/tabcreate.sql
	echo "UPDATE bibdoc SET status='DELETED' WHERE status='1';" | ${prefix}/bin/dbexec
	echo "UPDATE bibdoc SET status='' WHERE status='0';" | ${prefix}/bin/dbexec
	echo "ALTER TABLE bibrec ADD KEY creation_date (creation_date);" | ${prefix}/bin/dbexec
	echo "ALTER TABLE bibrec ADD KEY modification_date (modification_date);" | ${prefix}/bin/dbexec
	echo "ALTER TABLE bibdoc ADD KEY creation_date (creation_date);" | ${prefix}/bin/dbexec
	echo "ALTER TABLE bibdoc ADD KEY modification_date (modification_date);" | ${prefix}/bin/dbexec
	echo "ALTER TABLE bibdoc ADD KEY docname (docname);" | ${prefix}/bin/dbexec
	echo "ALTER TABLE oaiHARVEST CHANGE postprocess postprocess varchar(20) NOT NULL default 'h';" | ${prefix}/bin/dbexec
	echo "ALTER TABLE oaiHARVEST ADD COLUMN bibfilterprogram varchar(255) NOT NULL default '';" | ${prefix}/bin/dbexec
	echo "ALTER TABLE idxINDEXNAME CHANGE ln ln char(5) NOT NULL default '';" | ${prefix}/bin/dbexec
	echo "ALTER TABLE idxINDEX ADD COLUMN stemming_language VARCHAR(10) NOT NULL default '';" | ${prefix}/bin/dbexec
	echo "ALTER TABLE rnkMETHODNAME CHANGE ln ln char(5) NOT NULL default '';" | ${prefix}/bin/dbexec
	echo "ALTER TABLE rnkDOWNLOADS CHANGE id_bibdoc id_bibdoc mediumint(9) unsigned default NULL;" | ${prefix}/bin/dbexec
	echo "ALTER TABLE rnkDOWNLOADS CHANGE file_format file_format varchar(10) NULL default NULL;" | ${prefix}/bin/dbexec
	echo "ALTER TABLE collectionname CHANGE ln ln char(5) NOT NULL default '';" | ${prefix}/bin/dbexec
	echo "ALTER TABLE collection_portalbox CHANGE ln ln char(5) NOT NULL default '';" | ${prefix}/bin/dbexec
	echo "ALTER TABLE format ADD COLUMN visibility TINYINT NOT NULL default 1;" | ${prefix}/bin/dbexec
	echo "ALTER TABLE formatname CHANGE ln ln char(5) NOT NULL default '';" | ${prefix}/bin/dbexec
	echo "ALTER TABLE fieldname CHANGE ln ln char(5) NOT NULL default '';" | ${prefix}/bin/dbexec
	echo "ALTER TABLE accROLE ADD COLUMN firerole_def_ser blob NULL;" | ${prefix}/bin/dbexec
	echo "ALTER TABLE accROLE ADD COLUMN firerole_def_src text NULL;" | ${prefix}/bin/dbexec
	echo "ALTER TABLE user_accROLE ADD COLUMN expiration datetime NOT NULL default '9999-12-31 23:59:59';" | ${prefix}/bin/dbexec
	echo "ALTER TABLE user DROP INDEX id, ADD PRIMARY KEY id (id);" | ${prefix}/bin/dbexec
	echo -e 'from invenio.dbquery import run_sql;\
	map(lambda index_id: run_sql("ALTER TABLE idxPHRASE%02dF CHANGE term term TEXT NULL DEFAULT NULL, DROP INDEX term, ADD INDEX term (term (50))" % index_id[0]), run_sql("select id from idxINDEX"))' | $(PYTHON)
	echo "INSERT INTO rnkCITATIONDATA VALUES (1,'citationdict','','');" | ${prefix}/bin/dbexec
	echo "INSERT INTO rnkCITATIONDATA VALUES (2,'reversedict','','');" | ${prefix}/bin/dbexec
	echo "INSERT INTO rnkCITATIONDATA VALUES (3,'selfcitdict','','');" | ${prefix}/bin/dbexec

update-v0.99.0-tables:
	${prefix}/bin/dbexec < $(top_srcdir)/modules/miscutil/sql/tabcreate.sql
	echo "ALTER TABLE bibdoc ADD COLUMN more_info mediumblob NULL default NULL;" | ${prefix}/bin/dbexec
	echo "ALTER TABLE schTASK ADD COLUMN priority tinyint(4) NOT NULL default 0;" | ${prefix}/bin/dbexec
	echo "ALTER TABLE schTASK ADD KEY priority (priority);" | ${prefix}/bin/dbexec
	echo "ALTER TABLE rnkCITATIONDATA DROP PRIMARY KEY;" | ${prefix}/bin/dbexec
	echo "ALTER TABLE rnkCITATIONDATA ADD PRIMARY KEY (id);" | ${prefix}/bin/dbexec
	echo "ALTER TABLE rnkCITATIONDATA CHANGE id id mediumint(8) unsigned NOT NULL auto_increment;" | ${prefix}/bin/dbexec
	echo "ALTER TABLE rnkCITATIONDATA ADD UNIQUE KEY object_name (object_name);" | ${prefix}/bin/dbexec
	echo "ALTER TABLE sbmPARAMETERS CHANGE value value text NOT NULL default '';" | ${prefix}/bin/dbexec
	echo "ALTER TABLE sbmAPPROVAL ADD note text NOT NULL default '';" | ${prefix}/bin/dbexec
	echo "ALTER TABLE hstDOCUMENT CHANGE docsize docsize bigint(15) unsigned NOT NULL;" | ${prefix}/bin/dbexec
	echo "ALTER TABLE cmtACTIONHISTORY CHANGE client_host client_host int(10) unsigned default NULL;" | ${prefix}/bin/dbexec

update-v0.99.1-tables:
	@echo "Nothing to do; table structure did not change between v0.99.1 and v0.99.2."

update-v0.99.2-tables:
	@echo "Nothing to do; table structure did not change between v0.99.2 and v0.99.3."

update-v0.99.3-tables:
	@echo "Nothing to do; table structure did not change between v0.99.3 and v0.99.4."

<<<<<<< HEAD
update-v0.99.4-tables: # from v0.99.4 to v1.0.0-rc0
	echo "RENAME TABLE oaiARCHIVE TO oaiREPOSITORY;" | ${prefix}/bin/dbexec
	${prefix}/bin/dbexec < $(top_srcdir)/modules/miscutil/sql/tabcreate.sql
	echo "INSERT INTO knwKB (id,name,description,kbtype) SELECT id,name,description,'' FROM fmtKNOWLEDGEBASES;" | ${prefix}/bin/dbexec
	echo "INSERT INTO knwKBRVAL (id,m_key,m_value,id_knwKB) SELECT id,m_key,m_value,id_fmtKNOWLEDGEBASES FROM fmtKNOWLEDGEBASEMAPPINGS;" | ${prefix}/bin/dbexec
	echo "ALTER TABLE sbmPARAMETERS CHANGE name name varchar(40) NOT NULL default '';" | ${prefix}/bin/dbexec
	echo "ALTER TABLE bibdoc CHANGE docname docname varchar(250) COLLATE utf8_bin NOT NULL default 'file';" | ${prefix}/bin/dbexec
	echo "ALTER TABLE bibdoc CHANGE status status text NOT NULL default '';" | ${prefix}/bin/dbexec
	echo "ALTER TABLE bibdoc ADD COLUMN text_extraction_date datetime NOT NULL default '0000-00-00';" | ${prefix}/bin/dbexec
	echo "ALTER TABLE collection DROP COLUMN restricted;" | ${prefix}/bin/dbexec
	echo "ALTER TABLE schTASK CHANGE host host varchar(255) NOT NULL default '';" | ${prefix}/bin/dbexec
	echo "ALTER TABLE hstTASK CHANGE host host varchar(255) NOT NULL default '';" | ${prefix}/bin/dbexec
	echo "ALTER TABLE bib85x DROP INDEX kv, ADD INDEX kv (value(100));" | ${prefix}/bin/dbexec
	echo "UPDATE clsMETHOD SET location='http://invenio-software.org/download/invenio-demo-site-files/HEP.rdf' WHERE name='HEP' AND location='';" | ${prefix}/bin/dbexec
	echo "UPDATE clsMETHOD SET location='http://invenio-software.org/download/invenio-demo-site-files/NASA-subjects.rdf' WHERE name='NASA-subjects' AND location='';" | ${prefix}/bin/dbexec
	echo "UPDATE accACTION SET name='runoairepository', description='run oairepositoryupdater task' WHERE name='runoaiarchive';" | ${prefix}/bin/dbexec
	echo "UPDATE accACTION SET name='cfgoaiharvest', description='configure OAI Harvest' WHERE name='cfgbibharvest';" | ${prefix}/bin/dbexec
	echo "ALTER TABLE accARGUMENT CHANGE value value varchar(255);" | ${prefix}/bin/dbexec
	echo "UPDATE accACTION SET allowedkeywords='doctype,act,categ' WHERE name='submit';" | ${prefix}/bin/dbexec
	echo "INSERT INTO accARGUMENT(keyword,value) VALUES ('categ','*');" | ${prefix}/bin/dbexec
	echo "INSERT INTO accROLE_accACTION_accARGUMENT(id_accROLE,id_accACTION,id_accARGUMENT,argumentlistid) SELECT DISTINCT raa.id_accROLE,raa.id_accACTION,accARGUMENT.id,raa.argumentlistid FROM accROLE_accACTION_accARGUMENT as raa JOIN accACTION on id_accACTION=accACTION.id,accARGUMENT WHERE accACTION.name='submit' and accARGUMENT.keyword='categ' and accARGUMENT.value='*';" | ${prefix}/bin/dbexec
	echo "UPDATE accACTION SET allowedkeywords='name,with_editor_rights' WHERE name='cfgwebjournal';" | ${prefix}/bin/dbexec
	echo "INSERT INTO accARGUMENT(keyword,value) VALUES ('with_editor_rights','yes');" | ${prefix}/bin/dbexec
	echo "INSERT INTO accROLE_accACTION_accARGUMENT(id_accROLE,id_accACTION,id_accARGUMENT,argumentlistid) SELECT DISTINCT raa.id_accROLE,raa.id_accACTION,accARGUMENT.id,raa.argumentlistid FROM accROLE_accACTION_accARGUMENT as raa JOIN accACTION on id_accACTION=accACTION.id,accARGUMENT WHERE accACTION.name='cfgwebjournal' and accARGUMENT.keyword='with_editor_rights' and accARGUMENT.value='yes';" | ${prefix}/bin/dbexec
	echo "ALTER TABLE bskEXTREC CHANGE id id int(15) unsigned NOT NULL auto_increment;" | ${prefix}/bin/dbexec
	echo "ALTER TABLE bskEXTREC ADD external_id int(15) NOT NULL default '0';" | ${prefix}/bin/dbexec
	echo "ALTER TABLE bskEXTREC ADD collection_id int(15) unsigned NOT NULL default '0';" | ${prefix}/bin/dbexec
	echo "ALTER TABLE bskEXTREC ADD original_url text;" | ${prefix}/bin/dbexec
	echo "ALTER TABLE cmtRECORDCOMMENT ADD status char(2) NOT NULL default 'ok';" | ${prefix}/bin/dbexec
	echo "ALTER TABLE cmtRECORDCOMMENT ADD KEY status (status);" | ${prefix}/bin/dbexec
	echo "INSERT INTO sbmALLFUNCDESCR VALUES ('Move_Photos_to_Storage','Attach/edit the pictures uploaded with the \"create_photos_manager_interface()\" function');"  | ${prefix}/bin/dbexec
	echo "INSERT INTO sbmFIELDDESC VALUES ('Upload_Photos',NULL,'','R',NULL,NULL,NULL,NULL,NULL,'\"\"\"\r\nThis is an example of element that creates a photos upload interface.\r\nClone it, customize it and integrate it into your submission. Then add function \r\n\'Move_Photos_to_Storage\' to your submission functions list, in order for files \r\nuploaded with this interface to be attached to the record. More information in \r\nthe WebSubmit admin guide.\r\n\"\"\"\r\n\r\nfrom invenio.websubmit_functions.ParamFile import ParamFromFile\r\nfrom invenio.websubmit_functions.Move_Photos_to_Storage import read_param_file, create_photos_manager_interface, get_session_id\r\n\r\n# Retrieve session id\r\ntry:\r\n    # User info is defined only in MBI/MPI actions...\r\n    session_id = get_session_id(None, uid, user_info) \r\nexcept:\r\n    session_id = get_session_id(req, uid, {})\r\n\r\n# Retrieve context\r\nindir = curdir.split(\'/\')[-3]\r\ndoctype = curdir.split(\'/\')[-2]\r\naccess = curdir.split(\'/\')[-1]\r\n\r\n# Get the record ID, if any\r\nsysno = ParamFromFile(\"%s/%s\" % (curdir,\'SN\')).strip()\r\n\r\n\"\"\"\r\nModify below the configuration of the photos manager interface.\r\nNote: \'can_reorder_photos\' parameter is not yet fully taken into consideration\r\n\r\nDocumentation of the function is available by running:\r\necho -e \'from invenio.websubmit_functions.Move_Photos_to_Storage import create_photos_manager_interface as f\\nprint f.__doc__\' | python\r\n\"\"\"\r\ntext += create_photos_manager_interface(sysno, session_id, uid,\r\n                                        doctype, indir, curdir, access,\r\n                                        can_delete_photos=True,\r\n                                        can_reorder_photos=True,\r\n                                        can_upload_photos=True,\r\n                                        editor_width=700,\r\n                                        editor_height=400,\r\n                                        initial_slider_value=100,\r\n                                        max_slider_value=200,\r\n                                        min_slider_value=80)','0000-00-00','0000-00-00',NULL,NULL,0);"  | ${prefix}/bin/dbexec
	echo "INSERT INTO sbmFUNDESC VALUES ('Move_Photos_to_Storage','iconsize');" | ${prefix}/bin/dbexec
	echo "INSERT INTO sbmFIELDDESC VALUES ('Upload_Files',NULL,'','R',NULL,NULL,NULL,NULL,NULL,'\"\"\"\r\nThis is an example of element that creates a file upload interface.\r\nClone it, customize it and integrate it into your submission. Then add function \r\n\'Move_Uploaded_Files_to_Storage\' to your submission functions list, in order for files \r\nuploaded with this interface to be attached to the record. More information in \r\nthe WebSubmit admin guide.\r\n\"\"\"\r\nfrom invenio.websubmit_managedocfiles import create_file_upload_interface\r\nfrom invenio.websubmit_functions.Shared_Functions import ParamFromFile\r\n\r\nindir = ParamFromFile(os.path.join(curdir, \'indir\'))\r\ndoctype = ParamFromFile(os.path.join(curdir, \'doctype\'))\r\naccess = ParamFromFile(os.path.join(curdir, \'access\'))\r\ntry:\r\n    sysno = int(ParamFromFile(os.path.join(curdir, \'SN\')).strip())\r\nexcept:\r\n    sysno = -1\r\nln = ParamFromFile(os.path.join(curdir, \'ln\'))\r\n\r\n\"\"\"\r\nRun the following to get the list of parameters of function \'create_file_upload_interface\':\r\necho -e \'from invenio.websubmit_managedocfiles import create_file_upload_interface as f\\nprint f.__doc__\' | python\r\n\"\"\"\r\ntext = create_file_upload_interface(recid=sysno,\r\n                                 print_outside_form_tag=False,\r\n                                 include_headers=True,\r\n                                 ln=ln,\r\n                                 doctypes_and_desc=[(\'main\',\'Main document\'),\r\n                                                    (\'additional\',\'Figure, schema, etc.\')],\r\n                                 can_revise_doctypes=[\'*\'],\r\n                                 can_describe_doctypes=[\'main\'],\r\n                                 can_delete_doctypes=[\'additional\'],\r\n                                 can_rename_doctypes=[\'main\'],\r\n                                 sbm_indir=indir, sbm_doctype=doctype, sbm_access=access)[1]\r\n','0000-00-00','0000-00-00',NULL,NULL,0);"  | ${prefix}/bin/dbexec
	echo "INSERT INTO sbmFUNDESC VALUES ('Move_Uploaded_Files_to_Storage','forceFileRevision');"  | ${prefix}/bin/dbexec
	echo "INSERT INTO sbmALLFUNCDESCR VALUES ('Create_Upload_Files_Interface','Display generic interface to add/revise/delete files. To be used before function \"Move_Uploaded_Files_to_Storage\"');" | ${prefix}/bin/dbexec
	echo "INSERT INTO sbmALLFUNCDESCR VALUES ('Move_Uploaded_Files_to_Storage','Attach files uploaded with \"Create_Upload_Files_Interface\"')" | ${prefix}/bin/dbexec
	echo "INSERT INTO sbmFUNDESC VALUES ('Move_Revised_Files_to_Storage','elementNameToDoctype');"  | ${prefix}/bin/dbexec
	echo "INSERT INTO sbmFUNDESC VALUES ('Move_Revised_Files_to_Storage','createIconDoctypes');"  | ${prefix}/bin/dbexec
	echo "INSERT INTO sbmFUNDESC VALUES ('Move_Revised_Files_to_Storage','createRelatedFormats');"  | ${prefix}/bin/dbexec
	echo "INSERT INTO sbmFUNDESC VALUES ('Move_Revised_Files_to_Storage','iconsize');"  | ${prefix}/bin/dbexec
	echo "INSERT INTO sbmFUNDESC VALUES ('Move_Revised_Files_to_Storage','keepPreviousVersionDoctypes');"  | ${prefix}/bin/dbexec
	echo "INSERT INTO sbmALLFUNCDESCR VALUES ('Move_Revised_Files_to_Storage','Revise files initially uploaded with \"Move_Files_to_Storage\"')" | ${prefix}/bin/dbexec
	echo "INSERT INTO sbmFUNDESC VALUES ('Create_Upload_Files_Interface','maxsize');" | ${prefix}/bin/dbexec
	echo "INSERT INTO sbmFUNDESC VALUES ('Create_Upload_Files_Interface','minsize');" | ${prefix}/bin/dbexec
	echo "INSERT INTO sbmFUNDESC VALUES ('Create_Upload_Files_Interface','doctypes');" | ${prefix}/bin/dbexec
	echo "INSERT INTO sbmFUNDESC VALUES ('Create_Upload_Files_Interface','restrictions');" | ${prefix}/bin/dbexec
	echo "INSERT INTO sbmFUNDESC VALUES ('Create_Upload_Files_Interface','canDeleteDoctypes');" | ${prefix}/bin/dbexec
	echo "INSERT INTO sbmFUNDESC VALUES ('Create_Upload_Files_Interface','canReviseDoctypes');" | ${prefix}/bin/dbexec
	echo "INSERT INTO sbmFUNDESC VALUES ('Create_Upload_Files_Interface','canDescribeDoctypes');" | ${prefix}/bin/dbexec
	echo "INSERT INTO sbmFUNDESC VALUES ('Create_Upload_Files_Interface','canCommentDoctypes');" | ${prefix}/bin/dbexec
	echo "INSERT INTO sbmFUNDESC VALUES ('Create_Upload_Files_Interface','canKeepDoctypes');" | ${prefix}/bin/dbexec
	echo "INSERT INTO sbmFUNDESC VALUES ('Create_Upload_Files_Interface','canAddFormatDoctypes');" | ${prefix}/bin/dbexec
	echo "INSERT INTO sbmFUNDESC VALUES ('Create_Upload_Files_Interface','canRestrictDoctypes');" | ${prefix}/bin/dbexec
	echo "INSERT INTO sbmFUNDESC VALUES ('Create_Upload_Files_Interface','canRenameDoctypes');" | ${prefix}/bin/dbexec
	echo "INSERT INTO sbmFUNDESC VALUES ('Create_Upload_Files_Interface','canNameNewFiles');" | ${prefix}/bin/dbexec
	echo "INSERT INTO sbmFUNDESC VALUES ('Create_Upload_Files_Interface','createRelatedFormats');" | ${prefix}/bin/dbexec
	echo "INSERT INTO sbmFUNDESC VALUES ('Create_Upload_Files_Interface','keepDefault');" | ${prefix}/bin/dbexec
	echo "INSERT INTO sbmFUNDESC VALUES ('Create_Upload_Files_Interface','showLinks');" | ${prefix}/bin/dbexec
	echo "INSERT INTO sbmFUNDESC VALUES ('Create_Upload_Files_Interface','fileLabel');" | ${prefix}/bin/dbexec
	echo "INSERT INTO sbmFUNDESC VALUES ('Create_Upload_Files_Interface','filenameLabel');" | ${prefix}/bin/dbexec
	echo "INSERT INTO sbmFUNDESC VALUES ('Create_Upload_Files_Interface','descriptionLabel');" | ${prefix}/bin/dbexec
	echo "INSERT INTO sbmFUNDESC VALUES ('Create_Upload_Files_Interface','commentLabel');" | ${prefix}/bin/dbexec
	echo "INSERT INTO sbmFUNDESC VALUES ('Create_Upload_Files_Interface','restrictionLabel');" | ${prefix}/bin/dbexec
	echo "INSERT INTO sbmFUNDESC VALUES ('Create_Upload_Files_Interface','startDoc');" | ${prefix}/bin/dbexec
	echo "INSERT INTO sbmFUNDESC VALUES ('Create_Upload_Files_Interface','endDoc');" | ${prefix}/bin/dbexec
	echo "INSERT INTO sbmFUNDESC VALUES ('Create_Upload_Files_Interface','defaultFilenameDoctypes');" | ${prefix}/bin/dbexec
	echo "INSERT INTO sbmFUNDESC VALUES ('Create_Upload_Files_Interface','maxFilesDoctypes');" | ${prefix}/bin/dbexec
	echo "INSERT INTO sbmFUNDESC VALUES ('Move_Uploaded_Files_to_Storage','iconsize');" | ${prefix}/bin/dbexec
	echo "INSERT INTO sbmFUNDESC VALUES ('Move_Uploaded_Files_to_Storage','createIconDoctypes');" | ${prefix}/bin/dbexec
	echo "INSERT INTO sbmFUNDESC VALUES ('Report_Number_Generation','nblength');" | ${prefix}/bin/dbexec
	echo "INSERT INTO sbmFUNDESC VALUES ('Second_Report_Number_Generation','2nd_nb_length');" | ${prefix}/bin/dbexec
	echo "INSERT INTO sbmFUNDESC VALUES ('Get_Recid','record_search_pattern');" | ${prefix}/bin/dbexec
	echo "INSERT INTO sbmALLFUNCDESCR VALUES ('Move_FCKeditor_Files_to_Storage','Transfer files attached to the record with the FCKeditor');" | ${prefix}/bin/dbexec
	echo "INSERT INTO sbmFUNDESC VALUES ('Move_FCKeditor_Files_to_Storage','input_fields');" | ${prefix}/bin/dbexec
	echo "INSERT INTO sbmFUNDESC VALUES ('Stamp_Uploaded_Files','layer');" | ${prefix}/bin/dbexec
	echo "INSERT INTO sbmFUNDESC VALUES ('Stamp_Replace_Single_File_Approval','layer');" | ${prefix}/bin/dbexec
	echo "INSERT INTO sbmFUNDESC VALUES ('Stamp_Replace_Single_File_Approval','switch_file');" | ${prefix}/bin/dbexec
	echo "INSERT INTO sbmFUNDESC VALUES ('Stamp_Uploaded_Files','switch_file');" | ${prefix}/bin/dbexec
	echo "INSERT INTO sbmFUNDESC VALUES ('Move_Files_to_Storage','paths_and_restrictions');" | ${prefix}/bin/dbexec
	echo "INSERT INTO sbmFUNDESC VALUES ('Move_Files_to_Storage','paths_and_doctypes');" | ${prefix}/bin/dbexec
	echo "ALTER TABLE cmtRECORDCOMMENT ADD round_name varchar(255) NOT NULL default ''" | ${prefix}/bin/dbexec
	echo "ALTER TABLE cmtRECORDCOMMENT ADD restriction varchar(50) NOT NULL default ''" | ${prefix}/bin/dbexec
	echo "ALTER TABLE cmtRECORDCOMMENT ADD in_reply_to_id_cmtRECORDCOMMENT int(15) unsigned NOT NULL default '0'" | ${prefix}/bin/dbexec
	echo "ALTER TABLE cmtRECORDCOMMENT ADD KEY in_reply_to_id_cmtRECORDCOMMENT (in_reply_to_id_cmtRECORDCOMMENT);" | ${prefix}/bin/dbexec
	echo "ALTER TABLE bskRECORDCOMMENT ADD in_reply_to_id_bskRECORDCOMMENT int(15) unsigned NOT NULL default '0'" | ${prefix}/bin/dbexec
	echo "ALTER TABLE bskRECORDCOMMENT ADD KEY in_reply_to_id_bskRECORDCOMMENT (in_reply_to_id_bskRECORDCOMMENT);" | ${prefix}/bin/dbexec
	echo "ALTER TABLE cmtRECORDCOMMENT ADD reply_order_cached_data blob NULL default NULL;" | ${prefix}/bin/dbexec
	echo "ALTER TABLE bskRECORDCOMMENT ADD reply_order_cached_data blob NULL default NULL;" | ${prefix}/bin/dbexec
	echo "ALTER TABLE cmtRECORDCOMMENT ADD INDEX (reply_order_cached_data(40));" | ${prefix}/bin/dbexec
	echo "ALTER TABLE bskRECORDCOMMENT ADD INDEX (reply_order_cached_data(40));" | ${prefix}/bin/dbexec
	echo -e 'from invenio.webcommentadminlib import migrate_comments_populate_threads_index;\
	migrate_comments_populate_threads_index()' | $(PYTHON)
	echo -e 'from invenio.access_control_firerole import repair_role_definitions;\
	repair_role_definitions()' | $(PYTHON)

CLEANFILES = *~ *.pyc *.tmp
=======
update-v0.99.4-tables:
	@echo "Nothing to do; table structure did not change between v0.99.4 and v0.99.5."

CLEANFILES = *~
>>>>>>> 4317389f
<|MERGE_RESOLUTION|>--- conflicted
+++ resolved
@@ -412,8 +412,10 @@
 update-v0.99.3-tables:
 	@echo "Nothing to do; table structure did not change between v0.99.3 and v0.99.4."
 
-<<<<<<< HEAD
-update-v0.99.4-tables: # from v0.99.4 to v1.0.0-rc0
+update-v0.99.4-tables:
+	@echo "Nothing to do; table structure did not change between v0.99.4 and v0.99.5."
+
+update-v0.99.5-tables: # from v0.99.5 to v1.0.0-rc0
 	echo "RENAME TABLE oaiARCHIVE TO oaiREPOSITORY;" | ${prefix}/bin/dbexec
 	${prefix}/bin/dbexec < $(top_srcdir)/modules/miscutil/sql/tabcreate.sql
 	echo "INSERT INTO knwKB (id,name,description,kbtype) SELECT id,name,description,'' FROM fmtKNOWLEDGEBASES;" | ${prefix}/bin/dbexec
@@ -509,10 +511,4 @@
 	echo -e 'from invenio.access_control_firerole import repair_role_definitions;\
 	repair_role_definitions()' | $(PYTHON)
 
-CLEANFILES = *~ *.pyc *.tmp
-=======
-update-v0.99.4-tables:
-	@echo "Nothing to do; table structure did not change between v0.99.4 and v0.99.5."
-
-CLEANFILES = *~
->>>>>>> 4317389f
+CLEANFILES = *~ *.pyc *.tmp