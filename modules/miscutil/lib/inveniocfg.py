# -*- coding: utf-8 -*-
##
## This file is part of Invenio.
## Copyright (C) 2008, 2009, 2010, 2011 CERN.
##
## Invenio is free software; you can redistribute it and/or
## modify it under the terms of the GNU General Public License as
## published by the Free Software Foundation; either version 2 of the
## License, or (at your option) any later version.
##
## Invenio is distributed in the hope that it will be useful, but
## WITHOUT ANY WARRANTY; without even the implied warranty of
## MERCHANTABILITY or FITNESS FOR A PARTICULAR PURPOSE.  See the GNU
## General Public License for more details.
##
## You should have received a copy of the GNU General Public License
## along with Invenio; if not, write to the Free Software Foundation, Inc.,
## 59 Temple Place, Suite 330, Boston, MA 02111-1307, USA.

"""
Invenio configuration and administration CLI tool.

Usage: inveniocfg [options]

General options:
   -h, --help               print this help
   -V, --version            print version number

Options to finish your installation:
   --create-apache-conf     create Apache configuration files
   --create-tables          create DB tables for Invenio
   --load-webstat-conf      load the WebStat configuration
   --drop-tables            drop DB tables of Invenio
   --check-openoffice       check for correctly set up of openoffice temporary directory

Options to set up and test a demo site:
   --create-demo-site       create demo site
   --load-demo-records      load demo records
   --remove-demo-records    remove demo records, keeping demo site
   --drop-demo-site         drop demo site configurations too
   --run-unit-tests         run unit test suite (needs demo site)
   --run-regression-tests   run regression test suite (needs demo site)
   --run-web-tests          run web tests in a browser (needs demo site, Firefox, Selenium IDE)

Options to update config files in situ:
   --update-all             perform all the update options
   --update-config-py       update config.py file from invenio.conf file
   --update-dbquery-py      update dbquery.py with DB credentials from invenio.conf
   --update-dbexec          update dbexec with DB credentials from invenio.conf
   --update-bibconvert-tpl  update bibconvert templates with CFG_SITE_URL from invenio.conf
   --update-web-tests       update web test cases with CFG_SITE_URL from invenio.conf

Options to update DB tables:
   --reset-all              perform all the reset options
   --reset-sitename         reset tables to take account of new CFG_SITE_NAME*
   --reset-siteadminemail   reset tables to take account of new CFG_SITE_ADMIN_EMAIL
   --reset-fieldnames       reset tables to take account of new I18N names from PO files
   --reset-recstruct-cache  reset record structure cache according to CFG_BIBUPLOAD_SERIALIZE_RECORD_STRUCTURE

Options to help the work:
   --list                   print names and values of all options from conf files
   --get <some-opt>         get value of a given option from conf files
   --conf-dir </some/path>  path to directory where invenio*.conf files are [optional]
   --detect-system-details  print system details such as Apache/Python/MySQL versions
"""

__revision__ = "$Id$"

from ConfigParser import ConfigParser
import os
import re
import shutil
import socket
import sys

def print_usage():
    """Print help."""
    print __doc__

def print_version():
    """Print version information."""
    print __revision__

def convert_conf_option(option_name, option_value):
    """
    Convert conf option into Python config.py line, converting
    values to ints or strings as appropriate.
    """

    ## 1) convert option name to uppercase:
    option_name = option_name.upper()

    ## 2) convert option value to int or string:
    if option_name in ['CFG_BIBUPLOAD_REFERENCE_TAG',
                       'CFG_BIBUPLOAD_EXTERNAL_SYSNO_TAG',
                       'CFG_BIBUPLOAD_EXTERNAL_OAIID_TAG',
                       'CFG_BIBUPLOAD_EXTERNAL_OAIID_PROVENANCE_TAG',
                       'CFG_BIBUPLOAD_STRONG_TAGS',
                       'CFG_BIBFORMAT_HIDDEN_TAGS',]:
        # some options are supposed be string even when they look like
        # numeric
        option_value = '"' + option_value + '"'
    else:
        try:
            option_value = int(option_value)
        except ValueError:
            option_value = '"' + option_value + '"'

    ## 3a) special cases: chars regexps
    if option_name in ['CFG_BIBINDEX_CHARS_ALPHANUMERIC_SEPARATORS',
                       'CFG_BIBINDEX_CHARS_PUNCTUATION']:
        option_value = 'r"[' + option_value[1:-1] + ']"'

    ## 3abis) special cases: real regexps
    if option_name in ['CFG_BIBINDEX_PERFORM_OCR_ON_DOCNAMES']:
        option_value = 'r"' + option_value[1:-1] + '"'

    ## 3b) special cases: True, False, None
    if option_value in ['"True"', '"False"', '"None"']:
        option_value = option_value[1:-1]

    ## 3c) special cases: dicts
    if option_name in ['CFG_WEBSEARCH_FIELDS_CONVERT',
                       'CFG_BATCHUPLOADER_WEB_ROBOT_RIGHTS',
                       'CFG_SITE_EMERGENCY_EMAIL_ADDRESSES',
                       'CFG_BIBMATCH_FUZZY_WORDLIMITS',
                       'CFG_BIBMATCH_QUERY_TEMPLATES',
                       'CFG_WEBSEARCH_SYNONYM_KBRS',
                       'CFG_BIBINDEX_SYNONYM_KBRS']:
        option_value = option_value[1:-1]

    ## 3cbis) very special cases: dicts with backward compatible string
    if option_name in ['CFG_BIBINDEX_SPLASH_PAGES']:
        if option_value.startswith('"{') and option_value.endswith('}"'):
            option_value = option_value[1:-1]
        else:
            option_value = """{%s: ".*"}""" % option_value

    ## 3d) special cases: comma-separated lists
    if option_name in ['CFG_SITE_LANGS',
                       'CFG_WEBSUBMIT_ADDITIONAL_KNOWN_FILE_EXTENSIONS',
                       'CFG_WEBSEARCH_USE_MATHJAX_FOR_FORMATS',
                       'CFG_BIBUPLOAD_STRONG_TAGS',
                       'CFG_BIBFORMAT_HIDDEN_TAGS',
                       'CFG_BIBSCHED_GC_TASKS_TO_REMOVE',
                       'CFG_BIBSCHED_GC_TASKS_TO_ARCHIVE',
                       'CFG_BIBUPLOAD_FFT_ALLOWED_LOCAL_PATHS',
                       'CFG_BIBUPLOAD_CONTROLLED_PROVENANCE_TAGS',
                       'CFG_WEBSEARCH_ENABLED_SEARCH_INTERFACES',
                       'CFG_WEBSTYLE_HTTP_STATUS_ALERT_LIST',
                       'CFG_WEBSEARCH_RSS_I18N_COLLECTIONS',
                       'CFG_BATCHUPLOADER_FILENAME_MATCHING_POLICY',
                       'CFG_BATCHUPLOADER_WEB_ROBOT_AGENT',
<<<<<<< HEAD
                       'CFG_BIBAUTHORID_EXTERNAL_CLAIMED_RECORDS_KEY']:
=======
                       'CFG_BIBCIRCULATION_ITEM_STATUS_OPTIONAL']:
>>>>>>> b762f601
        out = "["
        for elem in option_value[1:-1].split(","):
            if elem:
                if option_name in ['CFG_WEBSEARCH_ENABLED_SEARCH_INTERFACES']:
                    # 3d1) integer values
                    out += "%i, " % int(elem)
                else:
                    # 3d2) string values
                    out += "'%s', " % elem
        out += "]"
        option_value = out

    ## 3e) special cases: multiline
    if option_name == 'CFG_OAI_IDENTIFY_DESCRIPTION':
        # make triple quotes
        option_value = '""' + option_value + '""'

    ## 3f) ignore some options:
    if option_name.startswith('CFG_SITE_NAME_INTL'):
        # treated elsewhere
        return

    ## 3g) special cases: float
    if option_name in ['CFG_BIBDOCFILE_MD5_CHECK_PROBABILITY',
                       'CFG_BIBMATCH_LOCAL_SLEEPTIME',
                       'CFG_BIBMATCH_REMOTE_SLEEPTIME',
                       'CFG_BIBAUTHORID_PERSONID_MIN_P_FROM_BCTKD_RA',
                       'CFG_BIBAUTHORID_PERSONID_MIN_P_FROM_NEW_RA',
                       'CFG_BIBAUTHORID_PERSONID_MAX_COMP_LIST_MIN_TRSH',
                       'CFG_BIBAUTHORID_PERSONID_MAX_COMP_LIST_MIN_TRSH_P_N']:
        option_value = float(option_value[1:-1])

    ## 4) finally, return output line:
    return '%s = %s' % (option_name, option_value)

def cli_cmd_update_config_py(conf):
    """
    Update new config.py from conf options, keeping previous
    config.py in a backup copy.
    """
    print ">>> Going to update config.py..."
    ## location where config.py is:
    configpyfile = conf.get("Invenio", "CFG_PYLIBDIR") + \
                   os.sep + 'invenio' + os.sep + 'config.py'
    ## backup current config.py file:
    if os.path.exists(configpyfile):
        shutil.copy(configpyfile, configpyfile + '.OLD')
    ## here we go:
    fdesc = open(configpyfile, 'w')
    ## generate preamble:
    fdesc.write("# -*- coding: utf-8 -*-\n")
    fdesc.write("# DO NOT EDIT THIS FILE!  IT WAS AUTOMATICALLY GENERATED\n")
    fdesc.write("# FROM INVENIO.CONF BY EXECUTING:\n")
    fdesc.write("# " + " ".join(sys.argv) + "\n")
    ## special treatment for CFG_SITE_NAME_INTL options:
    fdesc.write("CFG_SITE_NAME_INTL = {}\n")
    for lang in conf.get("Invenio", "CFG_SITE_LANGS").split(","):
        fdesc.write("CFG_SITE_NAME_INTL['%s'] = \"%s\"\n" % (lang, conf.get("Invenio",
                                                                            "CFG_SITE_NAME_INTL_" + lang)))
    ## special treatment for CFG_SITE_SECURE_URL that may be empty, in
    ## which case it should be put equal to CFG_SITE_URL:
    if not conf.get("Invenio", "CFG_SITE_SECURE_URL"):
        conf.set("Invenio", "CFG_SITE_SECURE_URL",
                 conf.get("Invenio", "CFG_SITE_URL"))
    ## process all the options normally:
    sections = conf.sections()
    sections.sort()
    for section in sections:
        options = conf.options(section)
        options.sort()
        for option in options:
            if not option.startswith('CFG_DATABASE_'):
                # put all options except for db credentials into config.py
                line_out = convert_conf_option(option, conf.get(section, option))
                if line_out:
                    fdesc.write(line_out + "\n")
    ## FIXME: special treatment for experimental variables
    ## CFG_WEBSEARCH_ENABLED_SEARCH_INTERFACES and CFG_WEBSEARCH_DEFAULT_SEARCH_INTERFACE
    ## (not offering them in invenio.conf since they will be refactored)
    fdesc.write("CFG_WEBSEARCH_DEFAULT_SEARCH_INTERFACE = 0\n")
    fdesc.write("CFG_WEBSEARCH_ENABLED_SEARCH_INTERFACES = [0, 1,]\n")
    ## generate postamble:
    fdesc.write("")
    fdesc.write("# END OF GENERATED FILE")
    ## we are done:
    fdesc.close()
    print "You may want to restart Apache now."
    print ">>> config.py updated successfully."

def cli_cmd_update_dbquery_py(conf):
    """
    Update lib/dbquery.py file with DB parameters read from conf file.
    Note: this edits dbquery.py in situ, taking a backup first.
    Use only when you know what you are doing.
    """
    print ">>> Going to update dbquery.py..."
    ## location where dbquery.py is:
    dbquerypyfile = conf.get("Invenio", "CFG_PYLIBDIR") + \
                    os.sep + 'invenio' + os.sep + 'dbquery.py'
    ## backup current dbquery.py file:
    if os.path.exists(dbquerypyfile):
        shutil.copy(dbquerypyfile, dbquerypyfile + '.OLD')
    ## replace db parameters:
    out = ''
    for line in open(dbquerypyfile, 'r').readlines():
        match = re.search(r'^CFG_DATABASE_(HOST|PORT|NAME|USER|PASS)(\s*=\s*)\'.*\'$', line)
        if match:
            dbparam = 'CFG_DATABASE_' + match.group(1)
            out += "%s%s'%s'\n" % (dbparam, match.group(2),
                                   conf.get('Invenio', dbparam))
        else:
            out += line
    fdesc = open(dbquerypyfile, 'w')
    fdesc.write(out)
    fdesc.close()
    print "You may want to restart Apache now."
    print ">>> dbquery.py updated successfully."

def cli_cmd_update_dbexec(conf):
    """
    Update bin/dbexec file with DB parameters read from conf file.
    Note: this edits dbexec in situ, taking a backup first.
    Use only when you know what you are doing.
    """
    print ">>> Going to update dbexec..."
    ## location where dbexec is:
    dbexecfile = conf.get("Invenio", "CFG_BINDIR") + \
                    os.sep + 'dbexec'
    ## backup current dbexec file:
    if os.path.exists(dbexecfile):
        shutil.copy(dbexecfile, dbexecfile + '.OLD')
    ## replace db parameters via sed:
    out = ''
    for line in open(dbexecfile, 'r').readlines():
        match = re.search(r'^CFG_DATABASE_(HOST|PORT|NAME|USER|PASS)(\s*=\s*)\'.*\'$', line)
        if match:
            dbparam = 'CFG_DATABASE_' + match.group(1)
            out += "%s%s'%s'\n" % (dbparam, match.group(2),
                                   conf.get("Invenio", dbparam))
        else:
            out += line
    fdesc = open(dbexecfile, 'w')
    fdesc.write(out)
    fdesc.close()
    print ">>> dbexec updated successfully."

def cli_cmd_update_bibconvert_tpl(conf):
    """
    Update bibconvert/config/*.tpl files looking for 856
    http://.../CFG_SITE_RECORD lines, replacing URL with CFG_SITE_URL taken
    from conf file.  Note: this edits tpl files in situ, taking a
    backup first.  Use only when you know what you are doing.
    """
    print ">>> Going to update bibconvert templates..."
    ## location where bibconvert/config/*.tpl are:
    tpldir = conf.get("Invenio", 'CFG_ETCDIR') + \
             os.sep + 'bibconvert' + os.sep + 'config'
    ## find all *.tpl files:
    for tplfilename in os.listdir(tpldir):
        if tplfilename.endswith(".tpl"):
            ## change tpl file:
            tplfile = tpldir + os.sep + tplfilename
            shutil.copy(tplfile, tplfile + '.OLD')
            out = ''
            for line in open(tplfile, 'r').readlines():
                match = re.search(r'^(.*)http://.*?/%s/(.*)$' % conf.get("Invenio", 'CFG_SITE_RECORD'), line)
                if match:
                    out += "%s%s/%s/%s\n" % (match.group(1),
                                                 conf.get("Invenio", 'CFG_SITE_URL'),
                                                 conf.get("Invenio", 'CFG_SITE_RECORD'),
                                                 match.group(2))
                else:
                    out += line
            fdesc = open(tplfile, 'w')
            fdesc.write(out)
            fdesc.close()
    print ">>> bibconvert templates updated successfully."

def cli_cmd_update_web_tests(conf):
    """
    Update web test cases lib/webtest/test_*.html looking for
    <td>http://.+?[</] strings and replacing them with CFG_SITE_URL
    taken from conf file.  Note: this edits test files in situ, taking
    a backup first.  Use only when you know what you are doing.
    """
    print ">>> Going to update web tests..."
    ## location where test_*.html files are:
    testdir = conf.get("Invenio", 'CFG_PREFIX') + os.sep + \
             'lib' + os.sep + 'webtest' + os.sep + 'invenio'
    ## find all test_*.html files:
    for testfilename in os.listdir(testdir):
        if testfilename.startswith("test_") and \
               testfilename.endswith(".html"):
            ## change test file:
            testfile = testdir + os.sep + testfilename
            shutil.copy(testfile, testfile + '.OLD')
            out = ''
            for line in open(testfile, 'r').readlines():
                match = re.search(r'^(.*<td>)http://.+?([</].*)$', line)
                if match:
                    out += "%s%s%s\n" % (match.group(1),
                                         conf.get("Invenio", 'CFG_SITE_URL'),
                                         match.group(2))
                else:
                    match = re.search(r'^(.*<td>)/opt/invenio(.*)$', line)
                    if match:
                        out += "%s%s%s\n" % (match.group(1),
                                            conf.get("Invenio", 'CFG_PREFIX'),
                                            match.group(2))
                    else:
                        out += line
            fdesc = open(testfile, 'w')
            fdesc.write(out)
            fdesc.close()
    print ">>> web tests updated successfully."

def cli_cmd_reset_sitename(conf):
    """
    Reset collection-related tables with new CFG_SITE_NAME and
    CFG_SITE_NAME_INTL* read from conf files.
    """
    print ">>> Going to reset CFG_SITE_NAME and CFG_SITE_NAME_INTL..."
    from invenio.dbquery import run_sql, IntegrityError
    # reset CFG_SITE_NAME:
    sitename = conf.get("Invenio", "CFG_SITE_NAME")
    try:
        run_sql("""INSERT INTO collection (id, name, dbquery, reclist) VALUES
                                          (1,%s,NULL,NULL)""", (sitename,))
    except IntegrityError:
        run_sql("""UPDATE collection SET name=%s WHERE id=1""", (sitename,))
    # reset CFG_SITE_NAME_INTL:
    for lang in conf.get("Invenio", "CFG_SITE_LANGS").split(","):
        sitename_lang = conf.get("Invenio", "CFG_SITE_NAME_INTL_" + lang)
        try:
            run_sql("""INSERT INTO collectionname (id_collection, ln, type, value) VALUES
                         (%s,%s,%s,%s)""", (1, lang, 'ln', sitename_lang))
        except IntegrityError:
            run_sql("""UPDATE collectionname SET value=%s
                        WHERE ln=%s AND id_collection=1 AND type='ln'""",
                    (sitename_lang, lang))
    print "You may want to restart Apache now."
    print ">>> CFG_SITE_NAME and CFG_SITE_NAME_INTL* reset successfully."

def cli_cmd_reset_recstruct_cache(conf):
    """If CFG_BIBUPLOAD_SERIALIZE_RECORD_STRUCTURE is changed, this function
    will adapt the database to either store or not store the recstruct
    format."""
    from invenio.intbitset import intbitset
    from invenio.dbquery import run_sql, serialize_via_marshal
    from invenio.search_engine import get_record
    from invenio.bibsched import server_pid, pidfile
    enable_recstruct_cache = conf.get("Invenio", "CFG_BIBUPLOAD_SERIALIZE_RECORD_STRUCTURE")
    enable_recstruct_cache = enable_recstruct_cache in ('True', '1')
    pid = server_pid(ping_the_process=False)
    if pid:
        print >> sys.stderr, "ERROR: bibsched seems to run with pid %d, according to %s." % (pid, pidfile)
        print >> sys.stderr, "       Please stop bibsched before running this procedure."
        sys.exit(1)
    if enable_recstruct_cache:
        print ">>> Searching records which need recstruct cache resetting; this may take a while..."
        all_recids = intbitset(run_sql("SELECT id FROM bibrec"))
        good_recids = intbitset(run_sql("SELECT bibrec.id FROM bibrec JOIN bibfmt ON bibrec.id = bibfmt.id_bibrec WHERE format='recstruct' AND modification_date < last_updated"))
        recids = all_recids - good_recids
        print ">>> Generating recstruct cache..."
        tot = len(recids)
        count = 0
        for recid in recids:
            value = serialize_via_marshal(get_record(recid))
            run_sql("DELETE FROM bibfmt WHERE id_bibrec=%s AND format='recstruct'", (recid, ))
            run_sql("INSERT INTO bibfmt(id_bibrec, format, last_updated, value) VALUES(%s, 'recstruct', NOW(), %s)", (recid, value))
            count += 1
            if count % 1000 == 0:
                print "    ... done records %s/%s" % (count, tot)
        if count % 1000 != 0:
            print "    ... done records %s/%s" % (count, tot)
        print ">>> recstruct cache generated successfully."
    else:
        print ">>> Cleaning recstruct cache..."
        run_sql("DELETE FROM bibfmt WHERE format='recstruct'")

def cli_cmd_reset_siteadminemail(conf):
    """
    Reset user-related tables with new CFG_SITE_ADMIN_EMAIL read from conf files.
    """
    print ">>> Going to reset CFG_SITE_ADMIN_EMAIL..."
    from invenio.dbquery import run_sql
    siteadminemail = conf.get("Invenio", "CFG_SITE_ADMIN_EMAIL")
    run_sql("DELETE FROM user WHERE id=1")
    run_sql("""INSERT INTO user (id, email, password, note, nickname) VALUES
                        (1, %s, AES_ENCRYPT(email, ''), 1, 'admin')""",
            (siteadminemail,))
    print "You may want to restart Apache now."
    print ">>> CFG_SITE_ADMIN_EMAIL reset successfully."

def cli_cmd_reset_fieldnames(conf):
    """
    Reset I18N field names such as author, title, etc and other I18N
    ranking method names such as word similarity.  Their translations
    are taken from the PO files.
    """
    print ">>> Going to reset I18N field names..."
    from invenio.messages import gettext_set_language, language_list_long
    from invenio.dbquery import run_sql, IntegrityError

    ## get field id and name list:
    field_id_name_list = run_sql("SELECT id, name FROM field")
    ## get rankmethod id and name list:
    rankmethod_id_name_list = run_sql("SELECT id, name FROM rnkMETHOD")
    ## update names for every language:
    for lang, dummy in language_list_long():
        _ = gettext_set_language(lang)
        ## this list is put here in order for PO system to pick names
        ## suitable for translation
        field_name_names = {"any field": _("any field"),
                            "title": _("title"),
                            "author": _("author"),
                            "abstract": _("abstract"),
                            "keyword": _("keyword"),
                            "report number": _("report number"),
                            "subject": _("subject"),
                            "reference": _("reference"),
                            "fulltext": _("fulltext"),
                            "collection": _("collection"),
                            "division": _("division"),
                            "year": _("year"),
                            "journal": _("journal"),
                            "experiment": _("experiment"),
                            "record ID": _("record ID")}
        ## update I18N names for every language:
        for (field_id, field_name) in field_id_name_list:
            if field_name_names.has_key(field_name):
                try:
                    run_sql("""INSERT INTO fieldname (id_field,ln,type,value) VALUES
                                (%s,%s,%s,%s)""", (field_id, lang, 'ln',
                                                field_name_names[field_name]))
                except IntegrityError:
                    run_sql("""UPDATE fieldname SET value=%s
                                WHERE id_field=%s AND ln=%s AND type=%s""",
                            (field_name_names[field_name], field_id, lang, 'ln',))
        ## ditto for rank methods:
        rankmethod_name_names = {"wrd": _("word similarity"),
                                 "demo_jif": _("journal impact factor"),
                                 "citation": _("times cited"),
                                 "citerank_citation_t": _("time-decay cite count"),
                                 "citerank_pagerank_c": _("all-time-best cite rank"),
                                 "citerank_pagerank_t": _("time-decay cite rank"),}
        for (rankmethod_id, rankmethod_name) in rankmethod_id_name_list:
            try:
                run_sql("""INSERT INTO rnkMETHODNAME (id_rnkMETHOD,ln,type,value) VALUES
                            (%s,%s,%s,%s)""", (rankmethod_id, lang, 'ln',
                                               rankmethod_name_names[rankmethod_name]))
            except IntegrityError:
                run_sql("""UPDATE rnkMETHODNAME SET value=%s
                            WHERE id_rnkMETHOD=%s AND ln=%s AND type=%s""",
                        (rankmethod_name_names[rankmethod_name], rankmethod_id, lang, 'ln',))

    print ">>> I18N field names reset successfully."

def cli_check_openoffice(conf):
    """
    If OpenOffice.org integration is enabled, checks whether the system is
    properly configured.
    """
    from invenio.bibtask import check_running_process_user
    from invenio.websubmit_file_converter import can_unoconv, get_file_converter_logger
    logger = get_file_converter_logger()
    for handler in logger.handlers:
        logger.removeHandler(handler)
    check_running_process_user()
    print ">>> Checking if Libre/OpenOffice.org is correctly integrated...",
    sys.stdout.flush()
    if can_unoconv(True):
        print "ok"
    else:
        sys.exit(1)

def test_db_connection():
    """
    Test DB connection, and if fails, advise user how to set it up.
    Useful to be called during table creation.
    """
    print "Testing DB connection...",
    from invenio.textutils import wrap_text_in_a_box
    from invenio.dbquery import run_sql, Error

    ## first, test connection to the DB server:
    try:
        run_sql("SHOW TABLES")
    except Error, err:
        from invenio.dbquery import CFG_DATABASE_HOST, CFG_DATABASE_PORT, \
             CFG_DATABASE_NAME, CFG_DATABASE_USER, CFG_DATABASE_PASS
        print wrap_text_in_a_box("""\
DATABASE CONNECTIVITY ERROR %(errno)d: %(errmsg)s.\n

Perhaps you need to set up database and connection rights?
If yes, then please login as MySQL admin user and run the
following commands now:


$ mysql -h %(dbhost)s -P %(dbport)s -u root -p mysql

mysql> CREATE DATABASE %(dbname)s DEFAULT CHARACTER SET utf8;

mysql> GRANT ALL PRIVILEGES ON %(dbname)s.*

       TO %(dbuser)s@%(webhost)s IDENTIFIED BY '%(dbpass)s';

mysql> QUIT


The values printed above were detected from your
configuration. If they are not right, then please edit your
invenio-local.conf file and rerun 'inveniocfg --update-all' first.


If the problem is of different nature, then please inspect
the above error message and fix the problem before continuing.""" % \
                                 {'errno': err.args[0],
                                  'errmsg': err.args[1],
                                  'dbname': CFG_DATABASE_NAME,
                                  'dbhost': CFG_DATABASE_HOST,
                                  'dbport': CFG_DATABASE_PORT,
                                  'dbuser': CFG_DATABASE_USER,
                                  'dbpass': CFG_DATABASE_PASS,
                                  'webhost': CFG_DATABASE_HOST == 'localhost' and 'localhost' or os.popen('hostname -f', 'r').read().strip(),
                                  })
        sys.exit(1)
    print "ok"

    ## second, test insert/select of a Unicode string to detect
    ## possible Python/MySQL/MySQLdb mis-setup:
    print "Testing Python/MySQL/MySQLdb UTF-8 chain...",
    try:
        beta_in_utf8 = "β" # Greek beta in UTF-8 is 0xCEB2
        run_sql("CREATE TEMPORARY TABLE test__invenio__utf8 (x char(1), y varbinary(2)) DEFAULT CHARACTER SET utf8")
        run_sql("INSERT INTO test__invenio__utf8 (x, y) VALUES (%s, %s)", (beta_in_utf8, beta_in_utf8))
        res = run_sql("SELECT x,y,HEX(x),HEX(y),LENGTH(x),LENGTH(y),CHAR_LENGTH(x),CHAR_LENGTH(y) FROM test__invenio__utf8")
        assert res[0] == ('\xce\xb2', '\xce\xb2', 'CEB2', 'CEB2', 2L, 2L, 1L, 2L)
        run_sql("DROP TEMPORARY TABLE test__invenio__utf8")
    except Exception, err:
        print wrap_text_in_a_box("""\
DATABASE RELATED ERROR %s\n

A problem was detected with the UTF-8 treatment in the chain
between the Python application, the MySQLdb connector, and
the MySQL database. You may perhaps have installed older
versions of some prerequisite packages?\n

Please check the INSTALL file and please fix this problem
before continuing.""" % err)

        sys.exit(1)
    print "ok"

def cli_cmd_create_tables(conf):
    """Create and fill Invenio DB tables.  Useful for the installation process."""
    print ">>> Going to create and fill tables..."
    from invenio.config import CFG_PREFIX
    test_db_connection()
    for cmd in ["%s/bin/dbexec < %s/lib/sql/invenio/tabcreate.sql" % (CFG_PREFIX, CFG_PREFIX),
                "%s/bin/dbexec < %s/lib/sql/invenio/tabfill.sql" % (CFG_PREFIX, CFG_PREFIX)]:
        if os.system(cmd):
            print "ERROR: failed execution of", cmd
            sys.exit(1)
    cli_cmd_reset_sitename(conf)
    cli_cmd_reset_siteadminemail(conf)
    cli_cmd_reset_fieldnames(conf)
    for cmd in ["%s/bin/webaccessadmin -u admin -c -a" % CFG_PREFIX]:
        if os.system(cmd):
            print "ERROR: failed execution of", cmd
            sys.exit(1)
    print ">>> Tables created and filled successfully."

def cli_cmd_load_webstat_conf(conf):
    print ">>> Going to load WebStat config..."
    from invenio.config import CFG_PREFIX
    cmd = "%s/bin/webstatadmin --load-config" % CFG_PREFIX
    if os.system(cmd):
        print "ERROR: failed execution of", cmd
        sys.exit(1)
    print ">>> WebStat config load successfully."

def cli_cmd_drop_tables(conf):
    """Drop Invenio DB tables.  Useful for the uninstallation process."""
    print ">>> Going to drop tables..."
    from invenio.config import CFG_PREFIX
    from invenio.textutils import wrap_text_in_a_box, wait_for_user
    wait_for_user(wrap_text_in_a_box("""WARNING: You are going to destroy
your database tables!"""))
    cmd = "%s/bin/dbexec < %s/lib/sql/invenio/tabdrop.sql" % (CFG_PREFIX, CFG_PREFIX)
    if os.system(cmd):
        print "ERROR: failed execution of", cmd
        sys.exit(1)
    print ">>> Tables dropped successfully."

def cli_cmd_create_demo_site(conf):
    """Create demo site.  Useful for testing purposes."""
    print ">>> Going to create demo site..."
    from invenio.config import CFG_PREFIX
    from invenio.dbquery import run_sql
    run_sql("TRUNCATE schTASK")
    run_sql("TRUNCATE session")
    run_sql("DELETE FROM user WHERE email=''")
    for cmd in ["%s/bin/dbexec < %s/lib/sql/invenio/democfgdata.sql" % \
                   (CFG_PREFIX, CFG_PREFIX),]:
        if os.system(cmd):
            print "ERROR: failed execution of", cmd
            sys.exit(1)
    cli_cmd_reset_fieldnames(conf) # needed for I18N demo ranking method names
    for cmd in ["%s/bin/webaccessadmin -u admin -c -r -D" % CFG_PREFIX,
                "%s/bin/webcoll -u admin" % CFG_PREFIX,
                "%s/bin/webcoll 1" % CFG_PREFIX,]:
        if os.system(cmd):
            print "ERROR: failed execution of", cmd
            sys.exit(1)
    print ">>> Demo site created successfully."

def cli_cmd_load_demo_records(conf):
    """Load demo records.  Useful for testing purposes."""
    from invenio.config import CFG_PREFIX
    from invenio.dbquery import run_sql
    print ">>> Going to load demo records..."
    run_sql("TRUNCATE schTASK")
    for cmd in ["%s/bin/bibupload -u admin -i %s/var/tmp/demobibdata.xml" % (CFG_PREFIX, CFG_PREFIX),
                "%s/bin/bibupload 1" % CFG_PREFIX,
                "%s/bin/bibdocfile --textify --with-ocr --recid 97" % CFG_PREFIX,
                "%s/bin/bibdocfile --textify --all" % CFG_PREFIX,
                "%s/bin/bibindex -u admin" % CFG_PREFIX,
                "%s/bin/bibindex 2" % CFG_PREFIX,
                "%s/bin/bibreformat -u admin -o HB" % CFG_PREFIX,
                "%s/bin/bibreformat 3" % CFG_PREFIX,
                "%s/bin/webcoll -u admin" % CFG_PREFIX,
                "%s/bin/webcoll 4" % CFG_PREFIX,
                "%s/bin/bibrank -u admin" % CFG_PREFIX,
                "%s/bin/bibrank 5" % CFG_PREFIX,]:
        if os.system(cmd):
            print "ERROR: failed execution of", cmd
            sys.exit(1)
    print ">>> Demo records loaded successfully."

def cli_cmd_remove_demo_records(conf):
    """Remove demo records.  Useful when you are finished testing."""
    print ">>> Going to remove demo records..."
    from invenio.config import CFG_PREFIX
    from invenio.dbquery import run_sql
    from invenio.textutils import wrap_text_in_a_box, wait_for_user
    wait_for_user(wrap_text_in_a_box("""WARNING: You are going to destroy
your records and documents!"""))
    if os.path.exists(CFG_PREFIX + os.sep + 'var' + os.sep + 'data'):
        shutil.rmtree(CFG_PREFIX + os.sep + 'var' + os.sep + 'data')
    run_sql("TRUNCATE schTASK")
    for cmd in ["%s/bin/dbexec < %s/lib/sql/invenio/tabbibclean.sql" % (CFG_PREFIX, CFG_PREFIX),
                "%s/bin/webcoll -u admin" % CFG_PREFIX,
                "%s/bin/webcoll 1" % CFG_PREFIX,]:
        if os.system(cmd):
            print "ERROR: failed execution of", cmd
            sys.exit(1)
    print ">>> Demo records removed successfully."

def cli_cmd_drop_demo_site(conf):
    """Drop demo site completely.  Useful when you are finished testing."""
    print ">>> Going to drop demo site..."
    from invenio.textutils import wrap_text_in_a_box, wait_for_user
    wait_for_user(wrap_text_in_a_box("""WARNING: You are going to destroy
your site and documents!"""))
    cli_cmd_drop_tables(conf)
    cli_cmd_create_tables(conf)
    cli_cmd_remove_demo_records(conf)
    print ">>> Demo site dropped successfully."

def cli_cmd_run_unit_tests(conf):
    """Run unit tests, usually on the working demo site."""
    from invenio.testutils import build_and_run_unit_test_suite
    build_and_run_unit_test_suite()

def cli_cmd_run_regression_tests(conf):
    """Run regression tests, usually on the working demo site."""
    from invenio.testutils import build_and_run_regression_test_suite
    build_and_run_regression_test_suite()

def cli_cmd_run_web_tests(conf):
    """Run web tests in a browser. Requires Firefox with
    Selenium IDE extension."""
    from invenio.testutils import build_and_run_web_test_suite
    build_and_run_web_test_suite()

def _detect_ip_address():
    """Detect IP address of this computer.  Useful for creating Apache
    vhost conf snippet on RHEL like machines.

    @return: IP address, or '*' if cannot detect
    @rtype: string
    @note: creates socket for real in order to detect real IP address,
        not the loopback one.
    """
    try:
        s = socket.socket(socket.AF_INET, socket.SOCK_DGRAM)
        s.connect(('invenio-software.org', 0))
        return s.getsockname()[0]
    except:
        return '*'

def cli_cmd_create_apache_conf(conf):
    """
    Create Apache conf files for this site, keeping previous
    files in a backup copy.
    """
    print ">>> Going to create Apache conf files..."
    from invenio.textutils import wrap_text_in_a_box
    apache_conf_dir = conf.get("Invenio", 'CFG_ETCDIR') + \
                      os.sep + 'apache'

    ## Preparation of XSendFile directive
    xsendfile_directive_needed = int(conf.get("Invenio", 'CFG_BIBDOCFILE_USE_XSENDFILE')) != 0
    if xsendfile_directive_needed:
        xsendfile_directive = "XSendFile On\n"
    else:
        xsendfile_directive = "#XSendFile On\n"
    for path in (conf.get('Invenio', 'CFG_WEBSUBMIT_FILEDIR'), # BibDocFile
            conf.get('Invenio', 'CFG_WEBDIR'),
            conf.get('Invenio', 'CFG_WEBSUBMIT_STORAGEDIR'), # WebSubmit
            conf.get('Invenio', 'CFG_TMPDIR'),
            os.path.join(conf.get('Invenio', 'CFG_PREFIX'), 'var', 'tmp', 'attachfile'),
            os.path.join(conf.get('Invenio', 'CFG_PREFIX'), 'var', 'data', 'comments'),
            os.path.join(conf.get('Invenio', 'CFG_PREFIX'), 'var', 'data', 'baskets', 'comments'),
            '/tmp'): # BibExport
        if xsendfile_directive_needed:
            xsendfile_directive += '        XSendFilePath %s\n' % path
        else:
            xsendfile_directive += '        #XSendFilePath %s\n' % path
    xsendfile_directive = xsendfile_directive.strip()
    ## Apache vhost conf file is distro specific, so analyze needs:
    # Gentoo (and generic defaults):
    listen_directive_needed = True
    ssl_pem_directive_needed = False
    ssl_pem_path = '/etc/apache2/ssl/apache.pem'
    ssl_crt_path = '/etc/apache2/ssl/server.crt'
    ssl_key_path = '/etc/apache2/ssl/server.key'
    vhost_ip_address_needed = False
    wsgi_socket_directive_needed = False
    # Debian:
    if os.path.exists(os.path.sep + 'etc' + os.path.sep + 'debian_version'):
        listen_directive_needed = False
        ssl_pem_directive_needed = True
    # RHEL/SLC:
    if os.path.exists(os.path.sep + 'etc' + os.path.sep + 'redhat-release'):
        listen_directive_needed = False
        ssl_crt_path = '/etc/pki/tls/certs/localhost.crt'
        ssl_key_path = '/etc/pki/tls/private/localhost.key'
        vhost_ip_address_needed = True
        wsgi_socket_directive_needed = True
    ## okay, let's create Apache vhost files:
    if not os.path.exists(apache_conf_dir):
        os.mkdir(apache_conf_dir)
    apache_vhost_file = apache_conf_dir + os.sep + \
                            'invenio-apache-vhost.conf'
    apache_vhost_ssl_file = apache_conf_dir + os.sep + \
                             'invenio-apache-vhost-ssl.conf'
    apache_vhost_body = """\
AddDefaultCharset UTF-8
ServerSignature Off
ServerTokens Prod
NameVirtualHost %(vhost_ip_address)s:80
%(listen_directive)s
%(wsgi_socket_directive)s
WSGIRestrictStdout Off
#WSGIImportScript %(wsgidir)s/invenio.wsgi process-group=invenio application-group=%%{GLOBAL}
<Files *.pyc>
   deny from all
</Files>
<Files *~>
   deny from all
</Files>
<VirtualHost %(vhost_ip_address)s:80>
        ServerName %(servername)s
        ServerAlias %(serveralias)s
        ServerAdmin %(serveradmin)s
        DocumentRoot %(webdir)s
        <Directory %(webdir)s>
           Options FollowSymLinks MultiViews
           AllowOverride None
           Order allow,deny
           Allow from all
        </Directory>
        ErrorLog %(logdir)s/apache.err
        LogLevel warn
        CustomLog %(logdir)s/apache.log combined
        DirectoryIndex index.en.html index.html
        Alias /img/ %(webdir)s/img/
        Alias /css/ %(webdir)s/css/
        Alias /js/ %(webdir)s/js/
        Alias /export/ %(webdir)s/export/
        Alias /MathJax/ %(webdir)s/MathJax/
        Alias /jsCalendar/ %(webdir)s/jsCalendar/
        Alias /fckeditor/ %(webdir)s/fckeditor/
        AliasMatch /sitemap-(.*) %(webdir)s/sitemap-$1
        Alias /robots.txt %(webdir)s/robots.txt
        Alias /favicon.ico %(webdir)s/favicon.ico
        WSGIDaemonProcess invenio processes=5 threads=1 display-name=%%{GROUP} inactivity-timeout=3600 maximum-requests=10000
        WSGIScriptAlias / %(wsgidir)s/invenio.wsgi
        WSGIPassAuthorization On
        %(xsendfile_directive)s
        <Directory %(wsgidir)s>
           WSGIProcessGroup invenio
           WSGIApplicationGroup %%{GLOBAL}
           Options FollowSymLinks MultiViews
           AllowOverride None
           Order allow,deny
           Allow from all
        </Directory>
</VirtualHost>
""" % {'servername': conf.get('Invenio', 'CFG_SITE_URL').replace("http://", ""),
       'serveralias': conf.get('Invenio', 'CFG_SITE_URL').replace("http://", "").split('.')[0],
       'serveradmin': conf.get('Invenio', 'CFG_SITE_ADMIN_EMAIL'),
       'webdir': conf.get('Invenio', 'CFG_WEBDIR'),
       'logdir': conf.get('Invenio', 'CFG_LOGDIR'),
       'libdir' : conf.get('Invenio', 'CFG_PYLIBDIR'),
       'wsgidir': os.path.join(conf.get('Invenio', 'CFG_PREFIX'), 'var', 'www-wsgi'),
       'vhost_ip_address': vhost_ip_address_needed and _detect_ip_address() or '*',
       'listen_directive': listen_directive_needed and 'Listen 80' or '#Listen 80',
       'wsgi_socket_directive': (wsgi_socket_directive_needed and \
                                'WSGISocketPrefix ' or '#WSGISocketPrefix ') + \
              conf.get('Invenio', 'CFG_PREFIX') + os.sep + 'var' + os.sep + 'run',
       'xsendfile_directive' : xsendfile_directive,
       }
    apache_vhost_ssl_body = """\
ServerSignature Off
ServerTokens Prod
%(listen_directive)s
NameVirtualHost %(vhost_ip_address)s:443
%(ssl_pem_directive)s
%(ssl_crt_directive)s
%(ssl_key_directive)s
WSGIRestrictStdout Off
<Files *.pyc>
   deny from all
</Files>
<Files *~>
   deny from all
</Files>
<VirtualHost %(vhost_ip_address)s:443>
        ServerName %(servername)s
        ServerAlias %(serveralias)s
        ServerAdmin %(serveradmin)s
        SSLEngine on
        DocumentRoot %(webdir)s
        <Directory %(webdir)s>
           Options FollowSymLinks MultiViews
           AllowOverride None
           Order allow,deny
           Allow from all
        </Directory>
        ErrorLog %(logdir)s/apache-ssl.err
        LogLevel warn
        CustomLog %(logdir)s/apache-ssl.log combined
        DirectoryIndex index.en.html index.html
        Alias /img/ %(webdir)s/img/
        Alias /css/ %(webdir)s/css/
        Alias /js/ %(webdir)s/js/
        Alias /export/ %(webdir)s/export/
        Alias /MathJax/ %(webdir)s/MathJax/
        Alias /jsCalendar/ %(webdir)s/jsCalendar/
        Alias /fckeditor/ %(webdir)s/fckeditor/
        AliasMatch /sitemap-(.*) %(webdir)s/sitemap-$1
        Alias /robots.txt %(webdir)s/robots.txt
        Alias /favicon.ico %(webdir)s/favicon.ico
        WSGIScriptAlias / %(wsgidir)s/invenio.wsgi
        WSGIPassAuthorization On
        %(xsendfile_directive)s
        <Directory %(wsgidir)s>
           WSGIProcessGroup invenio
           WSGIApplicationGroup %%{GLOBAL}
           Options FollowSymLinks MultiViews
           AllowOverride None
           Order allow,deny
           Allow from all
        </Directory>
</VirtualHost>
""" % {'servername': conf.get('Invenio', 'CFG_SITE_SECURE_URL').replace("https://", ""),
       'serveralias': conf.get('Invenio', 'CFG_SITE_SECURE_URL').replace("https://", "").split('.')[0],
       'serveradmin': conf.get('Invenio', 'CFG_SITE_ADMIN_EMAIL'),
       'webdir': conf.get('Invenio', 'CFG_WEBDIR'),
       'logdir': conf.get('Invenio', 'CFG_LOGDIR'),
       'libdir' : conf.get('Invenio', 'CFG_PYLIBDIR'),
       'wsgidir' : os.path.join(conf.get('Invenio', 'CFG_PREFIX'), 'var', 'www-wsgi'),
       'vhost_ip_address': vhost_ip_address_needed and _detect_ip_address() or '*',
       'listen_directive' : listen_directive_needed and 'Listen 443' or '#Listen 443',
       'ssl_pem_directive': ssl_pem_directive_needed and \
                            'SSLCertificateFile %s' % ssl_pem_path or \
                            '#SSLCertificateFile %s' % ssl_pem_path,
       'ssl_crt_directive': ssl_pem_directive_needed and \
                            '#SSLCertificateFile %s' % ssl_crt_path or \
                            'SSLCertificateFile %s' % ssl_crt_path,
       'ssl_key_directive': ssl_pem_directive_needed and \
                            '#SSLCertificateKeyFile %s' % ssl_key_path or \
                            'SSLCertificateKeyFile %s' % ssl_key_path,
       'xsendfile_directive' : xsendfile_directive,
       }
    # write HTTP vhost snippet:
    if os.path.exists(apache_vhost_file):
        shutil.copy(apache_vhost_file,
                    apache_vhost_file + '.OLD')
    fdesc = open(apache_vhost_file, 'w')
    fdesc.write(apache_vhost_body)
    fdesc.close()
    print
    print "Created file", apache_vhost_file
    # write HTTPS vhost snippet:
    vhost_ssl_created = False
    if conf.get('Invenio', 'CFG_SITE_SECURE_URL') != \
       conf.get('Invenio', 'CFG_SITE_URL'):
        if os.path.exists(apache_vhost_ssl_file):
            shutil.copy(apache_vhost_ssl_file,
                        apache_vhost_ssl_file + '.OLD')
        fdesc = open(apache_vhost_ssl_file, 'w')
        fdesc.write(apache_vhost_ssl_body)
        fdesc.close()
        vhost_ssl_created = True
        print "Created file", apache_vhost_ssl_file

    print wrap_text_in_a_box("""\
Apache virtual host configuration file(s) for your Invenio site
was(were) created.  Please check created file(s) and activate virtual
host(s).  For example, you can put the following include statements in
your httpd.conf:\n

Include %s

%s


Please see the INSTALL file for more details.
    """ % (apache_vhost_file, (vhost_ssl_created and 'Include ' or '#Include ') + apache_vhost_ssl_file))
    print ">>> Apache conf files created."

def cli_cmd_get(conf, varname):
    """
    Return value of VARNAME read from CONF files.  Useful for
    third-party programs to access values of conf options such as
    CFG_PREFIX.  Return None if VARNAME is not found.
    """
    # do not pay attention to upper/lower case:
    varname = varname.lower()
    # do not pay attention to section names yet:
    all_options = {}
    for section in conf.sections():
        for option in conf.options(section):
            all_options[option] = conf.get(section, option)
    return  all_options.get(varname, None)

def cli_cmd_list(conf):
    """
    Print a list of all conf options and values from CONF.
    """
    sections = conf.sections()
    sections.sort()
    for section in sections:
        options = conf.options(section)
        options.sort()
        for option in options:
            print option.upper(), '=', conf.get(section, option)

def _grep_version_from_executable(path_to_exec, version_regexp):
    """
    Try to detect a program version by digging into its binary
    PATH_TO_EXEC and looking for VERSION_REGEXP.  Return program
    version as a string.  Return empty string if not succeeded.
    """
    from invenio.shellutils import run_shell_command
    exec_version = ""
    if os.path.exists(path_to_exec):
        dummy1, cmd2_out, dummy2 = run_shell_command("strings %s | grep %s",
                                                     (path_to_exec, version_regexp))
        if cmd2_out:
            for cmd2_out_line in cmd2_out.split("\n"):
                if len(cmd2_out_line) > len(exec_version):
                    # the longest the better
                    exec_version = cmd2_out_line
    return exec_version

def detect_apache_version():
    """
    Try to detect Apache version by localizing httpd or apache
    executables and grepping inside binaries.  Return list of all
    found Apache versions and paths.  (For a given executable, the
    returned format is 'apache_version [apache_path]'.)  Return empty
    list if no success.
    """
    from invenio.shellutils import run_shell_command
    out = []
    dummy1, cmd_out, dummy2 = run_shell_command("locate bin/httpd bin/apache")
    for apache in cmd_out.split("\n"):
        apache_version = _grep_version_from_executable(apache, '^Apache\/')
        if apache_version:
            out.append("%s [%s]" % (apache_version, apache))
    return out

def cli_cmd_detect_system_details(conf):
    """
    Detect and print system details such as Apache/Python/MySQL
    versions etc.  Useful for debugging problems on various OS.
    """
    import MySQLdb
    print ">>> Going to detect system details..."
    print "* Hostname: " + socket.gethostname()
    print "* Invenio version: " + conf.get("Invenio", "CFG_VERSION")
    print "* Python version: " + sys.version.replace("\n", " ")
    print "* Apache version: " + ";\n                  ".join(detect_apache_version())
    print "* MySQLdb version: " + MySQLdb.__version__
    try:
        from invenio.dbquery import run_sql
        print "* MySQL version:"
        for key, val in run_sql("SHOW VARIABLES LIKE 'version%'") + \
                run_sql("SHOW VARIABLES LIKE 'charact%'") + \
                run_sql("SHOW VARIABLES LIKE 'collat%'"):
            if False:
                print "    - %s: %s" % (key, val)
            elif key in ['version',
                         'character_set_client',
                         'character_set_connection',
                         'character_set_database',
                         'character_set_results',
                         'character_set_server',
                         'character_set_system',
                         'collation_connection',
                         'collation_database',
                         'collation_server']:
                print "    - %s: %s" % (key, val)
    except ImportError:
        print "* ERROR: cannot import dbquery"
    print ">>> System details detected successfully."

def main():
    """Main entry point."""
    conf = ConfigParser()
    if '--help' in sys.argv or \
       '-h' in sys.argv:
        print_usage()
    elif '--version' in sys.argv or \
         '-V' in sys.argv:
        print_version()
    else:
        confdir = None
        if '--conf-dir' in sys.argv:
            try:
                confdir = sys.argv[sys.argv.index('--conf-dir') + 1]
            except IndexError:
                pass # missing --conf-dir argument value
            if not os.path.exists(confdir):
                print "ERROR: bad or missing --conf-dir option value."
                sys.exit(1)
        else:
            ## try to detect path to conf dir (relative to this bin dir):
            confdir = re.sub(r'/bin$', '/etc', sys.path[0])
        ## read conf files:
        for conffile in [confdir + os.sep + 'invenio.conf',
                         confdir + os.sep + 'invenio-autotools.conf',
                         confdir + os.sep + 'invenio-local.conf',]:
            if os.path.exists(conffile):
                conf.read(conffile)
            else:
                if not conffile.endswith("invenio-local.conf"):
                    # invenio-local.conf is optional, otherwise stop
                    print "ERROR: Badly guessed conf file location", conffile
                    print "(Please use --conf-dir option.)"
                    sys.exit(1)
        ## decide what to do:
        done = False
        for opt_idx in range(0, len(sys.argv)):
            opt = sys.argv[opt_idx]
            if opt == '--conf-dir':
                # already treated before, so skip silently:
                pass
            elif opt == '--get':
                try:
                    varname = sys.argv[opt_idx + 1]
                except IndexError:
                    print "ERROR: bad or missing --get option value."
                    sys.exit(1)
                if varname.startswith('-'):
                    print "ERROR: bad or missing --get option value."
                    sys.exit(1)
                varvalue = cli_cmd_get(conf, varname)
                if varvalue is not None:
                    print varvalue
                else:
                    sys.exit(1)
                done = True
            elif opt == '--list':
                cli_cmd_list(conf)
                done = True
            elif opt == '--detect-system-details':
                cli_cmd_detect_system_details(conf)
                done = True
            elif opt == '--create-tables':
                cli_cmd_create_tables(conf)
                done = True
            elif opt == '--load-webstat-conf':
                cli_cmd_load_webstat_conf(conf)
                done = True
            elif opt == '--drop-tables':
                cli_cmd_drop_tables(conf)
                done = True
            elif opt == '--check-openoffice':
                cli_check_openoffice(conf)
                done = True
            elif opt == '--create-demo-site':
                cli_cmd_create_demo_site(conf)
                done = True
            elif opt == '--load-demo-records':
                cli_cmd_load_demo_records(conf)
                done = True
            elif opt == '--remove-demo-records':
                cli_cmd_remove_demo_records(conf)
                done = True
            elif opt == '--drop-demo-site':
                cli_cmd_drop_demo_site(conf)
                done = True
            elif opt == '--run-unit-tests':
                cli_cmd_run_unit_tests(conf)
                done = True
            elif opt == '--run-regression-tests':
                cli_cmd_run_regression_tests(conf)
                done = True
            elif opt == '--run-web-tests':
                cli_cmd_run_web_tests(conf)
                done = True
            elif opt == '--update-all':
                cli_cmd_update_config_py(conf)
                cli_cmd_update_dbquery_py(conf)
                cli_cmd_update_dbexec(conf)
                cli_cmd_update_bibconvert_tpl(conf)
                cli_cmd_update_web_tests(conf)
                done = True
            elif opt == '--update-config-py':
                cli_cmd_update_config_py(conf)
                done = True
            elif opt == '--update-dbquery-py':
                cli_cmd_update_dbquery_py(conf)
                done = True
            elif opt == '--update-dbexec':
                cli_cmd_update_dbexec(conf)
                done = True
            elif opt == '--update-bibconvert-tpl':
                cli_cmd_update_bibconvert_tpl(conf)
                done = True
            elif opt == '--update-web-tests':
                cli_cmd_update_web_tests(conf)
                done = True
            elif opt == '--reset-all':
                cli_cmd_reset_sitename(conf)
                cli_cmd_reset_siteadminemail(conf)
                cli_cmd_reset_fieldnames(conf)
                cli_cmd_reset_recstruct_cache(conf)
                done = True
            elif opt == '--reset-sitename':
                cli_cmd_reset_sitename(conf)
                done = True
            elif opt == '--reset-siteadminemail':
                cli_cmd_reset_siteadminemail(conf)
                done = True
            elif opt == '--reset-fieldnames':
                cli_cmd_reset_fieldnames(conf)
                done = True
            elif opt == '--reset-recstruct-cache':
                cli_cmd_reset_recstruct_cache(conf)
                done = True
            elif opt == '--create-apache-conf':
                cli_cmd_create_apache_conf(conf)
                done = True
            elif opt.startswith("-") and opt != '--yes-i-know':
                print "ERROR: unknown option", opt
                sys.exit(1)
        if not done:
            print """ERROR: Please specify a command.  Please see '--help'."""
            sys.exit(1)

if __name__ == '__main__':
    main()<|MERGE_RESOLUTION|>--- conflicted
+++ resolved
@@ -151,11 +151,8 @@
                        'CFG_WEBSEARCH_RSS_I18N_COLLECTIONS',
                        'CFG_BATCHUPLOADER_FILENAME_MATCHING_POLICY',
                        'CFG_BATCHUPLOADER_WEB_ROBOT_AGENT',
-<<<<<<< HEAD
-                       'CFG_BIBAUTHORID_EXTERNAL_CLAIMED_RECORDS_KEY']:
-=======
+                       'CFG_BIBAUTHORID_EXTERNAL_CLAIMED_RECORDS_KEY',
                        'CFG_BIBCIRCULATION_ITEM_STATUS_OPTIONAL']:
->>>>>>> b762f601
         out = "["
         for elem in option_value[1:-1].split(","):
             if elem:
