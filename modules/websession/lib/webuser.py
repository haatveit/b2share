--- conflicted
+++ resolved
@@ -1,7 +1,7 @@
 # -*- coding: utf-8 -*-
 ##
 ## This file is part of Invenio.
-## Copyright (C) 2003, 2004, 2005, 2006, 2007, 2008, 2009, 2010, 2011, 2012 CERN.
+## Copyright (C) 2003, 2004, 2005, 2006, 2007, 2008, 2009, 2010, 2011, 2012, 2013 CERN.
 ##
 ## Invenio is free software; you can redistribute it and/or
 ## modify it under the terms of the GNU General Public License as
@@ -258,12 +258,7 @@
     Return session parameter value associated with session parameter KEY for the current session.
     If the key doesn't exists return the provided default.
     """
-<<<<<<< HEAD
-    return session[key]
-=======
-    session = get_session(req)
     return session.get(key, default)
->>>>>>> 21f16f67
 
 def session_param_list(req):
     """
