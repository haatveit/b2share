## This file is part of Invenio.
## Copyright (C) 2005, 2006, 2007, 2008, 2009, 2010, 2011 CERN.
##
## Invenio is free software; you can redistribute it and/or
## modify it under the terms of the GNU General Public License as
## published by the Free Software Foundation; either version 2 of the
## License, or (at your option) any later version.
##
## Invenio is distributed in the hope that it will be useful, but
## WITHOUT ANY WARRANTY; without even the implied warranty of
## MERCHANTABILITY or FITNESS FOR A PARTICULAR PURPOSE.  See the GNU
## General Public License for more details.
##
## You should have received a copy of the GNU General Public License
## along with Invenio; if not, write to the Free Software Foundation, Inc.,
## 59 Temple Place, Suite 330, Boston, MA 02111-1307, USA.
"""
BibHarvest templates - HTML component to be used by OAI Harvest and
                       OAI Repository
"""
__revision__ = "$Id$"

import cgi
import datetime
from invenio.config import CFG_SITE_URL, CFG_SITE_LANG
from invenio.htmlutils import nmtoken_from_string
from invenio.urlutils import create_html_link
from invenio.messages import gettext_set_language

oai_harvest_admin_url = CFG_SITE_URL + \
                        "/admin/bibharvest/oaiharvestadmin.py"

class Template:
    """ BibHarvest templates"""

    def tmpl_getnavtrail(self, previous="", ln=CFG_SITE_LANG):
        """Get the navigation trail
          - 'previous' *string* - The previous navtrail"""
        _ = gettext_set_language(ln)
        navtrail = """<a class="navtrail" href="%s/help/admin?ln=%s">Admin Area</a> """ % (CFG_SITE_URL, ln)
        navtrail = navtrail + previous
        return navtrail

    def tmpl_draw_titlebar(self, ln, title, guideurl, extraname="", extraurl=""):
        """Draws an html title bar
          - 'title' *string* - The name of the titlebar
          - 'guideurl' *string* - The relative url of the guide relative to this section
          - 'extraname' *string* - The name of an extra function
          - 'extraurl' *string* - The relative url to an extra function
          """

        _ = gettext_set_language(ln)
        guidetitle = _("See Guide")

        titlebar = """ <table class="admin_wvar_nomargin"><tr><th class="adminheader">"""
        titlebar += """%s&nbsp;&nbsp;&nbsp;<small>[<a title="%s" href="%s/%s">?</a>]</small>""" % (title, guidetitle, CFG_SITE_URL, guideurl)
        if extraname and extraurl:
            titlebar += """&nbsp;&nbsp;&nbsp;&nbsp;&nbsp;&nbsp;&nbsp;&nbsp;&nbsp;&nbsp;&nbsp;&nbsp;&nbsp;&nbsp;&nbsp;<small>[<a href="%s/%s">%s</a>]</small>""" % (CFG_SITE_URL, extraurl, extraname)
        titlebar += """</th></tr></table>"""
        return titlebar


    def tmpl_draw_subtitle(self, ln, title, subtitle, guideurl):
        """Draws an html title bar
          - 'title' *string* - The name of the titlebar
          - 'subtitle' *string* - The header name of the subtitle
          - 'guideurl' *string* - The relative url of the guide relative to this section
          """
        _ = gettext_set_language(ln)
        guidetitle = _("See Guide")

        titlebar = """<a name="%s">""" % nmtoken_from_string(title)
        titlebar += """ </a>%s&nbsp;&nbsp;&nbsp;<small>""" % subtitle
        titlebar += """ [<a title="%s" href="%s/%s">?</a>]</small>""" % (guidetitle, CFG_SITE_URL, guideurl)
        return titlebar

    def tmpl_output_numbersources(self, ln, numbersources):
        """Get the navigation trail
          - 'number of sources' *int* - The number of sources in the database"""
        _ = gettext_set_language(ln)
        present = _("OAI sources currently present in the database")
        notpresent = _("No OAI sources currently present in the database")
        if (numbersources > 0):
            output = """&nbsp;&nbsp;&nbsp;&nbsp;<strong><span class="info">%s %s</span></strong><br /><br />""" % (numbersources, present)
            return output
        else:
            output = """&nbsp;&nbsp;&nbsp;&nbsp;<strong><span class="warning">%s</span></strong><br /><br />""" % notpresent
            return output

    def tmpl_output_schedule(self, ln, schtime, schstatus):
        _ = gettext_set_language(ln)
        msg_next = _("Next oaiharvest task")
        msg_sched = _("scheduled time:")
        msg_cur = _("current status:")
        msg_notask = _("No oaiharvest task currently scheduled.")
        if schtime and schstatus:
            output = """&nbsp;&nbsp;&nbsp;&nbsp;<strong>%s<br />
                         &nbsp;&nbsp;&nbsp;&nbsp;&nbsp;&nbsp;&nbsp;&nbsp;&nbsp;&nbsp;&nbsp;&nbsp; - %s %s <br />
                         &nbsp;&nbsp;&nbsp;&nbsp;&nbsp;&nbsp;&nbsp;&nbsp;&nbsp;&nbsp;&nbsp;&nbsp; - %s %s </strong><br /><br />""" % (msg_next, msg_sched, schtime, msg_cur, schstatus)
            return output
        else:
            output = """&nbsp;&nbsp;&nbsp;&nbsp;<strong><span class="warning">%s</span></strong><br /><br />""" % msg_notask
            return output

    def tmpl_admin_w200_text(self, ln, title, name, value, suffix="<br/>"):
        """Draws an html w200 text box
          - 'title' *string* - The name of the textbox
          - 'name' *string* - The name of the value in the textbox
          - 'value' *string* - The value in the textbox
          - 'suffix' *string* - A value printed after the input box (must be already escaped)
          """
        _ = gettext_set_language(ln)
        text = """<span class="adminlabel">%s""" % title
        text += """</span><input class="admin_w200" type="text" name="%s" value="%s" /> %s
        """ % (cgi.escape(name, 1), cgi.escape(value, 1), suffix)
        return text

    def tmpl_admin_checkboxes(self, ln, title, name, values, labels, states, message=""):
        """Draws a list of HTML checkboxes
          - 'title' *string* - The name of the list of checkboxes
          - 'name' *string* - The name for this group of checkboxes
          - 'values' *list* - The values of the checkboxes
          - 'labels' *list* - The labels for the checkboxes
          - 'states' *list* - The previous state of each checkbox 1|0
          - 'message' *string* - Put a message over the checkboxes. Optional.

          len(values) == len(labels) == len(states)
          """
        _ = gettext_set_language(ln)
        text = """<div><div style="float:left;"><span class="adminlabel">%s</span></div>""" % title
        text += """<table><tr><td>"""
        if message:
            text += '&nbsp;&nbsp; <small><i>(%s)</i></small><br/>' % (message,)

        for i in range(len(values)):
            value = values[i]
            label = labels[i]
            state = states[i]
            chk_box_id = value + str(i)
            text += '&nbsp;&nbsp; <input type="checkbox"' \
                    'name="%s" id="%s" value="%s" ' % (name, chk_box_id, value)
            if state:
                text += 'checked="checked "'
            text += "/>"

            text += """<label for="%s">%s</label><br/>""" % (chk_box_id, label)
        text += "</td></tr></table></div>"
        return text

    def tmpl_admin_w200_select(self, ln, title, name, valuenil, values, lastval=""):
        """Draws an html w200 drop-down box
          - 'title' *string* - The name of the dd box
          - 'name' *string* - The name of the value in the dd box
          - 'value' *list* - The values in the textbox"""
        _ = gettext_set_language(ln)
        text = """<span class="adminlabel">%s""" % title
        text += """</span><select name="%s" class="admin_w200">""" % name
        text += """<option value="">%s</option>""" % valuenil
        try:
            for val in values:
                intval = int(lastval)
                if intval == int(val[0]): ## retrieve and display last value inputted into drop-down box
                    text += """<option value="%s" %s>%s</option>""" % (val[0], 'selected="selected"', str(val[1]))
                else:
                    text += """<option value="%s">%s</option>""" % (val[0], str(val[1]))
            text += """</select><br />"""
        except StandardError, e:
            for val in values:
                if lastval == val[0]:
                    text += """<option value="%s" %s>%s</option>""" % (val[0], 'selected="selected"', str(val[1]))
                else:
                    text += """<option value="%s">%s</option>""" % (val[0], str(val[1]))
            text += """</select><br />"""
        return text

    def tmpl_print_info(self, ln, infotext):
        """Outputs some info"""
        _ = gettext_set_language(ln)
        text = """<br /><b><span class="info">%s</span></b>""" % infotext
        return text

    def tmpl_print_warning(self, ln, warntext):
        """Outputs some info"""
        _ = gettext_set_language(ln)
        text = """<br /><span class="warning">%s</span>""" % warntext
        return text

    def tmpl_print_brs(self, ln, howmany):
        """Outputs some <br />s"""
        _ = gettext_set_language(ln)
        text = ""
        while howmany > 0:
            text += """<br />"""
            howmany = howmany - 1
        return text

    def tmpl_output_validate_info(self, ln, outcome, base):
        """Prints a message to say whether source was validated or not
          - 'outcome' *int* - 0=success, 1=fail
          - 'base' *string* - baseurl"""
        _ = gettext_set_language(ln)
        msg_success = _("successfully validated")
        msg_nosuccess = _("does not seem to be a OAI-compliant baseURL")
        if outcome == 0:
            output = """<br /><span class="info">baseURL <strong>%s</strong> %s</span>""" % (base, msg_success)
            return output
        else:
            output = """<br /><span class="info">baseURL <strong>%s</strong> %s</span>""" % (base, msg_nosuccess)
            return output

    def tmpl_output_error_info(self, ln, base, error):
        """Prints a http error message"""
        _ = gettext_set_language(ln)
        msg_error = "returns the following HTTP error: "
        output = """<br /><span class="info">baseURL <strong>%s</strong> %s</span><br /><blockquote>%s</blockquote>""" % (base, msg_error, error)
        return output

    def tmpl_embed_document(self, url):
        output = "<iframe src=\"" + url + "\" width=\"80%\" height=\"400\"></iframe>"
        return output

    def tmpl_output_table(self, title_row=None, data=None):
        """
           Prints a table of given titles and data
           @param title_row: is a list of titles of columns
           @param data: is a list o rows. Each row is a list of string values
        """
        if title_row is None:
            title_row = []
        if data is None:
            data = []
        result = "<table><tr>"
        for header in title_row:
            result += "<td><b>" + header + "</b></td>"
        result += "</tr>"
        for row in data:
            result += "<tr>"
            for item in row:
                result += "<td>" + item + "</td>"
            result += "</tr>"
        result += "</table>"
        return result

    def tmpl_table_begin(self, title_row=None):
        result = "<table class=\"brtable\">"
        if title_row != None:
            result += "<tr>"
            for header in title_row:
                result += "<td><b>" + header + "</b></td>"
            result += "</tr>"
        return result

    def tmpl_table_row_begin(self):
        return "<tr>"

    def tmpl_table_output_cell(self, content, colspan=1, rowspan=1, cssclass=None):
        result = "<td"
        if colspan != 1:
            result += " colspan=\"" + str(colspan) + "\""
        if rowspan != 1:
            result += " rowspan=\"" + str(rowspan) + "\""
        if cssclass != None:
            result += " class = \"" + cssclass + "\""
        result += ">" + content + "</td>"
        return result

    def tmpl_table_row_end(self):
        return "</tr>\n"

    def tmpl_table_end(self):
        return "</table>\n"

    def tmpl_history_day_details_link(self, ln, date, oai_src_id):
        """Return link to detailed history for the day"""
        _ = gettext_set_language(ln)
        return create_html_link(urlbase=oai_harvest_admin_url + \
                                "/viewhistoryday",
                                urlargd={'ln':ln,
                                         'oai_src_id': str(oai_src_id),
                                         'year': str(date.year),
                                         'month': str(date.month),
                                         'day': str(date.day),
                                         'start': str(10)},
                                 link_label=_("View next entries..."))

    def tmpl_history_table_output_day_cell(self, date, number_of_records, oai_src_id, ln, show_details=False):
        inner_text = "<b>" + self.format_date(date)
        inner_text += " ( " + str(number_of_records) + " entries ) &nbsp;&nbsp;&nbsp;"
        if show_details:
            inner_text += self.tmpl_history_day_details_link(ln, date, oai_src_id)
        inner_text += "</b>"
        return self.tmpl_table_output_cell(inner_text, colspan=6)

    def tmpl_history_table_output_day_details_cell(self, ln, date, oai_src_id):
        inner_text = self.tmpl_history_day_details_link(ln, date, oai_src_id)
        return self.tmpl_table_output_cell(inner_text, colspan=7)

    def tmpl_output_checkbox(self, name, id, value):
        return "<input type=\"checkbox\" id=\"" + id + "\"name=\"" + name + "\" value=\"" + value + "\" />"

    def tmpl_output_preformatted(self, content):
        return "<pre style=\"background-color: #eeeeee;\">" + content + "</pre>"

    def tmpl_output_scrollable_frame(self, content):
        output = """<div class="scrollableframe" heigh="40">"""
        output += content
        output += "</div>"
        return output

    def tmpl_output_normal_frame(self, content):
        output = """<div class="normalframe" heigh="40">"""
        output += content
        output += "</div>"
        return output

    def tmpl_output_month_selection_bar(self, oai_src_id, ln, current_year=None, current_month=None):
        """constructs the month selection bar"""
        _ = gettext_set_language(ln)
        if current_month == None or current_year == None:
            current_month = datetime.datetime.today().month
            current_year = datetime.datetime.today().year
        prev_year = current_year
        prev_month = current_month
        prev_month -= 1
        if prev_month == 0:
            prev_year -= 1
            prev_month = 12
        next_year = current_year
        next_month = current_month
        next_month += 1
        if next_month == 13:
            next_year += 1
            next_month = 1
        current_date = datetime.datetime(current_year, current_month, 1)
        prevurl = create_html_link(urlbase=oai_harvest_admin_url + \
                                   "/viewhistory",
                                   urlargd={'ln':ln,
                                            'oai_src_id': str(oai_src_id),
                                            'year': str(prev_year),
                                            'month': str(prev_month)},
                                   link_label="&lt;&lt; " + _("previous month"))
        nexturl = create_html_link(urlbase=oai_harvest_admin_url + \
                                   "/viewhistory",
                                   urlargd={'ln':ln,
                                            'oai_src_id': str(oai_src_id),
                                            'year': str(next_year),
                                            'month': str(next_month)},
                                   link_label=_("next month") + " &gt;&gt;")
        result = prevurl + """&nbsp;&nbsp;&nbsp;&nbsp;"""
        result += "<b>Current month: " + self.format_ym(current_date) + "</b>"
        result += """&nbsp;&nbsp;&nbsp;&nbsp;""" + nexturl
        return result

    def tmpl_output_selection_bar(self):
        result = ""
        result += "<button class=\"adminbutton\" onClick=\"return selectAll()\">Select all</button>\n"
        result += "<button class=\"adminbutton\" onClick=\"return removeSelection()\">Remove selection</button>\n"
        result += "<button class=\"adminbutton\" onClick=\"return invertSelection()\">Invert selection</button>\n"
        return result

    def tmpl_output_history_javascript_functions(self):
        """Writes necessary javascript functions"""
        result = '<script type="text/javascript">'
        result += """
   function selectDay(day)
   {
      for (key in identifiers[day])
         document.getElementById(identifiers[day][key]).checked = true;
      return false
   }

   function selectAll()
   {
      for (day in identifiers)
      {
         for (key in identifiers[day])
            document.getElementById(identifiers[day][key]).checked = true;
      }
      return false
   }

   function removeSelection()
   {
      for (day in identifiers)
      {
         for (key in identifiers[day])
            document.getElementById(identifiers[day][key]).checked = false;
      }
      return false
   }

   function invertSelection()
   {
      for (day in identifiers)
      {
         for (key in identifiers[day])
            document.getElementById(identifiers[day][key]).checked = !(document.getElementById(identifiers[day][key]).checked);
      }
      return false
   }
   """
        result += "</script>"
        return result

    def tmpl_output_identifiers(self, identifiers):
        """
        Creates the Javascript array of identifiers.
        @param identifiers: is a dictionary containning day as a key and list of identifiers as a value
        """
        result = '<script type="text/javascript">\n'
        result += "   var identifiers = {\n"
        first = True
        for day in identifiers:
            result += "      "
            if not first:
                result += ","
            else:
                first = False
            result += str(day) + " : ["
            for id_n in range(0, len(identifiers[day])):
                result += "         "
                if id_n != 0:
                    result += ","
                result += "'" + identifiers[day][id_n] + "'\n"
            result += "        ]\n"
        result += "    }\n"
        result += '</script>'
        return result

    def tmpl_output_select_day_button(self, day):
        result = """<button class="adminbutton" onClick="return selectDay(""" + str(day) + """)">Select</button>"""
        return result

    def tmpl_output_menu(self, ln, oai_src_id, guideurl):
        """
           Function which displays menu
        """
        _ = gettext_set_language(ln)
        link_default_argd = {'ln': ln}

        main_link = create_html_link(urlbase=oai_harvest_admin_url,
                                     urlargd=link_default_argd,
                                     link_label=_("main Page"))

        link_default_argd['oai_src_id'] = str(oai_src_id)

        edit_link = create_html_link(urlbase=oai_harvest_admin_url + \
                                     "/editsource",
                                     urlargd=link_default_argd,
                                     link_label=_("edit"))
        delete_link = create_html_link(urlbase=oai_harvest_admin_url + \
                                     "/delsource",
                                     urlargd=link_default_argd,
                                     link_label=_("delete"))
        test_link = create_html_link(urlbase=oai_harvest_admin_url + \
                                     "/testsource",
                                     urlargd=link_default_argd,
                                     link_label=_("test"))
        hist_link = create_html_link(urlbase=oai_harvest_admin_url + \
                                     "/viewhistory",
                                     urlargd=link_default_argd,
                                     link_label=_("history"))
        harvest_link = create_html_link(urlbase=oai_harvest_admin_url + \
                                        "/harvest",
                                        urlargd=link_default_argd,
                                        link_label=_("harvest"))
        separator = "&nbsp;&nbsp;&nbsp;&nbsp;&nbsp;"
        menu_header = self.tmpl_draw_titlebar(ln, title="Menu" , guideurl=guideurl)
        # Putting everything together
        result = menu_header + main_link
        if oai_src_id != None:
            result += separator + edit_link + separator + \
                      delete_link + separator + test_link + \
                      separator + hist_link + separator + \
                      harvest_link + separator

        result += self.tmpl_print_brs(ln, 2)
        return result

    # Datetime formatting functions
    def format_al_twodigits(self, number):
        """
        Converts integers to string guaranteeing that there will be at least 2 digits
        @param number: Nuber to be formatted
        @return: string representation with at least 2 digits
        """
        if number < 10:
            return "0" + str(number)
        else:
            return str(number)

    def format_ym(self, date):
        """
        formats year and month of a given date in the human-readabla format
        @param date: date containing data to be formatted
        @return: string representation
        """
        if date == None:
            return "(None)"
        return self.format_al_twodigits(date.year) + "-" + self.format_al_twodigits(date.month)

    def format_date(self, date):
        if date == None:
            return "(None)"
        return self.format_ym(date) + "-" + self.format_al_twodigits(date.day)

    def format_time(self, datetime_obj):
        if datetime_obj == None:
            return "(None)"
        return self.format_al_twodigits(datetime_obj.hour) + ":" + \
               self.format_al_twodigits(datetime_obj.minute) + ":" + \
               self.format_al_twodigits(datetime_obj.second)

    def tmpl_view_holdingpen_body(self, filter, content):
        return """<div>
    <form>
        <label>Show entries containing :</label>
        <input type="input" name="filter" value="%s"></input>
        <input type="submit" value="Show"></input>
    </form>
    </div>
    <ul id="holdingpencontainer"> %s </ul>""" % (filter, content,)


    def tmpl_view_holdingpen_headers(self):
        """
            returning the HTML headers necessary in order to open the view
            holdingpen page
        """
<<<<<<< HEAD
        jquery_scripts = ["jquery.min.js", "jquery.ui.core.js", "jquery.ui.widget.js",
                          "jquery-treeview/jquery.treeview.js",
                          "jquery-treeview/jquery.treeview.async.js",
                          "jquery.ajaxPager.js"]
        jquery_scripts_strings = []
        for script in jquery_scripts:
            entry_str = """    <script type="text/javascript" src="%(baseurl)s/js/jquery/%(sname)s"></script>\n""" % {
                    "baseurl": CFG_SITE_URL,
                    "sname" : script
                }
            jquery_scripts_strings.append(entry_str)
        jquery_scripts_string = "".join(jquery_scripts_strings)

        return """ %(scriptsstring)s
    <link rel="stylesheet" href="%(baseurl)s/js/jquery/jquery-treeview/jquery.treeview.css" />
    <link rel="stylesheet" href="%(baseurl)s/img/jquery.ajaxPager.css" />
=======
        return """
    <script type="text/javascript" src="%s/js/jquery-treeview/jquery.treeview.js"></script>
    <script type="text/javascript" src="%s/js/jquery-treeview/jquery.treeview.async.js"></script>
    <script type="text/javascript" src="%s/js/ui.core.js"></script>
    <script type="text/javascript" src="%s/js/jquery.ajaxPager.js"></script>
    <link rel="stylesheet" href="%s/js/jquery-treeview/jquery.treeview.css" />
    <link rel="stylesheet" href="%s/img/jquery.ajaxPager.css" />
>>>>>>> 50f83453
    <script type="text/javascript">
        var serverAddress = '%(baseurl)s';
    </script>
<<<<<<< HEAD
    <script type="text/javascript" src="%(baseurl)s/js/oai_harvest_admin.js"> </script>
""" % {
            "baseurl" : CFG_SITE_URL,
            "scriptsstring" : jquery_scripts_string
       }
=======
    <script type="text/javascript" src="%s/js/oai_harvest_admin.js"> </script>
""" % (CFG_SITE_URL, CFG_SITE_URL, CFG_SITE_URL, CFG_SITE_URL, CFG_SITE_URL, CFG_SITE_URL, CFG_SITE_URL, CFG_SITE_URL)
>>>>>>> 50f83453
<|MERGE_RESOLUTION|>--- conflicted
+++ resolved
@@ -527,8 +527,7 @@
             returning the HTML headers necessary in order to open the view
             holdingpen page
         """
-<<<<<<< HEAD
-        jquery_scripts = ["jquery.min.js", "jquery.ui.core.js", "jquery.ui.widget.js",
+        jquery_scripts = ["jquery.ui.core.js", "jquery.ui.widget.js",
                           "jquery-treeview/jquery.treeview.js",
                           "jquery-treeview/jquery.treeview.async.js",
                           "jquery.ajaxPager.js"]
@@ -544,25 +543,11 @@
         return """ %(scriptsstring)s
     <link rel="stylesheet" href="%(baseurl)s/js/jquery/jquery-treeview/jquery.treeview.css" />
     <link rel="stylesheet" href="%(baseurl)s/img/jquery.ajaxPager.css" />
-=======
-        return """
-    <script type="text/javascript" src="%s/js/jquery-treeview/jquery.treeview.js"></script>
-    <script type="text/javascript" src="%s/js/jquery-treeview/jquery.treeview.async.js"></script>
-    <script type="text/javascript" src="%s/js/ui.core.js"></script>
-    <script type="text/javascript" src="%s/js/jquery.ajaxPager.js"></script>
-    <link rel="stylesheet" href="%s/js/jquery-treeview/jquery.treeview.css" />
-    <link rel="stylesheet" href="%s/img/jquery.ajaxPager.css" />
->>>>>>> 50f83453
     <script type="text/javascript">
         var serverAddress = '%(baseurl)s';
     </script>
-<<<<<<< HEAD
     <script type="text/javascript" src="%(baseurl)s/js/oai_harvest_admin.js"> </script>
 """ % {
             "baseurl" : CFG_SITE_URL,
             "scriptsstring" : jquery_scripts_string
-       }
-=======
-    <script type="text/javascript" src="%s/js/oai_harvest_admin.js"> </script>
-""" % (CFG_SITE_URL, CFG_SITE_URL, CFG_SITE_URL, CFG_SITE_URL, CFG_SITE_URL, CFG_SITE_URL, CFG_SITE_URL, CFG_SITE_URL)
->>>>>>> 50f83453
+       }