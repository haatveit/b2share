--- conflicted
+++ resolved
@@ -237,12 +237,8 @@
 
     return result
 
-<<<<<<< HEAD
+_RE_BAD_MSIE = re.compile("MSIE\s+(\d+\.\d+)")
 def add_cookies(req, cookies):
-=======
-_RE_BAD_MSIE = re.compile("MSIE\s+(\d+\.\d+)")
-def add_cookie(req, cookie, value="", **kw):
->>>>>>> 53c23a8e
     """
     Sets one or more cookie in outgoing headers and adds a cache
     directive so that caches don't cache the cookie.
