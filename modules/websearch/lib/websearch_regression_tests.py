--- conflicted
+++ resolved
@@ -1179,14 +1179,10 @@
         self.assertEqual([82, 83, 87, 89],
                 perform_request_search(p='recid:81', rm='citation'))
 
-<<<<<<< HEAD
-    def test_search_engine_python_api_textmarc(self):
-        """websearch - search engine Python API for Text MARC output"""
-        from invenio.search_engine import perform_request_search
-        # we are testing example from /help/hacking/search-engine-api
-=======
     def test_search_engine_python_api_textmarc_full(self):
         """websearch - search engine Python API for Text MARC output, full"""
+        from invenio.search_engine import perform_request_search
+        from invenio.search_engine_utils import get_fieldvalues
         import cStringIO
         tmp = cStringIO.StringIO()
         perform_request_search(req=tmp, p='higgs', of='tm')
@@ -1313,8 +1309,8 @@
 
     def test_search_engine_python_api_textmarc_field_filtered(self):
         """websearch - search engine Python API for Text MARC output, field-filtered"""
+        from invenio.search_engine import perform_request_search
         import cStringIO
->>>>>>> f6f54d5a
         tmp = cStringIO.StringIO()
         perform_request_search(req=tmp, p='higgs', of='tm', ot=['100', '700'])
         out = tmp.getvalue()
@@ -1342,11 +1338,9 @@
                           'Theses': intbitset([35, 36, 37, 38, 39, 40, 41, 42, 105])},
                          intersect_results_with_collrecs(None, intbitset(range(0,110)), ['Books', 'Theses', 'Reports'], 0, 'id', 0, 'en', False))
 
-<<<<<<< HEAD
-class WebSearchSearchEngineWebAPITest(InvenioTestCase):
-=======
     def test_search_engine_python_api_textmarc_field_filtered_hidden_guest(self):
         """websearch - search engine Python API for Text MARC output, field-filtered, hidden field, no guest access"""
+        from invenio.search_engine import perform_request_search
         import cStringIO
         tmp = cStringIO.StringIO()
         perform_request_search(req=tmp, p='higgs', of='tm', ot=['100', '595'])
@@ -1359,6 +1353,8 @@
 
     def test_search_engine_python_api_xmlmarc_full(self):
         """websearch - search engine Python API for XMLMARC output, full"""
+        from invenio.search_engine import perform_request_search
+        from invenio.search_engine_utils import get_fieldvalues
         import cStringIO
         tmp = cStringIO.StringIO()
         perform_request_search(req=tmp, p='higgs', of='xm')
@@ -1800,6 +1796,7 @@
     def test_search_engine_python_api_xmlmarc_field_filtered(self):
         """websearch - search engine Python API for XMLMARC output, field-filtered"""
         # we are testing example from /help/hacking/search-engine-api
+        from invenio.search_engine import perform_request_search
         import cStringIO
         tmp = cStringIO.StringIO()
         perform_request_search(req=tmp, p='higgs', of='xm', ot=['100', '700'])
@@ -1837,6 +1834,7 @@
     def test_search_engine_python_api_xmlmarc_field_filtered_hidden_guest(self):
         """websearch - search engine Python API for XMLMARC output, field-filtered, hidden field, no guest access"""
         # we are testing example from /help/hacking/search-engine-api
+        from invenio.search_engine import perform_request_search
         import cStringIO
         tmp = cStringIO.StringIO()
         perform_request_search(req=tmp, p='higgs', of='xm', ot=['100', '595'])
@@ -1865,8 +1863,7 @@
 
 </collection>""")
 
-class WebSearchSearchEngineWebAPITest(unittest.TestCase):
->>>>>>> f6f54d5a
+class WebSearchSearchEngineWebAPITest(InvenioTestCase):
     """Check typical search engine Web API calls on the demo data."""
 
     def test_search_engine_web_api_for_failed_query(self):
@@ -1946,9 +1943,6 @@
                          test_web_page_content(CFG_SITE_URL + '/search?recid=1&recidb=10&of=id',
                                                expected_text="[1, 2, 3, 4, 5, 6, 7, 8, 9]"))
 
-<<<<<<< HEAD
-class WebSearchRestrictedCollectionTest(InvenioTestCase):
-=======
     def test_search_engine_web_api_ranked_by_citation(self):
         """websearch - search engine Web API for citation ranking"""
         self.assertEqual([],
@@ -1957,6 +1951,7 @@
 
     def test_search_engine_web_api_textmarc_full(self):
         """websearch - search engine Web API for Text MARC output, full"""
+        from invenio.search_engine_utils import get_fieldvalues
         self.assertEqual([],
                          test_web_page_content(CFG_SITE_URL + '/search?p=higgs&of=tm',
                                                expected_text="""\
@@ -2123,6 +2118,7 @@
 
     def test_search_engine_web_api_xmlmarc_full(self):
         """websearch - search engine Web API for XMLMARC output, full"""
+        from invenio.search_engine_utils import get_fieldvalues
         self.assertEqual([],
                          test_web_page_content(CFG_SITE_URL + '/search?p=higgs&of=xm',
                                                expected_text="""\
@@ -2664,11 +2660,12 @@
 
 
 
-class WebSearchRecordWebAPITest(unittest.TestCase):
+class WebSearchRecordWebAPITest(InvenioTestCase):
     """Check typical /record Web API calls on the demo data."""
 
     def test_record_web_api_textmarc_full(self):
         """websearch - /record Web API for TextMARC output, full"""
+        from invenio.search_engine_utils import get_fieldvalues
         self.assertEqual([],
                          test_web_page_content(CFG_SITE_URL + '/record/85?of=tm',
                                                expected_text="""\
@@ -2731,6 +2728,7 @@
 
     def test_record_web_api_xmlmarc_full(self):
         """websearch - /record Web API for XMLMARC output, full"""
+        from invenio.search_engine_utils import get_fieldvalues
         self.assertEqual([],
                          test_web_page_content(CFG_SITE_URL + '/record/85?of=xm',
                                                expected_text="""\
@@ -3086,8 +3084,7 @@
 """))
 
 
-class WebSearchRestrictedCollectionTest(unittest.TestCase):
->>>>>>> f6f54d5a
+class WebSearchRestrictedCollectionTest(InvenioTestCase):
     """Test of the restricted collections behaviour."""
 
     def test_restricted_collection_interface_page(self):
