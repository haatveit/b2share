# -*- coding: utf-8 -*-
##
## This file is part of Invenio.
## Copyright (C) 2006, 2007, 2008, 2010, 2011 CERN.
##
## Invenio is free software; you can redistribute it and/or
## modify it under the terms of the GNU General Public License as
## published by the Free Software Foundation; either version 2 of the
## License, or (at your option) any later version.
##
## Invenio is distributed in the hope that it will be useful, but
## WITHOUT ANY WARRANTY; without even the implied warranty of
## MERCHANTABILITY or FITNESS FOR A PARTICULAR PURPOSE.  See the GNU
## General Public License for more details.
##
## You should have received a copy of the GNU General Public License
## along with Invenio; if not, write to the Free Software Foundation, Inc.,
## 59 Temple Place, Suite 330, Boston, MA 02111-1307, USA.

"""Testing functions for the page getter module.
"""

__revision__ = "$Id$"

<<<<<<< HEAD
=======
from invenio.testutils import InvenioTestCase
>>>>>>> 4a2c28f7

from invenio.importutils import lazy_import
from invenio.testutils import make_test_suite, run_test_suite, InvenioTestCase
HTTPAsyncPageGetter = lazy_import('invenio.websearch_external_collections_getter:HTTPAsyncPageGetter')
async_download = lazy_import('invenio.websearch_external_collections_getter:async_download')

<<<<<<< HEAD

=======
>>>>>>> 4a2c28f7
class AsyncDownloadTest(InvenioTestCase):
    """Test suite for websearch_external_collections_*"""

    def test_async_download(self):
        """websearch_external_collections_getter - asynchronous download"""

        ## Test various cases for the async_download function:
        ##   - test 1 working page: invenio-software.org
        ##   - test 1 unresolvable name: rjfreijoiregjreoijgoirg.fr
        ##   - test 1 bad IP: 1.2.3.4
        ## Return the list of errors.
        checks = [
            {'url': 'http://invenio-software.org', 'content': 'About Invenio'},
            {'url': 'http://rjfreijoiregjreoijgoirg.fr'},
            {'url': 'http://1.2.3.4/'} ]

        def finished(pagegetter, check, current_time):
            """Function called when a page is received."""
            is_ok = pagegetter.status is not None

            if check.has_key('content') and is_ok:
                is_ok = pagegetter.data.find(check['content']) > 0

            check['result'] = is_ok == check.has_key('content')

        pagegetters = [HTTPAsyncPageGetter(check['url']) for check in checks]
        finished_list = async_download(pagegetters, finished, checks, 20)

        for (finished, check) in zip(finished_list, checks):
            if not finished:
                check['result'] = not check.has_key('content')

        errors = [check for check in checks if not check['result']]

        self.assertEqual(errors, [])

TEST_SUITE = make_test_suite(AsyncDownloadTest,)

if __name__ == "__main__":
    run_test_suite(TEST_SUITE)
<|MERGE_RESOLUTION|>--- conflicted
+++ resolved
@@ -1,7 +1,7 @@
 # -*- coding: utf-8 -*-
 ##
 ## This file is part of Invenio.
-## Copyright (C) 2006, 2007, 2008, 2010, 2011 CERN.
+## Copyright (C) 2006, 2007, 2008, 2010, 2011, 2013 CERN.
 ##
 ## Invenio is free software; you can redistribute it and/or
 ## modify it under the terms of the GNU General Public License as
@@ -22,20 +22,13 @@
 
 __revision__ = "$Id$"
 
-<<<<<<< HEAD
-=======
-from invenio.testutils import InvenioTestCase
->>>>>>> 4a2c28f7
 
 from invenio.importutils import lazy_import
 from invenio.testutils import make_test_suite, run_test_suite, InvenioTestCase
 HTTPAsyncPageGetter = lazy_import('invenio.websearch_external_collections_getter:HTTPAsyncPageGetter')
 async_download = lazy_import('invenio.websearch_external_collections_getter:async_download')
 
-<<<<<<< HEAD
 
-=======
->>>>>>> 4a2c28f7
 class AsyncDownloadTest(InvenioTestCase):
     """Test suite for websearch_external_collections_*"""
 
@@ -75,4 +68,4 @@
 TEST_SUITE = make_test_suite(AsyncDownloadTest,)
 
 if __name__ == "__main__":
-    run_test_suite(TEST_SUITE)
+    run_test_suite(TEST_SUITE)