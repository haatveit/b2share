--- conflicted
+++ resolved
@@ -1,16 +1,9 @@
 # -*- coding: utf-8 -*-
 ##
 ## This file is part of Invenio.
-## Copyright (C) 2002, 2003, 2004, 2005, 2006, 2007, 2008, 2009, 2010 CERN.
+## Copyright (C) 2002, 2003, 2004, 2005, 2006, 2007, 2008, 2009, 2010, 2013 CERN.
 ##
-<<<<<<< HEAD
 ## Invenio is free software; you can redistribute it and/or
-=======
-## This file is part of CDS Invenio.
-## Copyright (C) 2002, 2003, 2004, 2005, 2006, 2007, 2008, 2013 CERN.
-##
-## CDS Invenio is free software; you can redistribute it and/or
->>>>>>> c7eb8d86
 ## modify it under the terms of the GNU General Public License as
 ## published by the Free Software Foundation; either version 2 of the
 ## License, or (at your option) any later version.
@@ -245,12 +238,8 @@
 ##         if platform.python_compiler().find('Red Hat') > -1:
 ##             # use os.system
         (result_code, result_path) = tempfile.mkstemp()
-<<<<<<< HEAD
         command = "( %s/bibformat otype=%s )  > %s" % \
-                                     (CFG_BINDIR, of, result_path)
-=======
-        command = "( %s/bibformat otype=%s )  > %s" % (CFG_BINDIR, escape_shell_arg(format), result_path)
->>>>>>> c7eb8d86
+                                     (CFG_BINDIR, escape_shell_arg(of), result_path)
         (xm_code, xm_path) = tempfile.mkstemp()
         xm_file = open(xm_path, "w")
         xm_file.write(xm_record)
