# -*- coding: utf-8 -*-
##
## This file is part of Invenio.
## Copyright (C) 2008, 2009, 2010, 2011 CERN.
##
## Invenio is free software; you can redistribute it and/or
## modify it under the terms of the GNU General Public License as
## published by the Free Software Foundation; either version 2 of the
## License, or (at your option) any later version.
##
## Invenio is distributed in the hope that it will be useful, but
## WITHOUT ANY WARRANTY; without even the implied warranty of
## MERCHANTABILITY or FITNESS FOR A PARTICULAR PURPOSE.  See the GNU
## General Public License for more details.
##
## You should have received a copy of the GNU General Public License
## along with Invenio; if not, write to the Free Software Foundation, Inc.,
## 59 Temple Place, Suite 330, Boston, MA 02111-1307, USA.


""" Bibcirculation web interface """

__revision__ = "$Id$"

__lastupdated__ = """$Date$"""

# others invenio imports
from invenio.config import CFG_SITE_LANG, \
                           CFG_SITE_URL, \
                           CFG_SITE_SECURE_URL, \
                           CFG_ACCESS_CONTROL_LEVEL_SITE, \
                           CFG_WEBSESSION_DIFFERENTIATE_BETWEEN_GUESTS, \
<<<<<<< HEAD
                           CFG_SITE_RECORD
=======
                           CFG_CERN_SITE
>>>>>>> b762f601

from invenio.webuser import getUid, page_not_authorized, isGuestUser, \
                            collect_user_info
from invenio.webpage import page, pageheaderonly, pagefooteronly
from invenio.search_engine import create_navtrail_links, \
     guess_primary_collection_of_a_record, \
     get_colID, check_user_can_view_record, \
     record_exists
from invenio.urlutils import redirect_to_url, \
                             make_canonical_urlargd

from invenio.messages import gettext_set_language
from invenio.webinterface_handler import wash_urlargd, WebInterfaceDirectory
from invenio.websearchadminlib import get_detailed_page_tabs
from invenio.access_control_config import VIEWRESTRCOLL
from invenio.access_control_mailcookie import mail_cookie_create_authorize_action
import invenio.template
webstyle_templates = invenio.template.load('webstyle')
websearch_templates = invenio.template.load('websearch')

# bibcirculation imports
bc_templates = invenio.template.load('bibcirculation')
import invenio.bibcirculation_dblayer as db

from invenio.bibcirculation_utils import search_user
from invenio.bibcirculation import perform_new_request, \
                                   perform_new_request_send, \
                                   perform_get_holdings_information, \
                                   perform_borrower_loans, \
                                   perform_loanshistoricaloverview, \
                                   ill_register_request, \
                                   ill_request_with_recid, \
                                   ill_register_request_with_recid
from invenio.bibcirculation_config import CFG_BIBCIRCULATION_ILL_STATUS_NEW, \
                                          CFG_BIBCIRCULATION_ACQ_STATUS_NEW
import time

class WebInterfaceYourLoansPages(WebInterfaceDirectory):
    """Defines the set of /yourloans pages."""

    _exports = ['', 'display', 'loanshistoricaloverview']

    def __init__(self, recid=-1):
        self.recid = recid

    def index(self, req, form):
        """ The function called by default
        """
        redirect_to_url(req, "%s/yourloans/display?%s" % (CFG_SITE_URL,
                                                          req.args))

    def display(self, req, form):
        """
        Displays all loans of a given user
        @param ln:  language
        @return the page for inbox
        """

        argd = wash_urlargd(form, {'barcode': (str, ""),
                                   'borrower_id': (int, 0),
                                   'request_id': (int, 0),
                                   'action': (str, "")})

        # Check if user is logged
        uid = getUid(req)
        if CFG_ACCESS_CONTROL_LEVEL_SITE >= 1:
            return page_not_authorized(req, "%s/yourloans/display" % \
                                       (CFG_SITE_URL,),
                                       navmenuid="yourloans")
        elif uid == -1 or isGuestUser(uid):
            return redirect_to_url(req, "%s/youraccount/login%s" % (
                CFG_SITE_SECURE_URL,
                make_canonical_urlargd({
                    'referer' : "%s/yourloans/display%s" % (
                        CFG_SITE_URL, make_canonical_urlargd(argd, {})),
                    "ln" : argd['ln']}, {})),
                    norobot=True)

        _ = gettext_set_language(argd['ln'])

        user_info = collect_user_info(req)
        if not user_info['precached_useloans']:
            return page_not_authorized(req, "../", \
                                       text = _("You are not authorized to use loans."))

        body = perform_borrower_loans(uid=uid,
                                      barcode=argd['barcode'],
                                      borrower_id=argd['borrower_id'],
                                      request_id=argd['request_id'],
                                      action=argd['action'],
                                      ln=argd['ln'])

        return page(title       = _("Your Loans"),
                    body        = body,
                    uid         = uid,
                    lastupdated = __lastupdated__,
                    req         = req,
                    language    = argd['ln'],
                    navmenuid   = "yourloans",
                    secure_page_p=1)

    def loanshistoricaloverview(self, req, form):
        """
        Show loans historical overview.
        """

        argd = wash_urlargd(form, {})

        # Check if user is logged
        uid = getUid(req)
        if CFG_ACCESS_CONTROL_LEVEL_SITE >= 1:
            return page_not_authorized(req, "%s/yourloans/loanshistoricaloverview" % \
                                       (CFG_SITE_URL,),
                                       navmenuid="yourloans")
        elif uid == -1 or isGuestUser(uid):
            return redirect_to_url(req, "%s/youraccount/login%s" % (
                CFG_SITE_SECURE_URL,
                make_canonical_urlargd({
                    'referer' : "%s/yourloans/loanshistoricaloverview%s" % (
                        CFG_SITE_URL,
                        make_canonical_urlargd(argd, {})),
                    "ln" : argd['ln']}, {})), norobot=True)

        _ = gettext_set_language(argd['ln'])

        user_info = collect_user_info(req)
        if not user_info['precached_useloans']:
            return page_not_authorized(req, "../", \
                            text = _("You are not authorized to use loans."))

        body = perform_loanshistoricaloverview(uid=uid,
                                               ln=argd['ln'])

        return page(title       = _("Loans - historical overview"),
                    body        = body,
                    uid         = uid,
                    lastupdated = __lastupdated__,
                    req         = req,
                    language    = argd['ln'],
                    navmenuid   = "yourloans",
                    secure_page_p=1)


class WebInterfaceILLPages(WebInterfaceDirectory):
    """Defines the set of /ill pages."""


    _exports = ['', 'register_request', 'book_request_step1',
                'book_request_step2','book_request_step3',
                'article_request_step1', 'article_request_step2',
                'article_request_step3', 'acq_request_step1',
                'acq_request_step2']

    def index(self, req, form):
        """ The function called by default
        """
        redirect_to_url(req, "%s/ill/book_request_step1?%s" % (CFG_SITE_URL,
                                                          req.args))

    def book_request_step1(self, req, form):
        """
        Displays all loans of a given user
        @param ln:  language
        @return the page for inbox
        """

        argd = wash_urlargd(form, {})

        # Check if user is logged
        uid = getUid(req)
        if CFG_ACCESS_CONTROL_LEVEL_SITE >= 1:
            return page_not_authorized(req, "%s/ill/book_request_step1" % \
                                       (CFG_SITE_URL,),
                                       navmenuid="ill")
        elif uid == -1 or isGuestUser(uid):
            return redirect_to_url(req, "%s/youraccount/login%s" % (
                CFG_SITE_SECURE_URL,
                make_canonical_urlargd({
                    'referer' : "%s/ill/book_request_step1%s" % (
                        CFG_SITE_URL,
                        make_canonical_urlargd(argd, {})),
                    "ln" : argd['ln']}, {})), norobot=True)

        _ = gettext_set_language(argd['ln'])

        user_info = collect_user_info(req)
        if not user_info['precached_useloans']:
            return page_not_authorized(req, "../", \
                                       text = _("You are not authorized to use ill."))

        ### get borrower_id ###
        borrower_id = search_user('email', user_info['email'])
        if borrower_id == ():
            body = "wrong user id"
        else:
            body = bc_templates.tmpl_register_ill_request_with_no_recid_step1([], None, False, argd['ln'])
        #body = display_ill_form(ln=argd['ln'])

        return page(title       = _("Interlibrary loan request for books"),
                    body        = body,
                    uid         = uid,
                    lastupdated = __lastupdated__,
                    req         = req,
                    language    = argd['ln'],
                    navmenuid   = "ill")

    def book_request_step2(self, req, form):
        """
        Displays all loans of a given user
        @param ln:  language
        @return the page for inbox
        """

        argd = wash_urlargd(form, {'title': (str, None), 'authors': (str, None),
            'place': (str, None), 'publisher': (str, None), 'year': (str, None),
            'edition': (str, None), 'isbn': (str, None), 'budget_code': (str, ''),
            'period_of_interest_from': (str, None), 'period_of_interest_to': (str, None),
            'additional_comments': (str, None), 'only_edition': (str, 'No'),'ln': (str, "en")})

        title = argd['title']
        authors = argd['authors']
        place = argd['place']
        publisher = argd['publisher']
        year = argd['year']
        edition = argd['edition']
        isbn = argd['isbn']
        budget_code = argd['budget_code']
        period_of_interest_from = argd['period_of_interest_from']
        period_of_interest_to = argd['period_of_interest_to']
        additional_comments = argd['additional_comments']
        only_edition = argd['only_edition']
        #key = argd['key']
        #string = argd['string']
        #borrower_id = argd['borrower_id']
        ln = argd['ln']

        #if borrower_id == 'None':
        #    borrower_id = None
        #else:
        #    borrower_id = borrower_id.strip()

        if title is not None:
            title = title.strip()
        if authors is not None:
            authors = authors.strip()
        if place is not None:
            place = place.strip()
        if publisher is not None:
            publisher = publisher.strip()
        if year is not None:
            year = year.strip()
        if edition is not None:
            edition =  edition.strip()
        if isbn is not None:
            isbn = isbn.strip()
        if budget_code is not None:
            budget_code = budget_code.strip()
        if period_of_interest_from is not None:
            period_of_interest_from = period_of_interest_from.strip()
        if period_of_interest_to is not None:
            period_of_interest_to = period_of_interest_to.strip()
        #string = string.strip()

        # Check if user is logged
        uid = getUid(req)
        if CFG_ACCESS_CONTROL_LEVEL_SITE >= 1:
            return page_not_authorized(req, "%s/ill/book_request_step2" % \
                                       (CFG_SITE_URL,),
                                       navmenuid="ill")
        elif uid == -1 or isGuestUser(uid):
            return redirect_to_url(req, "%s/youraccount/login%s" % (
                CFG_SITE_SECURE_URL,
                make_canonical_urlargd({
                    'referer' : "%s/ill/book_request_step2%s" % (
                        CFG_SITE_URL,
                        make_canonical_urlargd(argd, {})),
                    "ln" : ln}, {})), norobot=True)

        _ = gettext_set_language(ln)

        user_info = collect_user_info(req)
        if not user_info['precached_useloans']:
            return page_not_authorized(req, "../", \
                                       text = _("You are not authorized to use ill."))

        if CFG_CERN_SITE:
            borrower_id = search_user('ccid', user_info['external_hidden_personid'])
        else:
            borrower_id = search_user('email', user_info['email'])

        if borrower_id != ():
            borrower_id = borrower_id[0][0]

            book_info = (title, authors, place, publisher,
                         year, edition, isbn)
            user_info = db.get_borrower_data_by_id(borrower_id)

            request_details = (budget_code, period_of_interest_from,
                               period_of_interest_to, additional_comments,
                               only_edition)
            body = bc_templates.tmpl_register_ill_request_with_no_recid_step3(
                                        book_info, user_info, request_details, False, ln)

        else:
            body = "wrong user id"

        return page(title       = _("Interlibrary loan request for books"),
                    body        = body,
                    uid         = uid,
                    lastupdated = __lastupdated__,
                    req         = req,
                    language    = ln,
                    navmenuid   = "ill")

    def book_request_step3(self, req, form):
        """
        Displays all loans of a given user
        @param ln:  language
        @return the page for inbox
        """

        argd = wash_urlargd(form, {'title': (str, None), 'authors': (str, None),
            'place': (str, None), 'publisher': (str, None), 'year': (str, None),
            'edition': (str, None), 'isbn': (str, None), 'borrower_id': (str, None),
            'budget_code': (str, ''), 'period_of_interest_from': (str, None),
            'period_of_interest_to': (str, None), 'additional_comments': (str, None),
            'only_edition': (str, None), 'ln': (str, "en")})

        title = argd['title']
        authors = argd['authors']
        place = argd['place']
        publisher = argd['publisher']
        year = argd['year']
        edition = argd['edition']
        isbn = argd['isbn']

        borrower_id = argd['borrower_id']

        budget_code = argd['budget_code']
        period_of_interest_from = argd['period_of_interest_from']
        period_of_interest_to = argd['period_of_interest_to']
        library_notes = argd['additional_comments']
        only_edition = argd['only_edition']

        ln = argd['ln']

        book_info = (title, authors, place, publisher, year, edition, isbn)
        #request_details = (budget_code, period_of_interest_from, period_of_interest_to,
        #                    library_notes, only_edition)

        # Check if user is logged
        uid = getUid(req)
        if CFG_ACCESS_CONTROL_LEVEL_SITE >= 1:
            return page_not_authorized(req, "%s/ill/book_request_step2" % \
                                       (CFG_SITE_URL,),
                                       navmenuid="ill")
        elif uid == -1 or isGuestUser(uid):
            return redirect_to_url(req, "%s/youraccount/login%s" % (
                CFG_SITE_SECURE_URL,
                make_canonical_urlargd({
                    'referer' : "%s/ill/book_request_step2%s" % (
                        CFG_SITE_URL,
                        make_canonical_urlargd(argd, {})),
                    "ln" : argd['ln']}, {})), norobot=True)

        _ = gettext_set_language(argd['ln'])

        user_info = collect_user_info(req)
        if not user_info['precached_useloans']:
            return page_not_authorized(req, "../", \
                                       text = _("You are not authorized to use ill."))

        book_info = {'title': title, 'authors': authors, 'place': place,
                     'publisher': publisher, 'year' : year,
                     'edition': edition, 'isbn' : isbn}

        ill_request_notes = {}
        if library_notes:
            ill_request_notes[time.strftime("%Y-%m-%d %H:%M:%S")] = str(library_notes)

        ### budget_code ###
        db.ill_register_request_on_desk(borrower_id, book_info,
                                        period_of_interest_from,
                                        period_of_interest_to,
                                        CFG_BIBCIRCULATION_ILL_STATUS_NEW,
                                        str(ill_request_notes), only_edition,
                                        'book', budget_code)

        infos = []
        infos.append('Interlibrary loan request done.')
        body = bc_templates.tmpl_infobox(infos, ln)

        return page(title       = _("Interlibrary loan request for books"),
                    body        = body,
                    uid         = uid,
                    lastupdated = __lastupdated__,
                    req         = req,
                    language    = argd['ln'],
                    navmenuid   = "ill")

    def acq_request_step1(self, req, form):
        """
        Displays all loans of a given user
        @param ln:  language
        @return the page for inbox
        """

        argd = wash_urlargd(form, {'type': (str, 'acq-book'),
                'title': (str, ''), 'authors': (str, ''), 'place': (str, ''),
                'publisher': (str, ''), 'year': (str, ''), 'edition': (str, ''),
                'this_edition_only': (str, 'No'),
                'isbn': (str, ''), 'standard_number': (str, ''),
                'budget_code': (str, ''), 'cash': (str, 'No'),
                'period_of_interest_from': (str, ''),
                'period_of_interest_to': (str, ''),
                'additional_comments': (str, ''), 'ln': (str, "en")})

        type = argd['type'].strip()
        title = argd['title'].strip()
        authors = argd['authors'].strip()
        place = argd['place'].strip()
        publisher = argd['publisher'].strip()
        year = argd['year'].strip()
        edition = argd['edition'].strip()
        this_edition_only = argd['this_edition_only'].strip()
        isbn = argd['isbn'].strip()
        standard_number = argd['standard_number'].strip()
        budget_code = argd['budget_code'].strip()
        cash = argd['cash'] == 'Yes'
        period_of_interest_from = argd['period_of_interest_from'].strip()
        period_of_interest_to = argd['period_of_interest_to'].strip()
        additional_comments = argd['additional_comments'].strip()
        ln = argd['ln']

        fields = (type, title, authors, place, publisher, year, edition,
                  this_edition_only, isbn, standard_number, budget_code,
                  cash, period_of_interest_from, period_of_interest_to,
                  additional_comments)

        # Check if user is logged
        uid = getUid(req)
        if CFG_ACCESS_CONTROL_LEVEL_SITE >= 1:
            return page_not_authorized(req, "%s/ill/acq_request_step1" % \
                                       (CFG_SITE_URL,),
                                       navmenuid="ill")
        elif uid == -1 or isGuestUser(uid):
            return redirect_to_url(req, "%s/youraccount/login%s" % (
                CFG_SITE_SECURE_URL,
                make_canonical_urlargd({
                    'referer' : "%s/ill/acq_request_step1%s" % (
                        CFG_SITE_URL,
                        make_canonical_urlargd(argd, {})),
                    "ln" : argd['ln']}, {})), norobot=True)

        _ = gettext_set_language(argd['ln'])

        user_info = collect_user_info(req)
        if not user_info['precached_useloans']:
            return page_not_authorized(req, "../", \
                                text = _("You are not authorized to use ill."))

        ### get borrower_id ###
        borrower_id = search_user('email', user_info['email'])
        if borrower_id == ():
            body = "wrong user id"
        else:
            body = bc_templates.tmpl_register_purchase_request_step1([], fields,
                                                            False, argd['ln'])

        return page(title       = _("Purchase request"),
                    body        = body,
                    uid         = uid,
                    lastupdated = __lastupdated__,
                    req         = req,
                    language    = argd['ln'],
                    navmenuid   = "ill")

    def acq_request_step2(self, req, form):

        argd = wash_urlargd(form, {'type': (str, 'acq-book'),
                'title': (str, ''), 'authors': (str, ''), 'place': (str, ''),
                'publisher': (str, ''), 'year': (str, ''), 'edition': (str, ''),
                'this_edition_only': (str, 'No'),
                'isbn': (str, ''), 'standard_number': (str, ''),
                'budget_code': (str, ''), 'cash': (str, 'No'),
                'period_of_interest_from': (str, ''),
                'period_of_interest_to': (str, ''),
                'additional_comments': (str, ''), 'ln': (str, "en")})

        type = argd['type'].strip()
        title = argd['title'].strip()
        authors = argd['authors'].strip()
        place = argd['place'].strip()
        publisher = argd['publisher'].strip()
        year = argd['year'].strip()
        edition = argd['edition'].strip()
        this_edition_only = argd['this_edition_only'].strip()
        isbn = argd['isbn'].strip()
        standard_number = argd['standard_number'].strip()
        budget_code = argd['budget_code'].strip()
        cash = argd['cash'] == 'Yes'
        period_of_interest_from = argd['period_of_interest_from'].strip()
        period_of_interest_to = argd['period_of_interest_to'].strip()
        additional_comments = argd['additional_comments'].strip()
        ln = argd['ln']

        fields = (type, title, authors, place, publisher, year, edition,
                  this_edition_only, isbn, standard_number, budget_code,
                  cash, period_of_interest_from, period_of_interest_to,
                  additional_comments)

        # Check if user is logged
        uid = getUid(req)
        if CFG_ACCESS_CONTROL_LEVEL_SITE >= 1:
            return page_not_authorized(req, "%s/ill/acq_request_step1" % \
                                       (CFG_SITE_URL,),
                                       navmenuid="ill")
        elif uid == -1 or isGuestUser(uid):
            return redirect_to_url(req, "%s/youraccount/login%s" % (
                CFG_SITE_SECURE_URL,
                make_canonical_urlargd({
                    'referer' : "%s/ill/acq_request_step2%s" % (
                        CFG_SITE_URL,
                        make_canonical_urlargd(argd, {})),
                    "ln" : argd['ln']}, {})), norobot=True)

        _ = gettext_set_language(argd['ln'])

        user_info = collect_user_info(req)
        if not user_info['precached_useloans']:
            return page_not_authorized(req, "../", \
                                text = _("You are not authorized to use ill."))

        infos = []

        if budget_code == '' and not cash:
            infos.append(_("Payment method information is mandatory. Please, type your budget code or tick the 'cash' checkbox."))
            body = bc_templates.tmpl_register_purchase_request_step1(infos=infos,
                                    fields=(type, title, authors, place, publisher,
                                            year, edition, this_edition_only,
                                            isbn, standard_number,
                                            budget_code, cash,
                                            period_of_interest_from,
                                            period_of_interest_to,
                                            additional_comments),
                                    ln=ln)
        else:
            borrower_id = db.get_borrower_id_by_email(\
                                            db.get_invenio_user_email(uid))

            item_info = {'title': title, 'authors': authors, 'place': place,
                         'publisher': publisher, 'year' : year,
                         'edition': edition, 'isbn' : isbn,
                         'standard_number': standard_number}

            ill_request_notes = {}
            if additional_comments:
                ill_request_notes[time.strftime("%Y-%m-%d %H:%M:%S")] \
                                                      = str(additional_comments)

            if cash and budget_code == '':
                budget_code = 'cash'

            db.ill_register_request_on_desk(borrower_id, item_info,
                                            period_of_interest_from,
                                            period_of_interest_to,
                                            CFG_BIBCIRCULATION_ACQ_STATUS_NEW,
                                            str(ill_request_notes),
                                            this_edition_only, type,
                                            budget_code)

            body = bc_templates.tmpl_message_purchase_request_send_ok_other(ln=ln)

        return page(title=_("Register purchase request"),
                    uid=uid,
                    req=req,
                    body=body,
                    language=ln,
                    metaheaderadd='<link rel="stylesheet" ' \
                                        'href="%s/img/jquery-ui.css" ' \
                                        'type="text/css" />' % CFG_SITE_URL,
                    lastupdated=__lastupdated__)

    def article_request_step1(self, req, form):
        """
        Displays all loans of a given user
        @param ln:  language
        @return the page for inbox
        """

        argd = wash_urlargd(form, {})

        # Check if user is logged
        uid = getUid(req)
        if CFG_ACCESS_CONTROL_LEVEL_SITE >= 1:
            return page_not_authorized(req, "%s/ill/article_request_step1" % \
                                       (CFG_SITE_URL,),
                                       navmenuid="ill")
        elif uid == -1 or isGuestUser(uid):
            return redirect_to_url(req, "%s/youraccount/login%s" % (
                CFG_SITE_SECURE_URL,
                make_canonical_urlargd({
                    'referer' : "%s/ill/article_request_step1%s" % (
                        CFG_SITE_URL,
                        make_canonical_urlargd(argd, {})),
                    "ln" : argd['ln']}, {})), norobot=True)

        _ = gettext_set_language(argd['ln'])

        user_info = collect_user_info(req)
        if not user_info['precached_useloans']:
            return page_not_authorized(req, "../", \
                                       text = _("You are not authorized to use ill."))

        ### get borrower_id ###
        borrower_id = search_user('email', user_info['email'])
        if borrower_id == ():
            body = "Wrong user id"
        else:
            body = bc_templates.tmpl_register_ill_article_request_step1([], False, argd['ln'])

        return page(title       = _("Interlibrary loan request for articles"),
                    body        = body,
                    uid         = uid,
                    lastupdated = __lastupdated__,
                    req         = req,
                    language    = argd['ln'],
                    navmenuid   = "ill")

    def article_request_step2(self, req, form):
        """
        Displays all loans of a given user
        @param ln:  language
        @return the page for inbox
        """

        argd = wash_urlargd(form, {'periodical_title': (str, None), 'article_title': (str, None),
            'author': (str, None), 'report_number': (str, None), 'volume': (str, None),
            'issue': (str, None), 'page': (str, None), 'year': (str, None),
            'budget_code': (str, ''), 'issn': (str, None),
            'period_of_interest_from': (str, None), 'period_of_interest_to': (str, None),
            'additional_comments': (str, None), 'key': (str, None), 'string': (str, None),
            'ln': (str, "en")})

        # Check if user is logged
        uid = getUid(req)
        if CFG_ACCESS_CONTROL_LEVEL_SITE >= 1:
            return page_not_authorized(req, "%s/ill/article_request_step2" % \
                                       (CFG_SITE_URL,),
                                       navmenuid="ill")
        elif uid == -1 or isGuestUser(uid):
            return redirect_to_url(req, "%s/youraccount/login%s" % (
                CFG_SITE_SECURE_URL,
                make_canonical_urlargd({
                    'referer' : "%s/ill/article_request_step2%s" % (
                        CFG_SITE_URL,
                        make_canonical_urlargd(argd, {})),
                    "ln" : argd['ln']}, {})), norobot=True)

        _ = gettext_set_language(argd['ln'])

        user_info = collect_user_info(req)
        if not user_info['precached_useloans']:
            return page_not_authorized(req, "../", \
                                text = _("You are not authorized to use ill."))

        borrower_id = search_user('email', user_info['email'])
        if borrower_id != ():
            borrower_id = borrower_id[0][0]
            notes = argd['additional_comments']
            ill_request_notes = {}
            if notes:
                ill_request_notes[time.strftime("%Y-%m-%d %H:%M:%S")] = str(notes)

            item_info = {'periodical_title': argd['periodical_title'],
                'title': argd['article_title'], 'authors': argd['author'],
                'place': "", 'publisher': "", 'year' : argd['year'],
                'edition': "", 'issn' : argd['issn'], 'volume': argd['volume'],
                'page': argd['page'], 'issue': argd['issue'] }

            ### budget_code ###
            db.ill_register_request_on_desk(borrower_id, item_info,
                                    argd['period_of_interest_from'],
                                    argd['period_of_interest_to'],
                                    CFG_BIBCIRCULATION_ILL_STATUS_NEW,
                                    str(ill_request_notes), 'No', 'article',
                                    argd['budget_code'])

            infos = []
            infos.append('Interlibrary loan request done.')
            body = bc_templates.tmpl_infobox(infos, argd['ln'])

        else:
            body = _("Wrong user id")

        return page(title       = _("Interlibrary loan request for books"),
                    body        = body,
                    uid         = uid,
                    lastupdated = __lastupdated__,
                    req         = req,
                    language    = argd['ln'],
                    navmenuid   = "ill")


    def register_request(self, req, form):
        """
        Displays all loans of a given user
        @param ln:  language
        @return the page for inbox
        """

        argd = wash_urlargd(form, {'ln': (str, ""),
                                   'title': (str, ""),
                                   'authors': (str, ""),
                                   'place': (str, ""),
                                   'publisher': (str, ""),
                                   'year': (str, ""),
                                   'edition': (str, ""),
                                   'isbn': (str, ""),
                                   'period_of_interest_from': (str, ""),
                                   'period_of_interest_to': (str, ""),
                                   'additional_comments': (str, ""),
                                   'conditions': (str, ""),
                                   'only_edition': (str, ""),
                                   })

        # Check if user is logged
        uid = getUid(req)
        if CFG_ACCESS_CONTROL_LEVEL_SITE >= 1:
            return page_not_authorized(req, "%s/ill/register_request" % \
                                       (CFG_SITE_URL,),
                                       navmenuid="ill")
        elif uid == -1 or isGuestUser(uid):
            return redirect_to_url(req, "%s/youraccount/login%s" % (
                CFG_SITE_SECURE_URL,
                make_canonical_urlargd({
                    'referer' : "%s/ill/register_request%s" % (
                        CFG_SITE_URL,
                        make_canonical_urlargd(argd, {})),
                    "ln" : argd['ln']}, {})), norobot=True)

        _ = gettext_set_language(argd['ln'])

        user_info = collect_user_info(req)
        if not user_info['precached_useloans']:
            return page_not_authorized(req, "../", \
                                text = _("You are not authorized to use ill."))

        body = ill_register_request(uid=uid,
                        title=argd['title'],
                        authors=argd['authors'],
                        place=argd['place'],
                        publisher=argd['publisher'],
                        year=argd['year'],
                        edition=argd['edition'],
                        isbn=argd['isbn'],
                        period_of_interest_from=argd['period_of_interest_from'],
                        period_of_interest_to=argd['period_of_interest_to'],
                        additional_comments=argd['additional_comments'],
                        conditions=argd['conditions'],
                        only_edition=argd['only_edition'],
                        request_type='book',
                        ln=argd['ln'])

        return page(title       = _("Interlibrary loan request for books"),
                    body        = body,
                    uid         = uid,
                    lastupdated = __lastupdated__,
                    req         = req,
                    language    = argd['ln'],
                    navmenuid   = "ill")



class WebInterfaceHoldingsPages(WebInterfaceDirectory):
    """Defines the set of /holdings pages."""

    _exports = ['', 'display', 'request', 'send', 'ill_request_with_recid',
                'ill_register_request_with_recid']

    def __init__(self, recid=-1):
        self.recid = recid


    def index(self, req, form):
        """
        Redirects to display function
        """

        return self.display(req, form)

    def display(self, req, form):
        """
        Show the tab 'holdings'.
        """

        argd = wash_urlargd(form, {'do': (str, "od"),
                                   'ds': (str, "all"),
                                   'nb': (int, 100),
                                   'p' : (int, 1),
                                   'voted': (int, -1),
                                   'reported': (int, -1),
                                   })

        _ = gettext_set_language(argd['ln'])

        record_exists_p = record_exists(self.recid)
        if record_exists_p != 1:
            if record_exists_p == -1:
                msg = _("The record has been deleted.")
            else:
                msg = _("Requested record does not seem to exist.")
            msg = '<span class="quicknote">' + msg + '</span>'
            title, description, keywords = \
                websearch_templates.tmpl_record_page_header_content(req,
                                                                    self.recid,
                                                                    argd['ln'])
            return page(title = title,
                        show_title_p = False,
                        body = msg,
                        description = description,
                        keywords = keywords,
                        uid = getUid(req),
                        language = argd['ln'],
                        req = req,
                        navmenuid='search')

        body = perform_get_holdings_information(self.recid, req, argd['ln'])

        uid = getUid(req)

        user_info = collect_user_info(req)
        (auth_code, auth_msg) = check_user_can_view_record(user_info, self.recid)
<<<<<<< HEAD
        if auth_code and user_info['email'] == 'guest':
            cookie = mail_cookie_create_authorize_action(VIEWRESTRCOLL, {'collection' : guess_primary_collection_of_a_record(self.recid)})
=======
        if auth_code and user_info['email'] == 'guest' and not user_info['apache_user']:
            cookie = mail_cookie_create_authorize_action(VIEWRESTRCOLL,
                                {'collection': guess_primary_collection_of_a_record(self.recid)})
>>>>>>> b762f601
            target = '/youraccount/login' + \
                    make_canonical_urlargd({'action': cookie, 'ln': argd['ln'],
                                'referer': CFG_SITE_URL + user_info['uri']}, {})
            return redirect_to_url(req, target, norobot=True)
        elif auth_code:
            return page_not_authorized(req, "../", text=auth_msg)


        unordered_tabs = get_detailed_page_tabs(get_colID(\
                    guess_primary_collection_of_a_record(self.recid)),
                    self.recid, ln=argd['ln'])
        ordered_tabs_id = [(tab_id, values['order']) for (tab_id, values) in unordered_tabs.iteritems()]
        ordered_tabs_id.sort(lambda x, y: cmp(x[1], y[1]))
        link_ln = ''
        if argd['ln'] != CFG_SITE_LANG:
            link_ln = '?ln=%s' % argd['ln']
        tabs = [(unordered_tabs[tab_id]['label'], \
                 '%s/%s/%s/%s%s' % (CFG_SITE_URL, CFG_SITE_RECORD, self.recid, tab_id, link_ln), \
                 tab_id in ['holdings'],
                 unordered_tabs[tab_id]['enabled']) \
                for (tab_id, _order) in ordered_tabs_id
                if unordered_tabs[tab_id]['visible'] == True]
        top = webstyle_templates.detailed_record_container_top(self.recid,
                                                               tabs,
                                                               argd['ln'])
        bottom = webstyle_templates.detailed_record_container_bottom(self.recid,
                                                                     tabs,
                                                                     argd['ln'])

        title = websearch_templates.tmpl_record_page_header_content(req, self.recid, argd['ln'])[0]
<<<<<<< HEAD
        navtrail = create_navtrail_links(cc=guess_primary_collection_of_a_record(self.recid), ln=argd['ln'])
        navtrail += ' &gt; <a class="navtrail" href="%s/%s/%s?ln=%s">'% (CFG_SITE_URL, CFG_SITE_RECORD, self.recid, argd['ln'])
=======
        navtrail = create_navtrail_links(cc=guess_primary_collection_of_a_record(self.recid),
                                         ln=argd['ln'])
        navtrail += ' &gt; <a class="navtrail" href="%s/record/%s?ln=%s">'% (CFG_SITE_URL,
                                                                        self.recid, argd['ln'])
>>>>>>> b762f601
        navtrail += title
        navtrail += '</a>'

        return pageheaderonly(title=title,
<<<<<<< HEAD
                              navtrail=navtrail,
                              uid=uid,
                              verbose=1,
                              req=req,
                              metaheaderadd = "<link rel=\"stylesheet\" href=\"%s/img/jquery/jquery-ui.css\" type=\"text/css\" />" % CFG_SITE_URL,
                              language=argd['ln'],
                              navmenuid='search',
                              navtrail_append_title_p=0) + \
                              websearch_templates.tmpl_search_pagestart(argd['ln']) + \
                              top + body + bottom + \
                              websearch_templates.tmpl_search_pageend(argd['ln']) + \
                              pagefooteronly(lastupdated=__lastupdated__, language=argd['ln'], req=req)
=======
                    navtrail=navtrail,
                    uid=uid,
                    verbose=1,
                    req=req,
                    metaheaderadd = "<link rel=\"stylesheet\" href=\"%s/img/jquery-ui.css\" type=\"text/css\" />" % CFG_SITE_URL,
                    language=argd['ln'],
                    navmenuid='search',
                    navtrail_append_title_p=0) + \
                    websearch_templates.tmpl_search_pagestart(argd['ln']) + \
                    top + body + bottom + \
                    websearch_templates.tmpl_search_pageend(argd['ln']) + \
                    pagefooteronly(lastupdated=__lastupdated__, language=argd['ln'],
                    req=req)
>>>>>>> b762f601

    # Return the same page wether we ask for /CFG_SITE_RECORD/123 or /CFG_SITE_RECORD/123/
    __call__ = index


    def request(self, req, form):
        """
        Show new hold request form.
        """
        argd = wash_urlargd(form, {'ln': (str, ""), 'barcode': (str, "")})

        _ = gettext_set_language(argd['ln'])
        uid = getUid(req)

        body = perform_new_request(recid=self.recid,
                                   barcode=argd['barcode'],
                                   ln=argd['ln'])

        uid = getUid(req)
        if uid == -1 or CFG_ACCESS_CONTROL_LEVEL_SITE >= 1:
            return page_not_authorized(req, "../holdings/request",
                                       navmenuid = 'yourbaskets')

        if isGuestUser(uid):
            if not CFG_WEBSESSION_DIFFERENTIATE_BETWEEN_GUESTS:
                return redirect_to_url(req, "%s/youraccount/login%s" % (
                    CFG_SITE_SECURE_URL,
                        make_canonical_urlargd({
                    'referer' : "%s/%s/%s/holdings/request%s" % (
                        CFG_SITE_URL,
                        CFG_SITE_RECORD,
                        self.recid,
                        make_canonical_urlargd(argd, {})),
                    "ln" : argd['ln']}, {})), norobot=True)


        user_info = collect_user_info(req)
        (auth_code, auth_msg) = check_user_can_view_record(user_info, self.recid)
        if auth_code and user_info['email'] == 'guest':
            cookie = mail_cookie_create_authorize_action(VIEWRESTRCOLL, {'collection' : guess_primary_collection_of_a_record(self.recid)})
            target = '/youraccount/login' + \
                     make_canonical_urlargd({'action': cookie, 'ln' : argd['ln'], 'referer' : \
                CFG_SITE_URL + user_info['uri']}, {})
            return redirect_to_url(req, target, norobot=True)
        elif auth_code:
            return page_not_authorized(req, "../", \
                text = auth_msg)


        unordered_tabs = get_detailed_page_tabs(get_colID(guess_primary_collection_of_a_record(self.recid)), self.recid, ln=argd['ln'])
        ordered_tabs_id = [(tab_id, values['order']) for (tab_id, values) in unordered_tabs.iteritems()]
        ordered_tabs_id.sort(lambda x, y: cmp(x[1], y[1]))
        link_ln = ''
        if argd['ln'] != CFG_SITE_LANG:
            link_ln = '?ln=%s' % argd['ln']
        tabs = [(unordered_tabs[tab_id]['label'], \
                 '%s/%s/%s/%s%s' % (CFG_SITE_URL, CFG_SITE_RECORD, self.recid, tab_id, link_ln), \
                 tab_id in ['holdings'],
                 unordered_tabs[tab_id]['enabled']) \
                for (tab_id, _order) in ordered_tabs_id
                if unordered_tabs[tab_id]['visible'] == True]
        top = webstyle_templates.detailed_record_container_top(self.recid,
                                                               tabs,
                                                               argd['ln'])
        bottom = webstyle_templates.detailed_record_container_bottom(self.recid,
                                                                     tabs,
                                                                     argd['ln'])

        title = websearch_templates.tmpl_record_page_header_content(req, self.recid, argd['ln'])[0]
        navtrail = create_navtrail_links(cc=guess_primary_collection_of_a_record(self.recid), ln=argd['ln'])
        navtrail += ' &gt; <a class="navtrail" href="%s/%s/%s?ln=%s">'% (CFG_SITE_URL, CFG_SITE_RECORD, self.recid, argd['ln'])
        navtrail += title
        navtrail += '</a>'

        return pageheaderonly(title=title,
<<<<<<< HEAD
                              navtrail=navtrail,
                              uid=uid,
                              verbose=1,
                              req=req,
                              metaheaderadd = "<link rel=\"stylesheet\" href=\"%s/img/jquery/jquery-ui.css\" type=\"text/css\" />" % CFG_SITE_URL,
                              language=argd['ln'],
                              navmenuid='search',
                              navtrail_append_title_p=0) + \
                              websearch_templates.tmpl_search_pagestart(argd['ln']) + \
                              top + body + bottom + \
                              websearch_templates.tmpl_search_pageend(argd['ln']) + \
                              pagefooteronly(lastupdated=__lastupdated__, language=argd['ln'], req=req)
=======
                    navtrail=navtrail,
                    uid=uid,
                    verbose=1,
                    req=req,
                    metaheaderadd = "<link rel=\"stylesheet\" href=\"%s/img/jquery-ui.css\" type=\"text/css\" />" % CFG_SITE_URL,
                    language=argd['ln'],
                    navmenuid='search',
                    navtrail_append_title_p=0) + \
                    websearch_templates.tmpl_search_pagestart(argd['ln']) + \
                    top + body + bottom + \
                    websearch_templates.tmpl_search_pageend(argd['ln']) + \
                    pagefooteronly(lastupdated=__lastupdated__, language=argd['ln'], req=req)
>>>>>>> b762f601


    def send(self, req, form):
        """
        Create a new hold request.
        """
        argd = wash_urlargd(form, {'period_from': (str, ""),
                                   'period_to': (str, ""),
                                   'barcode': (str, "")
                                   })

        uid = getUid(req)

        period_from = argd['period_from']
        period_to = argd['period_to']
        period_from = period_from.strip()
        period_to = period_to.strip()
        barcode = argd['barcode']

        body = perform_new_request_send(recid=self.recid,
                                        uid=uid,
                                        period_from=argd['period_from'],
                                        period_to=argd['period_to'],
                                        barcode=barcode)

        ln = CFG_SITE_LANG
        _ = gettext_set_language(ln)

        user_info = collect_user_info(req)
        (auth_code, auth_msg) = check_user_can_view_record(user_info, self.recid)
        if auth_code and user_info['email'] == 'guest':
            cookie = mail_cookie_create_authorize_action(VIEWRESTRCOLL, {'collection' : guess_primary_collection_of_a_record(self.recid)})
            target = '/youraccount/login' + \
                     make_canonical_urlargd({'action': cookie, 'ln' : argd['ln'], 'referer' : \
                CFG_SITE_URL + user_info['uri']}, {})
            return redirect_to_url(req, target)
        elif auth_code:
            return page_not_authorized(req, "../", \
                text = auth_msg)

        unordered_tabs = get_detailed_page_tabs(get_colID(guess_primary_collection_of_a_record(self.recid)), self.recid, ln=ln)
        ordered_tabs_id = [(tab_id, values['order']) for (tab_id, values) in unordered_tabs.iteritems()]
        ordered_tabs_id.sort(lambda x, y: cmp(x[1], y[1]))
        link_ln = ''
        if argd['ln'] != CFG_SITE_LANG:
            link_ln = '?ln=%s' % ln
        tabs = [(unordered_tabs[tab_id]['label'], \
                 '%s/%s/%s/%s%s' % (CFG_SITE_URL, CFG_SITE_RECORD, self.recid, tab_id, link_ln), \
                 tab_id in ['holdings'],
                 unordered_tabs[tab_id]['enabled']) \
                for (tab_id, _order) in ordered_tabs_id
                if unordered_tabs[tab_id]['visible'] == True]
        top = webstyle_templates.detailed_record_container_top(self.recid,
                                                               tabs,
                                                               argd['ln'])
        bottom = webstyle_templates.detailed_record_container_bottom(self.recid,
                                                                     tabs,
                                                                     argd['ln'])

<<<<<<< HEAD
        title = websearch_templates.tmpl_record_page_header_content(req, self.recid, argd['ln'])[0]
        navtrail = create_navtrail_links(cc=guess_primary_collection_of_a_record(self.recid), ln=argd['ln'])
        navtrail += ' &gt; <a class="navtrail" href="%s/%s/%s?ln=%s">'% (CFG_SITE_URL, CFG_SITE_RECORD, self.recid, argd['ln'])
=======
        title = websearch_templates.tmpl_record_page_header_content(req, self.recid,
                                                                    argd['ln'])[0]
        navtrail = create_navtrail_links(cc=guess_primary_collection_of_a_record(self.recid),
                                         ln=argd['ln'])
        navtrail += ' &gt; <a class="navtrail" href="%s/record/%s?ln=%s">'% (CFG_SITE_URL,
                                                                        self.recid, argd['ln'])
>>>>>>> b762f601
        navtrail += title
        navtrail += '</a>'

        return pageheaderonly(title=title,
                              navtrail=navtrail,
                              uid=uid,
                              verbose=1,
                              req=req,
                              language=argd['ln'],
                              navmenuid='search',
                              navtrail_append_title_p=0) + \
                              websearch_templates.tmpl_search_pagestart(argd['ln']) + \
                              top + body + bottom + \
                              websearch_templates.tmpl_search_pageend(argd['ln']) + \
                              pagefooteronly(lastupdated=__lastupdated__,
                              language=argd['ln'], req=req)


    def ill_request_with_recid(self, req, form):
        """
        Show ILL request form.
        """

        argd = wash_urlargd(form, {'ln': (str, "")})

        _ = gettext_set_language(argd['ln'])
        uid = getUid(req)

        body = ill_request_with_recid(recid=self.recid,
                                      ln=argd['ln'])

        if uid == -1 or CFG_ACCESS_CONTROL_LEVEL_SITE >= 1:
            return page_not_authorized(req, "../holdings/ill_request_with_recid",
                                       navmenuid = 'yourbaskets')

        if isGuestUser(uid):
            if not CFG_WEBSESSION_DIFFERENTIATE_BETWEEN_GUESTS:
                return redirect_to_url(req, "%s/youraccount/login%s" % (
                    CFG_SITE_SECURE_URL,
                        make_canonical_urlargd({
                    'referer' : "%s/%s/%s/holdings/ill_request_with_recid%s" % (
                        CFG_SITE_URL,
                        CFG_SITE_RECORD,
                        self.recid,
                        make_canonical_urlargd(argd, {})),
                    "ln" : argd['ln']}, {})))


        user_info = collect_user_info(req)
        (auth_code, auth_msg) = check_user_can_view_record(user_info, self.recid)
        if auth_code and user_info['email'] == 'guest':
            cookie = mail_cookie_create_authorize_action(VIEWRESTRCOLL, {'collection' : guess_primary_collection_of_a_record(self.recid)})
            target = '/youraccount/login' + \
                     make_canonical_urlargd({'action': cookie, 'ln' : argd['ln'], 'referer' : \
                CFG_SITE_URL + user_info['uri']}, {})
            return redirect_to_url(req, target)
        elif auth_code:
            return page_not_authorized(req, "../", \
                text = auth_msg)



        unordered_tabs = get_detailed_page_tabs(get_colID(guess_primary_collection_of_a_record(self.recid)),
                                                    self.recid,
                                                    ln=argd['ln'])
        ordered_tabs_id = [(tab_id, values['order']) for (tab_id, values) in unordered_tabs.iteritems()]
        ordered_tabs_id.sort(lambda x, y: cmp(x[1], y[1]))
        link_ln = ''
        if argd['ln'] != CFG_SITE_LANG:
            link_ln = '?ln=%s' % argd['ln']
        tabs = [(unordered_tabs[tab_id]['label'], \
                 '%s/%s/%s/%s%s' % (CFG_SITE_URL, CFG_SITE_RECORD, self.recid, tab_id, link_ln), \
                 tab_id in ['holdings'],
                 unordered_tabs[tab_id]['enabled']) \
                for (tab_id, _order) in ordered_tabs_id
                if unordered_tabs[tab_id]['visible'] == True]
        top = webstyle_templates.detailed_record_container_top(self.recid,
                                                               tabs,
                                                               argd['ln'])
        bottom = webstyle_templates.detailed_record_container_bottom(self.recid,
                                                                     tabs,
                                                                     argd['ln'])

        title = websearch_templates.tmpl_record_page_header_content(req, self.recid, argd['ln'])[0]
        navtrail = create_navtrail_links(cc=guess_primary_collection_of_a_record(self.recid), ln=argd['ln'])
        navtrail += ' &gt; <a class="navtrail" href="%s/%s/%s?ln=%s">'% (CFG_SITE_URL, CFG_SITE_RECORD, self.recid, argd['ln'])
        navtrail += title
        navtrail += '</a>'

        return pageheaderonly(title=title,
                              navtrail=navtrail,
                              uid=uid,
                              verbose=1,
                              req=req,
                              metaheaderadd = "<link rel=\"stylesheet\" href=\"%s/img/jquery/jquery-ui.css\" type=\"text/css\" />" % CFG_SITE_URL,
                              language=argd['ln'],
                              navmenuid='search',
                              navtrail_append_title_p=0) + \
                              websearch_templates.tmpl_search_pagestart(argd['ln']) + \
                              top + body + bottom + \
                              websearch_templates.tmpl_search_pageend(argd['ln']) + \
                              pagefooteronly(lastupdated=__lastupdated__, language=argd['ln'], req=req)


    def ill_register_request_with_recid(self, req, form):
        """
        Register ILL request.
        """

        argd = wash_urlargd(form, {'ln': (str, ""),
                                   'period_of_interest_from': (str, ""),
                                   'period_of_interest_to': (str, ""),
                                   'additional_comments': (str, ""),
                                   'conditions': (str, ""),
                                   'only_edition': (str, ""),
                                   })

        _ = gettext_set_language(argd['ln'])
        uid = getUid(req)

        body = ill_register_request_with_recid(recid=self.recid,
                                               uid=uid,
                                               period_of_interest_from =  argd['period_of_interest_from'],
                                               period_of_interest_to =  argd['period_of_interest_to'],
                                               additional_comments =  argd['additional_comments'],
                                               conditions = argd['conditions'],
                                               only_edition = argd['only_edition'],
                                               ln=argd['ln'])

        uid = getUid(req)
        if uid == -1 or CFG_ACCESS_CONTROL_LEVEL_SITE >= 1:
            return page_not_authorized(req, "../holdings/ill_request_with_recid",
                                       navmenuid = 'yourbaskets')

        if isGuestUser(uid):
            if not CFG_WEBSESSION_DIFFERENTIATE_BETWEEN_GUESTS:
                return redirect_to_url(req, "%s/youraccount/login%s" % (
                    CFG_SITE_SECURE_URL,
                        make_canonical_urlargd({
                    'referer' : "%s/%s/%s/holdings/ill_request_with_recid%s" % (
                        CFG_SITE_URL,
                        CFG_SITE_RECORD,
                        self.recid,
                        make_canonical_urlargd(argd, {})),
                    "ln" : argd['ln']}, {})))


        user_info = collect_user_info(req)
        (auth_code, auth_msg) = check_user_can_view_record(user_info, self.recid)
        if auth_code and user_info['email'] == 'guest':
            cookie = mail_cookie_create_authorize_action(VIEWRESTRCOLL, {'collection' : guess_primary_collection_of_a_record(self.recid)})
            target = '/youraccount/login' + \
                     make_canonical_urlargd({'action': cookie, 'ln' : argd['ln'], 'referer' : \
                CFG_SITE_URL + user_info['uri']}, {})
            return redirect_to_url(req, target)
        elif auth_code:
            return page_not_authorized(req, "../", \
                text = auth_msg)



        unordered_tabs = get_detailed_page_tabs(get_colID(guess_primary_collection_of_a_record(self.recid)),
                                                    self.recid,
                                                    ln=argd['ln'])
        ordered_tabs_id = [(tab_id, values['order']) for (tab_id, values) in unordered_tabs.iteritems()]
        ordered_tabs_id.sort(lambda x, y: cmp(x[1], y[1]))
        link_ln = ''
        if argd['ln'] != CFG_SITE_LANG:
            link_ln = '?ln=%s' % argd['ln']
        tabs = [(unordered_tabs[tab_id]['label'], \
                 '%s/%s/%s/%s%s' % (CFG_SITE_URL, CFG_SITE_RECORD, self.recid, tab_id, link_ln), \
                 tab_id in ['holdings'],
                 unordered_tabs[tab_id]['enabled']) \
                for (tab_id, _order) in ordered_tabs_id
                if unordered_tabs[tab_id]['visible'] == True]
        top = webstyle_templates.detailed_record_container_top(self.recid,
                                                               tabs,
                                                               argd['ln'])
        bottom = webstyle_templates.detailed_record_container_bottom(self.recid,
                                                                     tabs,
                                                                     argd['ln'])

        title = websearch_templates.tmpl_record_page_header_content(req, self.recid, argd['ln'])[0]
        navtrail = create_navtrail_links(cc=guess_primary_collection_of_a_record(self.recid), ln=argd['ln'])
        navtrail += ' &gt; <a class="navtrail" href="%s/%s/%s?ln=%s">'% (CFG_SITE_URL, CFG_SITE_RECORD, self.recid, argd['ln'])
        navtrail += title
        navtrail += '</a>'

        return pageheaderonly(title=title,
                              navtrail=navtrail,
                              uid=uid,
                              verbose=1,
                              req=req,
                              language=argd['ln'],
                              navmenuid='search',
                              navtrail_append_title_p=0) + \
                              websearch_templates.tmpl_search_pagestart(argd['ln']) + \
                              top + body + bottom + \
                              websearch_templates.tmpl_search_pageend(argd['ln']) + \
                              pagefooteronly(lastupdated=__lastupdated__, language=argd['ln'], req=req)<|MERGE_RESOLUTION|>--- conflicted
+++ resolved
@@ -30,11 +30,8 @@
                            CFG_SITE_SECURE_URL, \
                            CFG_ACCESS_CONTROL_LEVEL_SITE, \
                            CFG_WEBSESSION_DIFFERENTIATE_BETWEEN_GUESTS, \
-<<<<<<< HEAD
-                           CFG_SITE_RECORD
-=======
+                           CFG_SITE_RECORD, \
                            CFG_CERN_SITE
->>>>>>> b762f601
 
 from invenio.webuser import getUid, page_not_authorized, isGuestUser, \
                             collect_user_info
@@ -868,14 +865,9 @@
 
         user_info = collect_user_info(req)
         (auth_code, auth_msg) = check_user_can_view_record(user_info, self.recid)
-<<<<<<< HEAD
-        if auth_code and user_info['email'] == 'guest':
-            cookie = mail_cookie_create_authorize_action(VIEWRESTRCOLL, {'collection' : guess_primary_collection_of_a_record(self.recid)})
-=======
         if auth_code and user_info['email'] == 'guest' and not user_info['apache_user']:
             cookie = mail_cookie_create_authorize_action(VIEWRESTRCOLL,
                                 {'collection': guess_primary_collection_of_a_record(self.recid)})
->>>>>>> b762f601
             target = '/youraccount/login' + \
                     make_canonical_urlargd({'action': cookie, 'ln': argd['ln'],
                                 'referer': CFG_SITE_URL + user_info['uri']}, {})
@@ -906,20 +898,12 @@
                                                                      argd['ln'])
 
         title = websearch_templates.tmpl_record_page_header_content(req, self.recid, argd['ln'])[0]
-<<<<<<< HEAD
         navtrail = create_navtrail_links(cc=guess_primary_collection_of_a_record(self.recid), ln=argd['ln'])
         navtrail += ' &gt; <a class="navtrail" href="%s/%s/%s?ln=%s">'% (CFG_SITE_URL, CFG_SITE_RECORD, self.recid, argd['ln'])
-=======
-        navtrail = create_navtrail_links(cc=guess_primary_collection_of_a_record(self.recid),
-                                         ln=argd['ln'])
-        navtrail += ' &gt; <a class="navtrail" href="%s/record/%s?ln=%s">'% (CFG_SITE_URL,
-                                                                        self.recid, argd['ln'])
->>>>>>> b762f601
         navtrail += title
         navtrail += '</a>'
 
         return pageheaderonly(title=title,
-<<<<<<< HEAD
                               navtrail=navtrail,
                               uid=uid,
                               verbose=1,
@@ -932,21 +916,6 @@
                               top + body + bottom + \
                               websearch_templates.tmpl_search_pageend(argd['ln']) + \
                               pagefooteronly(lastupdated=__lastupdated__, language=argd['ln'], req=req)
-=======
-                    navtrail=navtrail,
-                    uid=uid,
-                    verbose=1,
-                    req=req,
-                    metaheaderadd = "<link rel=\"stylesheet\" href=\"%s/img/jquery-ui.css\" type=\"text/css\" />" % CFG_SITE_URL,
-                    language=argd['ln'],
-                    navmenuid='search',
-                    navtrail_append_title_p=0) + \
-                    websearch_templates.tmpl_search_pagestart(argd['ln']) + \
-                    top + body + bottom + \
-                    websearch_templates.tmpl_search_pageend(argd['ln']) + \
-                    pagefooteronly(lastupdated=__lastupdated__, language=argd['ln'],
-                    req=req)
->>>>>>> b762f601
 
     # Return the same page wether we ask for /CFG_SITE_RECORD/123 or /CFG_SITE_RECORD/123/
     __call__ = index
@@ -1022,7 +991,6 @@
         navtrail += '</a>'
 
         return pageheaderonly(title=title,
-<<<<<<< HEAD
                               navtrail=navtrail,
                               uid=uid,
                               verbose=1,
@@ -1035,20 +1003,6 @@
                               top + body + bottom + \
                               websearch_templates.tmpl_search_pageend(argd['ln']) + \
                               pagefooteronly(lastupdated=__lastupdated__, language=argd['ln'], req=req)
-=======
-                    navtrail=navtrail,
-                    uid=uid,
-                    verbose=1,
-                    req=req,
-                    metaheaderadd = "<link rel=\"stylesheet\" href=\"%s/img/jquery-ui.css\" type=\"text/css\" />" % CFG_SITE_URL,
-                    language=argd['ln'],
-                    navmenuid='search',
-                    navtrail_append_title_p=0) + \
-                    websearch_templates.tmpl_search_pagestart(argd['ln']) + \
-                    top + body + bottom + \
-                    websearch_templates.tmpl_search_pageend(argd['ln']) + \
-                    pagefooteronly(lastupdated=__lastupdated__, language=argd['ln'], req=req)
->>>>>>> b762f601
 
 
     def send(self, req, form):
@@ -1108,18 +1062,9 @@
                                                                      tabs,
                                                                      argd['ln'])
 
-<<<<<<< HEAD
         title = websearch_templates.tmpl_record_page_header_content(req, self.recid, argd['ln'])[0]
         navtrail = create_navtrail_links(cc=guess_primary_collection_of_a_record(self.recid), ln=argd['ln'])
         navtrail += ' &gt; <a class="navtrail" href="%s/%s/%s?ln=%s">'% (CFG_SITE_URL, CFG_SITE_RECORD, self.recid, argd['ln'])
-=======
-        title = websearch_templates.tmpl_record_page_header_content(req, self.recid,
-                                                                    argd['ln'])[0]
-        navtrail = create_navtrail_links(cc=guess_primary_collection_of_a_record(self.recid),
-                                         ln=argd['ln'])
-        navtrail += ' &gt; <a class="navtrail" href="%s/record/%s?ln=%s">'% (CFG_SITE_URL,
-                                                                        self.recid, argd['ln'])
->>>>>>> b762f601
         navtrail += title
         navtrail += '</a>'
 
