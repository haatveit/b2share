# -*- coding: utf-8 -*-
#
# This file is part of Invenio.
# Copyright (C) 2012, 2013, 2014 CERN.
#
# Invenio is free software; you can redistribute it and/or
# modify it under the terms of the GNU General Public License as
# published by the Free Software Foundation; either version 2 of the
# License, or (at your option) any later version.
#
# Invenio is distributed in the hope that it will be useful, but
# WITHOUT ANY WARRANTY; without even the implied warranty of
# MERCHANTABILITY or FITNESS FOR A PARTICULAR PURPOSE.  See the GNU
# General Public License for more details.
#
# You should have received a copy of the GNU General Public License
# along with Invenio; if not, write to the Free Software Foundation, Inc.,
# 59 Temple Place, Suite 330, Boston, MA 02111-1307, USA.

"""WebSearch Flask Blueprint."""

import cStringIO

from functools import wraps
from flask import g, render_template, request, flash, redirect, url_for, \
    current_app, abort, Blueprint, send_file
from flask.ext.breadcrumbs import default_breadcrumb_root
from flask.ext.login import current_user
<<<<<<< HEAD
from flask.ext.breadcrumbs import register_breadcrumb
=======
from flask.ext.menu import register_menu
>>>>>>> 42ef8a87

from invenio.base.decorators import wash_arguments
from invenio.base.globals import cfg
from invenio.base.i18n import _
from invenio.base.signals import pre_template_render
from invenio.config import CFG_SITE_RECORD
from invenio.ext.template.context_processor import \
    register_template_context_processor
from invenio.modules.search.models import Collection
from invenio.modules.search.signals import record_viewed
from invenio.utils import apache
from .api import get_record
from .models import Record as Bibrec
from .utils import references_nb_counts, citations_nb_counts, \
    visible_collection_tabs

blueprint = Blueprint('record', __name__, url_prefix="/" + CFG_SITE_RECORD,
                      static_url_path='/record', template_folder='templates',
                      static_folder='static')

default_breadcrumb_root(blueprint, 'breadcrumbs.record')


def request_record(f):
    """Perform standard operation to check record availability for user."""
    @wraps(f)
    def decorated(recid, *args, **kwargs):
        from invenio.modules.access.mailcookie import \
            mail_cookie_create_authorize_action
        from invenio.modules.access.local_config import VIEWRESTRCOLL
        from invenio.legacy.search_engine import \
            guess_primary_collection_of_a_record, \
            check_user_can_view_record
<<<<<<< HEAD
        from invenio.legacy.websearch.adminlib import get_detailed_page_tabs,\
            get_detailed_page_tabs_counts
        from invenio.b2share.modules.main.utils import check_fresh_record
=======
>>>>>>> 42ef8a87
        # ensure recid to be integer
        recid = int(recid)

        from invenio.legacy.search_engine import record_exists, get_merged_recid
        if record_exists(recid) == 0:
            # record doesn't exist, abort so it doesn't get incorrectly cached
            abort(apache.HTTP_NOT_FOUND)  # The record is gone!
        if check_fresh_record(current_user, recid):
            return render_template('record_waitforit.html', recid=recid)

        g.collection = collection = Collection.query.filter(
            Collection.name == guess_primary_collection_of_a_record(recid)).\
            one()

        (auth_code, auth_msg) = check_user_can_view_record(current_user, recid)

        # only superadmins can use verbose parameter for obtaining debug
        # information
        if not current_user.is_super_admin and 'verbose' in kwargs:
            kwargs['verbose'] = 0

        if auth_code and current_user.is_guest:
            cookie = mail_cookie_create_authorize_action(VIEWRESTRCOLL, {
                'collection': g.collection.name})
            url_args = {'action': cookie, 'ln': g.ln, 'referer': request.url}
            flash(_("Authorization failure"), 'error')
            return redirect(url_for('webaccount.login', **url_args))
        elif auth_code:
            flash(auth_msg, 'error')
            abort(apache.HTTP_UNAUTHORIZED)

        from invenio.legacy.search_engine import record_exists, \
            get_merged_recid
        # check if the current record has been deleted
        # and has been merged, case in which the deleted record
        # will be redirect to the new one
        record_status = record_exists(recid)
        merged_recid = get_merged_recid(recid)
        if record_status == -1 and merged_recid:
            return redirect(url_for('record.metadata', recid=merged_recid))
        elif record_status == -1:
            abort(apache.HTTP_GONE)  # The record is gone!

        g.bibrec = Bibrec.query.get(recid)
        record = get_record(recid)

        if record is None:
            return render_template('404.html')

        title = record.get(cfg.get('RECORDS_BREADCRUMB_TITLE_KEY'), '')
        tabs = []

        if cfg.get('CFG_WEBLINKBACK_TRACKBACK_ENABLED'):
            @register_template_context_processor
            def trackback_context():
                from invenio.legacy.weblinkback.templates import \
                    get_trackback_auto_discovery_tag
                return {'headerLinkbackTrackbackLink':
                        get_trackback_auto_discovery_tag(recid)}

        def _format_record(recid, of='hd', user_info=current_user, *args,
                           **kwargs):
            from invenio.modules.formatter import format_record
            return format_record(recid, of, user_info=user_info, *args,
                                 **kwargs)

        @register_template_context_processor
        def record_context():
            from invenio.modules.comments.api import get_mini_reviews
            from invenio.legacy.bibdocfile.api import BibRecDocs
            all_files = [f for f in BibRecDocs(recid, human_readable=True).list_latest_files(list_hidden=False) \
                         if not f.is_icon()]
            files = [f for f in all_files if f.is_restricted(current_user)[0] == 0]
            has_private_files = len(files) < len(all_files)
            return dict(recid=recid,
                        record=record,
                        tabs=tabs,
                        title=title,
                        get_mini_reviews=get_mini_reviews,
                        collection=collection,
                        format_record=_format_record,
                        has_private_files=has_private_files,
                        files=files
                        )

        pre_template_render.send(
            "%s.%s" % (blueprint.name, f.__name__),
            recid=recid,
        )
        return f(recid, *args, **kwargs)
    return decorated


@blueprint.route('/<int:recid>/metadata', methods=['GET', 'POST'])
@blueprint.route('/<int:recid>/', methods=['GET', 'POST'])
@blueprint.route('/<int:recid>', methods=['GET', 'POST'])
@blueprint.route('/<int:recid>/export/<of>', methods=['GET', 'POST'])
<<<<<<< HEAD
@register_breadcrumb(blueprint, '.', _('Record'))
@wash_arguments({'of': (unicode, 'hd')})
=======
@wash_arguments({'of': (unicode, 'hd'), 'ot': (unicode, None)})
>>>>>>> 42ef8a87
@request_record
@register_menu(blueprint, 'record.metadata', _('Information'), order=1,
               endpoint_arguments_constructor=lambda:
               dict(recid=request.view_args.get('recid')),
               visible_when=visible_collection_tabs('metadata'))
def metadata(recid, of='hd', ot=None):
    """Display formated record metadata."""
    from invenio.legacy.bibrank.downloads_similarity import \
        register_page_view_event
    from invenio.modules.formatter import get_output_format_content_type
    register_page_view_event(recid, current_user.get_id(),
                             str(request.remote_addr))
    if get_output_format_content_type(of) != 'text/html':
        from invenio.modules.search.views.search import \
            response_formated_records
        return response_formated_records([recid], g.collection, of, qid=None)

    # Send the signal 'document viewed'
    record_viewed.send(
        current_app._get_current_object(),
        recid=recid,
        id_user=current_user.get_id(),
        request=request)

    return render_template('records/metadata.html', of=of, ot=ot)


@blueprint.route('/<int:recid>/references', methods=['GET', 'POST'])
@request_record
@register_menu(blueprint, 'record.references', _('References'), order=2,
               visible_when=visible_collection_tabs('references'),
               endpoint_arguments_constructor=lambda:
               dict(recid=request.view_args.get('recid')),
               count=references_nb_counts)
def references(recid):
    """Display references."""
    return render_template('records/references.html')


@blueprint.route('/<int:recid>/files', methods=['GET', 'POST'])
@request_record
@register_menu(blueprint, 'record.files', _('Files'), order=8,
               endpoint_arguments_constructor=lambda:
               dict(recid=request.view_args.get('recid')),
               visible_when=visible_collection_tabs('files'))
def files(recid):
    """Return overview of attached files."""
    def get_files():
        from invenio.legacy.bibdocfile.api import BibRecDocs
        for bibdoc in BibRecDocs(recid).list_bibdocs():
            for file in bibdoc.list_all_files():
                yield file.get_url()

    return render_template('records/files.html', files=list(get_files()))


@blueprint.route('/<int:recid>/files/<path:filename>', methods=['GET'])
@request_record
def file(recid, filename):
    """Serve attached documents."""
    from invenio.modules.documents import api
    record = get_record(recid)
    duuids = [uuid for (k, uuid) in record.get('_documents', [])
              if k == filename]
    error = 404
    for duuid in duuids:
        document = api.Document.get_document(duuid)
        if not document.is_authorized(current_user):
            current_app.logger.info(
                "Unauthorized access to /{recid}/files/{filename} "
                "({document}) by {current_user}".format(
                    recid=recid, filename=filename, document=document,
                    current_user=current_user))
            error = 401
            continue

        # TODO add logging of downloads

        if document.get('linked', False):
            if document.get('uri').startswith('http://') or \
                    document.get('uri').startswith('https://'):
                return redirect(document.get('uri'))

            # FIXME create better streaming support

            file_ = cStringIO.StringIO(document.open('rb').read())
            file_.seek(0)
            return send_file(file_, mimetype='application/octet-stream',
                             attachment_filename=filename)
        return send_file(document['uri'])
    abort(error)


@blueprint.route('/<int:recid>/citations', methods=['GET', 'POST'])
@request_record
@register_menu(blueprint, 'record.citations', _('Citations'), order=3,
               visible_when=visible_collection_tabs('citations'),
               endpoint_arguments_constructor=lambda:
               dict(recid=request.view_args.get('recid')),
               count=citations_nb_counts)
def citations(recid):
    """Display citations."""
    from invenio.legacy.bibrank.citation_searcher import calculate_cited_by_list,\
        get_self_cited_by, calculate_co_cited_with_list
    citations = dict(
        citinglist=calculate_cited_by_list(recid),
        selfcited=get_self_cited_by(recid),
        co_cited=calculate_co_cited_with_list(recid)
        )
    return render_template('records/citations.html',
                           citations=citations)


@blueprint.route('/<int:recid>/keywords', methods=['GET', 'POST'])
@request_record
@register_menu(blueprint, 'record.keywords', _('Keywords'), order=4,
               endpoint_arguments_constructor=lambda:
               dict(recid=request.view_args.get('recid')),
               visible_when=visible_collection_tabs('keywords'))
def keywords(recid):
    """Return keywords overview."""
    from invenio.legacy.bibclassify.webinterface import record_get_keywords
    found, keywords, record = record_get_keywords(recid)
    return render_template('records/keywords.html',
                           found=found,
                           keywords=keywords)


@blueprint.route('/<int:recid>/usage', methods=['GET', 'POST'])
@request_record
@register_menu(blueprint, 'record.usage', _('Usage statistics'), order=7,
               endpoint_arguments_constructor=lambda:
               dict(recid=request.view_args.get('recid')),
               visible_when=visible_collection_tabs('usage'))
def usage(recid):
    """Return usage statistics."""
    from invenio.legacy.bibrank.downloads_similarity import \
        calculate_reading_similarity_list
    from invenio.legacy.bibrank.downloads_grapher import \
        create_download_history_graph_and_box
    viewsimilarity = calculate_reading_similarity_list(recid, "pageviews")
    downloadsimilarity = calculate_reading_similarity_list(recid, "downloads")
    downloadgraph = create_download_history_graph_and_box(recid)

    return render_template('records/usage.html',
                           viewsimilarity=viewsimilarity,
                           downloadsimilarity=downloadsimilarity,
                           downloadgraph=downloadgraph)


@blueprint.route('/', methods=['GET', 'POST'])
def no_recid():
    """Redirect to homepage."""
    return redirect("/")<|MERGE_RESOLUTION|>--- conflicted
+++ resolved
@@ -26,11 +26,8 @@
     current_app, abort, Blueprint, send_file
 from flask.ext.breadcrumbs import default_breadcrumb_root
 from flask.ext.login import current_user
-<<<<<<< HEAD
 from flask.ext.breadcrumbs import register_breadcrumb
-=======
 from flask.ext.menu import register_menu
->>>>>>> 42ef8a87
 
 from invenio.base.decorators import wash_arguments
 from invenio.base.globals import cfg
@@ -64,12 +61,7 @@
         from invenio.legacy.search_engine import \
             guess_primary_collection_of_a_record, \
             check_user_can_view_record
-<<<<<<< HEAD
-        from invenio.legacy.websearch.adminlib import get_detailed_page_tabs,\
-            get_detailed_page_tabs_counts
         from invenio.b2share.modules.main.utils import check_fresh_record
-=======
->>>>>>> 42ef8a87
         # ensure recid to be integer
         recid = int(recid)
 
@@ -167,12 +159,8 @@
 @blueprint.route('/<int:recid>/', methods=['GET', 'POST'])
 @blueprint.route('/<int:recid>', methods=['GET', 'POST'])
 @blueprint.route('/<int:recid>/export/<of>', methods=['GET', 'POST'])
-<<<<<<< HEAD
 @register_breadcrumb(blueprint, '.', _('Record'))
-@wash_arguments({'of': (unicode, 'hd')})
-=======
 @wash_arguments({'of': (unicode, 'hd'), 'ot': (unicode, None)})
->>>>>>> 42ef8a87
 @request_record
 @register_menu(blueprint, 'record.metadata', _('Information'), order=1,
                endpoint_arguments_constructor=lambda:
