## This file is part of Invenio.
<<<<<<< HEAD
## Copyright (C) 2005, 2006, 2007, 2008, 2009, 2010, 2011, 2012 CERN.
=======
## Copyright (C) 2002, 2003, 2004, 2005, 2006, 2007, 2008, 2009, 2010, 2014 CERN.
>>>>>>> 729701ad
##
## Invenio is free software; you can redistribute it and/or
## modify it under the terms of the GNU General Public License as
## published by the Free Software Foundation; either version 2 of the
## License, or (at your option) any later version.
##
## Invenio is distributed in the hope that it will be useful, but
## WITHOUT ANY WARRANTY; without even the implied warranty of
## MERCHANTABILITY or FITNESS FOR A PARTICULAR PURPOSE.  See the GNU
## General Public License for more details.
##
## You should have received a copy of the GNU General Public License
## along with Invenio; if not, write to the Free Software Foundation, Inc.,
## 59 Temple Place, Suite 330, Boston, MA 02111-1307, USA.

__revision__ = "$Id$"

import urllib
import cgi

from invenio.config import \
     CFG_CERN_SITE, \
     CFG_SITE_LANG, \
     CFG_SITE_NAME, \
     CFG_SITE_NAME_INTL, \
     CFG_SITE_SUPPORT_EMAIL, \
     CFG_SITE_SECURE_URL, \
     CFG_SITE_URL, \
     CFG_WEBSESSION_RESET_PASSWORD_EXPIRE_IN_DAYS, \
     CFG_WEBSESSION_ADDRESS_ACTIVATION_EXPIRE_IN_DAYS, \
     CFG_WEBSESSION_DIFFERENTIATE_BETWEEN_GUESTS, \
     CFG_WEBSEARCH_MAX_RECORDS_IN_GROUPS, \
     CFG_ACCESS_CONTROL_LEVEL_ACCOUNTS, \
     CFG_SITE_RECORD
from invenio.access_control_config import CFG_EXTERNAL_AUTH_USING_SSO, \
        CFG_EXTERNAL_AUTH_LOGOUT_SSO, CFG_WEB_API_KEY_STATUS
from invenio.urlutils import make_canonical_urlargd, create_url, create_html_link
from invenio.htmlutils import escape_html, nmtoken_from_string
from invenio.messages import gettext_set_language, language_list_long
from invenio.websession_config import CFG_WEBSESSION_GROUP_JOIN_POLICY
class Template:
    def tmpl_back_form(self, ln, message, url, link):
        """
        A standard one-message-go-back-link page.

        Parameters:

          - 'ln' *string* - The language to display the interface in

          - 'message' *string* - The message to display

          - 'url' *string* - The url to go back to

          - 'link' *string* - The link text
        """
        out = """
                 <table>
                    <tr>
                      <td align="left">%(message)s
                       <a href="%(url)s">%(link)s</a></td>
                    </tr>
                 </table>
             """% {
               'message' : message,
               'url'     : url,
               'link'    : link,
               'ln'      : ln
             }

        return out

    def tmpl_external_setting(self, ln, key, value):
        _ = gettext_set_language(ln)
        out = """
        <tr>
            <td align="right"><strong>%s:</strong></td>
            <td><i>%s</i></td>
        </tr>""" % (key, value)
        return out

    def tmpl_external_user_settings(self, ln, html_settings):
        _ = gettext_set_language(ln)
        out = """
        <p><big><strong class="headline">%(external_user_settings)s</strong></big></p>
        <table>
            %(html_settings)s
        </table>
        <p><big><strong class="headline">%(external_user_groups)s</strong></big></p>
        <p>%(consult_external_groups)s</p>
        """ % {
            'external_user_settings' : _('External account settings'),
            'html_settings' : html_settings,
            'consult_external_groups' : _('You can consult the list of your external groups directly in the %(x_url_open)sgroups page%(x_url_close)s.') % {
                'x_url_open' : '<a href="../yourgroups/display?ln=%s#external_groups">' % ln,
                'x_url_close' : '</a>'
            },
            'external_user_groups' : _('External user groups'),
        }
        return out

<<<<<<< HEAD
    def tmpl_user_api_key(self, ln=CFG_SITE_LANG, keys_info=None):
        """
        Displays all the API key that the user owns the user

        Parameters:

          - 'ln' *string* - The language to display the interface in
          - 'key_info' *tuples* - Contains the tuples with the key data (id, desciption, status)

        """

        # load the right message language
        _ = gettext_set_language(ln)

        out = """
                <script type="text/javascript">
                   $(document).ready(function(){
                        $(".key_value").hide();
                        $(".key_label").click(function(){
                            $(this).next(".key_value").slideToggle("slow");
                          });
                    });
                </script>
                <p><big><strong class="headline">%(user_api_key)s</strong></big></p>
              """ % {
                     'user_api_key' : _("API keys")
                     }

        if keys_info and len(keys_info) != 0:
            out += "<p>%(user_keys)s</p>" % {'user_keys': _("These are your current API keys")}
            out += """
                    <table>
                    """

            # In Python 2.4 tuples don't have the index attribute.
            # We therefore need to convert the keys_info tuple to a list.
            keys_info = list(keys_info)

            for key_info in keys_info:
                out += """
                        <tr><td>%(key_description)s</td>
                        <td>%(key_status)s</td>
                        </tr><tr>
                        <td class = "key_label">
                            <a name="#%(index)s" href="#%(index)s"> %(key_label)s</a>
                        </td>
                        <td class="key_value"><code/>%(key_id)s</code></td>
                        </tr><tr>
                        <td></td>
                        <td align="left">
                            <form method="post" action="%(sitesecureurl)s/youraccount/apikey" name="api_key_remove">
                                 <input type="hidden" name="key_id" value="%(key_id)s" />
                                <code class="blocknote"><input class="formbutton" type="%(input_type)s" value="%(remove_key)s" /></code>
                            </form>
                        </td>
                        </tr>
                       """ % {
                              'key_description': _("Description: " + cgi.escape(key_info[1])),
                              'key_status': _("Status: " + key_info[2]),
                              'key_id': _(key_info[0]),
                              'index':  keys_info.index(key_info),
                              'key_label': _("API key"),
                              'remove_key' : _("Delete key"),
                              'sitesecureurl': CFG_SITE_SECURE_URL,
                              'input_type': ("submit", "hidden")[key_info[2] == CFG_WEB_API_KEY_STATUS['REVOKED']]
                              }
            out += "</table>"

        out += """
                <form method="post" action="%(sitesecureurl)s/youraccount/apikey" name="api_key_create">
                <p>%(create_new_key)s</p>
                <table>
                    <tr><td align="right" valign="top"><strong>
                      <label for="new_key_description">%(new_key_description_label)s:</label></strong><br />
                      <small class="important">(%(mandatory)s)</small>
                    </td><td valign="top">
                      <input type="text" size="50" name="key_description" id="key_description" value=""/><br />
                      <small><span class="quicknote">%(note)s:</span>
                       %(new_key_description_note)s
                      </small>
                    </td>
                  </tr>
                  <tr><td></td><td align="left">
                    <code class="blocknote"><input class="formbutton" type="submit" value="%(create_new_key_button)s" /></code>
                  </td></tr>
                </table>
                </form>
        """ % {
               'create_new_key' : _("If you want to create a new API key, please enter a description for it"),
               'new_key_description_label' : _("Description for the new API key"),
               'mandatory' : _("mandatory"),
               'note' : _("Note"),
               'new_key_description_note': _("The description should be something meaningful for you to recognize the API key"),
               'create_new_key_button' : _("Create new key"),
               'sitesecureurl': CFG_SITE_SECURE_URL
               }

        return out

    def tmpl_user_preferences(self, ln, email, email_disabled, password_disabled, nickname):
=======
    def tmpl_user_preferences(self, ln, email, email_disabled, password_disabled, nickname, csrf_token=''):
>>>>>>> 729701ad
        """
        Displays a form for the user to change his email/password.

        Parameters:

          - 'ln' *string* - The language to display the interface in

          - 'email' *string* - The email of the user

          - 'email_disabled' *boolean* - If the user has the right to edit his email

          - 'password_disabled' *boolean* - If the user has the right to edit his password

          - 'nickname' *string* - The nickname of the user (empty string if user does not have it)

          - 'csrf_token' *string* - The CSRF token to verify the form origin.
        """

        # load the right message language
        _ = gettext_set_language(ln)

        out = """
                <p><big><strong class="headline">%(edit_params)s</strong></big></p>
                <form method="post" action="%(sitesecureurl)s/youraccount/change" name="edit_logins_settings">
                <p>%(change_user)s</p>
                <table>
                  <tr><td align="right" valign="top"><strong>
                      <label for="nickname">%(nickname_label)s:</label></strong><br />
                      <small class="important">(%(mandatory)s)</small>
                    </td><td valign="top">
                      %(nickname_prefix)s%(nickname)s%(nickname_suffix)s<br />
                      <small><span class="quicknote">%(note)s:</span>
                       %(fixed_nickname_note)s
                      </small>
                    </td>
                  </tr>
                  <tr><td align="right"><strong>
                      <label for="email">%(new_email)s:</label></strong><br />
                      <small class="important">(%(mandatory)s)</small>
                    </td><td>
                      <input type="text" size="25" name="email" id="email" %(email_disabled)s value="%(email)s" /><br />
                      <small><span class="quicknote">%(example)s:</span>
                        <span class="example">john.doe@example.com</span>
                      </small>
                    </td>
                  </tr>
                  <tr><td></td><td align="left">
                    <input class="formbutton" type="submit" value="%(set_values)s" />&nbsp;&nbsp;&nbsp;
                  </td></tr>
                </table>
                <input type="hidden" name="action" value="edit" />
                <input type="hidden" name="csrf_token" value="%(csrf_token)s" />
                </form>
            """ % {
                'change_user' : _("If you want to change your email or set for the first time your nickname, please set new values in the form below."),
                'edit_params' : _("Edit login credentials"),
                'nickname_label' : _("Nickname"),
                'nickname' : nickname,
                'csrf_token': cgi.escape(csrf_token, True),
                'nickname_prefix' : nickname=='' and '<input type="text" size="25" name="nickname" id="nickname" value=""' or '',
                'nickname_suffix' : nickname=='' and '" /><br /><small><span class="quicknote">'+_("Example")+':</span><span class="example">johnd</span></small>' or '',
                'new_email' : _("New email address"),
                'mandatory' : _("mandatory"),
                'example' : _("Example"),
                'note' : _("Note"),
                'set_values' : _("Set new values"),
                'email' : email,
                'email_disabled' : email_disabled and "readonly" or "",
                'sitesecureurl': CFG_SITE_SECURE_URL,
                'fixed_nickname_note' : _('Since this is considered as a signature for comments and reviews, once set it can not be changed.')
            }

        if not password_disabled and not CFG_EXTERNAL_AUTH_USING_SSO:
            out += """
                <form method="post" action="%(sitesecureurl)s/youraccount/change" name="edit_password">
                <p>%(change_pass)s</p>
                <table>
                  <tr>
                    <td align="right"><strong><label for="old_password">%(old_password)s:</label></strong><br />
                    </td><td align="left">
                      <input type="password" size="25" name="old_password" id="old_password" %(password_disabled)s /><br />
                      <small><span class="quicknote">%(note)s:</span>
                       %(old_password_note)s
                      </small>
                    </td>
                  </tr>
                  <tr>
                    <td align="right"><strong><label for="new_password">%(new_password)s:</label></strong><br />
                    </td><td align="left">
                      <input type="password" size="25" name="password" id="new_password" %(password_disabled)s /><br />
                      <small><span class="quicknote">%(note)s:</span>
                       %(password_note)s
                      </small>
                    </td>
                  </tr>
                  <tr>
                    <td align="right"><strong><label for="new_password2">%(retype_password)s:</label></strong></td>
                    <td align="left">
                      <input type="password" size="25" name="password2" id="new_password2" %(password_disabled)s value="" />
                    </td>
                  </tr>
                  <tr><td></td><td align="left">
                    <input class="formbutton" type="submit" value="%(set_values)s" />&nbsp;&nbsp;&nbsp;
                  </td></tr>
                </table>
                <input type="hidden" name="action" value="edit" />
                <input type="hidden" name="csrf_token" value="%(csrf_token)s" />
                </form>
                """ % {
                    'change_pass' : _("If you want to change your password, please enter the old one and set the new value in the form below."),
                    'mandatory' : _("mandatory"),
                    'old_password' : _("Old password"),
                    'new_password' : _("New password"),
                    'csrf_token': cgi.escape(csrf_token, True),
                    'optional' : _("optional"),
                    'note' : _("Note"),
                    'password_note' : _("The password phrase may contain punctuation, spaces, etc."),
                    'old_password_note' : _("You must fill the old password in order to set a new one."),
                    'retype_password' : _("Retype password"),
                    'set_values' : _("Set new password"),
                    'password_disabled' : password_disabled and "disabled" or "",
                    'sitesecureurl': CFG_SITE_SECURE_URL,
                }
        elif not CFG_EXTERNAL_AUTH_USING_SSO and CFG_CERN_SITE:
            out += "<p>" + _("""If you are using a lightweight CERN account you can
                %(x_url_open)sreset the password%(x_url_close)s.""") % \
                    {'x_url_open' : \
                        '<a href="http://cern.ch/LightweightRegistration/ResetPassword.aspx%s">' \
                        % (make_canonical_urlargd({'email': email, 'returnurl' : CFG_SITE_SECURE_URL + '/youraccount/edit' + make_canonical_urlargd({'lang' : ln}, {})}, {})), 'x_url_close' : '</a>'} + "</p>"
        elif CFG_EXTERNAL_AUTH_USING_SSO and CFG_CERN_SITE:
            out += "<p>" + _("""You can change or reset your CERN account password by means of the %(x_url_open)sCERN account system%(x_url_close)s.""") % \
                {'x_url_open' : '<a href="https://cern.ch/login/password.aspx">', 'x_url_close' : '</a>'} + "</p>"
        return out


    def tmpl_user_bibcatalog_auth(self, bibcatalog_username="", bibcatalog_password="", ln=CFG_SITE_LANG, csrf_token=''):
        """template for setting username and pw for bibcatalog backend"""
        _ = gettext_set_language(ln)
        out = """
            <form method="post" action="%(sitesecureurl)s/youraccount/change" name="edit_bibcatalog_settings">
              <p><big><strong class="headline">%(edit_bibcatalog_settings)s</strong></big></p>
              <table>
                <tr>
                  <td> %(username)s: <input type="text" size="25" name="bibcatalog_username" value="%(bibcatalog_username)s" id="bibcatuid"></td>
                  <td> %(password)s: <input type="password" size="25" name="bibcatalog_password" value="%(bibcatalog_password)s" id="bibcatpw"></td>
                </tr>
                <tr>
                  <td><input class="formbutton" type="submit" value="%(update_settings)s" /></td>
                </tr>
              </table>
              <input type="hidden" name="csrf_token" value="%(csrf_token)s" />
            </form>
        """ % {
          'sitesecureurl' : CFG_SITE_SECURE_URL,
          'bibcatalog_username' : bibcatalog_username,
          'bibcatalog_password' : bibcatalog_password,
          'edit_bibcatalog_settings' : _("Edit cataloging interface settings"),
          'username' :  _("Username"),
          'password' :  _("Password"),
          'update_settings' : _('Update settings'),
          'csrf_token': cgi.escape(csrf_token, True),
        }
        return out


    def tmpl_user_lang_edit(self, ln, preferred_lang, csrf_token=''):
        _ = gettext_set_language(ln)
        out = """
            <form method="post" action="%(sitesecureurl)s/youraccount/change" name="edit_lang_settings">
              <p><big><strong class="headline">%(edit_lang_settings)s</strong></big></p>
              <table>
                <tr><td align="right"><select name="lang" id="lang">
        """ % {
          'sitesecureurl' : CFG_SITE_SECURE_URL,
          'edit_lang_settings' : _("Edit language-related settings"),
        }
        for short_ln, long_ln in language_list_long():
            out += """<option %(selected)s value="%(short_ln)s">%(long_ln)s</option>""" % {
                'selected' : preferred_lang == short_ln and 'selected="selected"' or '',
                'short_ln' : short_ln,
                'long_ln' : escape_html(long_ln)
            }
        out += """</select></td><td valign="top"><strong><label for="lang">%(select_lang)s</label></strong></td></tr>
            <tr><td></td><td><input class="formbutton" type="submit" value="%(update_settings)s" /></td></tr>
        </table><input type="hidden" name="csrf_token" value="%(csrf_token)s" /></form>""" % {
            'select_lang' : _('Select desired language of the web interface.'),
            'update_settings' : _('Update settings'),
            'csrf_token': cgi.escape(csrf_token, True),
        }
        return out

    def tmpl_user_websearch_edit(self, ln, current = 10, show_latestbox = True, show_helpbox = True, csrf_token=''):
        _ = gettext_set_language(ln)
        out = """
            <form method="post" action="%(sitesecureurl)s/youraccount/change" name="edit_websearch_settings">
              <p><big><strong class="headline">%(edit_websearch_settings)s</strong></big></p>
              <table>
                <tr><td align="right"><input type="checkbox" %(checked_latestbox)s value="1" name="latestbox" id="latestbox"/></td>
                <td valign="top"><b><label for="latestbox">%(show_latestbox)s</label></b></td></tr>
                <tr><td align="right"><input type="checkbox" %(checked_helpbox)s value="1" name="helpbox" id="helpbox"/></td>
                <td valign="top"><b><label for="helpbox">%(show_helpbox)s</label></b></td></tr>
                <tr><td align="right"><select name="group_records" id="group_records">
        """ % {
          'sitesecureurl' : CFG_SITE_SECURE_URL,
          'edit_websearch_settings' : _("Edit search-related settings"),
          'show_latestbox' : _("Show the latest additions box"),
          'checked_latestbox' : show_latestbox and 'checked="checked"' or '',
          'show_helpbox' : _("Show collection help boxes"),
          'checked_helpbox' : show_helpbox and 'checked="checked"' or '',
        }
        for i in 10, 25, 50, 100, 250, 500:
            if i <= CFG_WEBSEARCH_MAX_RECORDS_IN_GROUPS:
                out += """<option %(selected)s>%(i)s</option>
                    """ % {
                        'selected' : current == i and 'selected="selected"' or '',
                        'i' : i
                    }
        out += """</select></td><td valign="top"><strong><label for="group_records">%(select_group_records)s</label></strong></td></tr>
              <tr><td></td><td><input class="formbutton" type="submit" value="%(update_settings)s" /></td></tr>
              </table>
              <input type="hidden" name="csrf_token" value="%(csrf_token)s" />
            </form>""" % {
                'update_settings' : _("Update settings"),
                'select_group_records' : _("Number of search results per page"),
                'csrf_token': cgi.escape(csrf_token, True),
            }
        return out


    def tmpl_user_external_auth(self, ln, methods, current, method_disabled, csrf_token=''):
        """
        Displays a form for the user to change his authentication method.

        Parameters:

          - 'ln' *string* - The language to display the interface in

          - 'methods' *array* - The methods of authentication

          - 'method_disabled' *boolean* - If the user has the right to change this

          - 'current' *string* - The currently selected method

          - 'csrf_token' *string* - The CSRF token to verify the form origin.
        """

        # load the right message language
        _ = gettext_set_language(ln)

        out = """
                 <form method="post" action="%(sitesecureurl)s/youraccount/change">
                   <big><strong class="headline">%(edit_method)s</strong></big>
                   <p>%(explain_method)s:</p>
                   <table>
                     <tr><td valign="top"><b>%(select_method)s:</b></td><td>
               """ % {
                 'edit_method' : _("Edit login method"),
                 'explain_method' : _("Please select which login method you would like to use to authenticate yourself"),
                 'select_method' : _("Select method"),
                 'sitesecureurl': CFG_SITE_SECURE_URL,
               }
        for system in methods:
            out += """<input type="radio" name="login_method" value="%(system)s" id="%(id)s" %(disabled)s %(selected)s /><label for="%(id)s">%(system)s</label><br />""" % {
                     'system' : system,
                     'disabled' : method_disabled and 'disabled="disabled"' or "",
                     'selected' : current == system and 'checked="checked"' or "",
                     'id' : nmtoken_from_string(system),
                   }
        out += """  </td></tr>
                   <tr><td>&nbsp;</td>
                     <td><input class="formbutton" type="submit" value="%(select_method)s" /></td></tr></table>
                    <input type="hidden" name="csrf_token" value="%(csrf_token)s" />
                    </form>""" % {
                     'select_method' : _("Select method"),
                     'csrf_token': cgi.escape(csrf_token, True),
                   }

        return out

    def tmpl_lost_password_form(self, ln):
        """
        Displays a form for the user to ask for his password sent by email.

        Parameters:

          - 'ln' *string* - The language to display the interface in

          - 'msg' *string* - Explicative message on top of the form.
        """

        # load the right message language
        _ = gettext_set_language(ln)
        out = "<p>" + _("If you have lost the password for your %(sitename)s %(x_fmt_open)sinternal account%(x_fmt_close)s, then please enter your email address in the following form in order to have a password reset link emailed to you.") % {'x_fmt_open' : '<em>', 'x_fmt_close' : '</em>', 'sitename' : CFG_SITE_NAME_INTL[ln]} + "</p>"

        out += """
          <blockquote>
          <form  method="post" action="../youraccount/send_email">
          <table>
                <tr>
              <td align="right"><strong><label for="p_email">%(email)s:</label></strong></td>
              <td><input type="text" size="25" name="p_email" id="p_email" value="" />
                  <input type="hidden" name="ln" value="%(ln)s" />
                  <input type="hidden" name="action" value="lost" />
              </td>
            </tr>
            <tr><td>&nbsp;</td>
              <td><input class="formbutton" type="submit" value="%(send)s" /></td>
            </tr>
          </table>

          </form>
          </blockquote>
          """ % {
            'ln': ln,
            'email' : _("Email address"),
            'send' : _("Send password reset link"),
          }

        if CFG_CERN_SITE:
            out += "<p>" + _("If you have been using the %(x_fmt_open)sCERN login system%(x_fmt_close)s, then you can recover your password through the %(x_url_open)sCERN authentication system%(x_url_close)s.") % {'x_fmt_open' : '<em>', 'x_fmt_close' : '</em>', 'x_url_open' : '<a href="https://cern.ch/lightweightregistration/ResetPassword.aspx%s">' \
            % make_canonical_urlargd({'lf': 'auth', 'returnURL' : CFG_SITE_SECURE_URL + '/youraccount/login?ln='+ln}, {}), 'x_url_close' : '</a>'} + " "
        else:
            out += "<p>" + _("Note that if you have been using an external login system, then we cannot do anything and you have to ask there.") + " "
        out += _("Alternatively, you can ask %s to change your login system from external to internal.") % ("""<a href="mailto:%(email)s">%(email)s</a>""" % { 'email' : CFG_SITE_SUPPORT_EMAIL }) + "</p>"


        return out

    def tmpl_account_info(self, ln, uid, guest, CFG_CERN_SITE):
        """
        Displays the account information

        Parameters:

          - 'ln' *string* - The language to display the interface in

          - 'uid' *string* - The user id

          - 'guest' *boolean* - If the user is guest

          - 'CFG_CERN_SITE' *boolean* - If the site is a CERN site
        """

        # load the right message language
        _ = gettext_set_language(ln)

        out = """<p>%(account_offer)s</p>
                 <blockquote>
                 <dl>
              """ % {
                'account_offer' : _("%s offers you the possibility to personalize the interface, to set up your own personal library of documents, or to set up an automatic alert query that would run periodically and would notify you of search results by email.") % CFG_SITE_NAME_INTL[ln],
              }

        if not guest:
            out += """
                   <dt>
                   <a href="./edit?ln=%(ln)s">%(your_settings)s</a>
                   </dt>
                   <dd>%(change_account)s</dd>""" % {
                     'ln' : ln,
                     'your_settings' : _("Your Settings"),
                     'change_account' : _("Set or change your account email address or password. Specify your preferences about the look and feel of the interface.")
                   }

        out += """
        <dt><a href="../youralerts/display?ln=%(ln)s">%(your_searches)s</a></dt>
        <dd>%(search_explain)s</dd>""" % {
          'ln' : ln,
          'your_searches' : _("Your Searches"),
          'search_explain' : _("View all the searches you performed during the last 30 days."),

        }
        out += """
        <dt><a href="../yourbaskets/display?ln=%(ln)s">%(your_baskets)s</a></dt>
        <dd>%(basket_explain)s""" % {
        'ln' : ln,
        'your_baskets' : _("Your Baskets"),
        'basket_explain' : _("With baskets you can define specific collections of items, store interesting records you want to access later or share with others."),
        }
        if guest and CFG_WEBSESSION_DIFFERENTIATE_BETWEEN_GUESTS:
            out += self.tmpl_warning_guest_user(ln = ln, type = "baskets")
        out += """</dd>
        <dt><a href="../youralerts/list?ln=%(ln)s">%(your_alerts)s</a></dt>
        <dd>%(explain_alerts)s""" % {
          'ln' : ln,
          'your_alerts' : _("Your Alerts"),
          'explain_alerts' : _("Subscribe to a search which will be run periodically by our service. The result can be sent to you via Email or stored in one of your baskets."),
        }
        if guest and CFG_WEBSESSION_DIFFERENTIATE_BETWEEN_GUESTS:
            out += self.tmpl_warning_guest_user(type="alerts", ln = ln)
        out += "</dd>"
        if CFG_CERN_SITE:
            out += """</dd>
            <dt><a href="%(CFG_SITE_SECURE_URL)s/yourloans/display?ln=%(ln)s">%(your_loans)s</a></dt>
            <dd>%(explain_loans)s</dd>""" % {
              'your_loans' : _("Your Loans"),
              'explain_loans' : _("Check out book you have on loan, submit borrowing requests, etc. Requires CERN ID."),
            'ln': ln,
            'CFG_SITE_SECURE_URL': CFG_SITE_SECURE_URL
            }

        out += """
        </dl>
        </blockquote>"""

        return out

    def tmpl_warning_guest_user(self, ln, type):
        """
        Displays a warning message about the specified type

        Parameters:

          - 'ln' *string* - The language to display the interface in

          - 'type' *string* - The type of data that will get lost in case of guest account (for the moment: 'alerts' or 'baskets')
        """

        # load the right message language
        _ = gettext_set_language(ln)
        if (type=='baskets'):
            msg = _("You are logged in as a guest user, so your baskets will disappear at the end of the current session.") + ' '
        elif (type=='alerts'):
            msg = _("You are logged in as a guest user, so your alerts will disappear at the end of the current session.") + ' '
        msg += _("If you wish you can %(x_url_open)slogin or register here%(x_url_close)s.") % {'x_url_open': '<a href="' + CFG_SITE_SECURE_URL + '/youraccount/login?ln=' + ln + '">',
                                                                                               'x_url_close': '</a>'}
        return """<table class="errorbox" summary="">
                            <tr>
                             <th class="errorboxheader">%s</th>
                            </tr>
                          </table>""" % msg

    def tmpl_account_body(self, ln, user):
        """
        Displays the body of the actions of the user

        Parameters:

          - 'ln' *string* - The language to display the interface in

          - 'user' *string* - The username (nickname or email)
        """

        # load the right message language
        _ = gettext_set_language(ln)

        out = _("You are logged in as %(x_user)s. You may want to a) %(x_url1_open)slogout%(x_url1_close)s; b) edit your %(x_url2_open)saccount settings%(x_url2_close)s.") %\
            {'x_user': user,
             'x_url1_open': '<a href="' + CFG_SITE_SECURE_URL + '/youraccount/logout?ln=' + ln + '">',
             'x_url1_close': '</a>',
             'x_url2_open': '<a href="' + CFG_SITE_SECURE_URL + '/youraccount/edit?ln=' + ln + '">',
             'x_url2_close': '</a>',
             }
        return out + "<br /><br />"

    def tmpl_account_template(self, title, body, ln, url):
        """
        Displays a block of the your account page

        Parameters:

          - 'ln' *string* - The language to display the interface in

          - 'title' *string* - The title of the block

          - 'body' *string* - The body of the block

          - 'url' *string* - The URL to go to the proper section
        """

        out ="""
              <table class="youraccountbox" width="90%%" summary=""  >
                            <tr>
                             <th class="youraccountheader"><a href="%s">%s</a></th>
                            </tr>
                            <tr>
                             <td class="youraccountbody">%s</td>
                            </tr>
                          </table>""" % (url, title, body)
        return out

    def tmpl_account_page(self, ln, warnings, warning_list, accBody, baskets, alerts, searches, messages, loans, groups, submissions, approvals, tickets, administrative):
        """
        Displays the your account page

        Parameters:

          - 'ln' *string* - The language to display the interface in

          - 'accBody' *string* - The body of the heading block

          - 'baskets' *string* - The body of the baskets block

          - 'alerts' *string* - The body of the alerts block

          - 'searches' *string* - The body of the searches block

          - 'messages' *string* - The body of the messages block

          - 'groups' *string* - The body of the groups block

          - 'submissions' *string* - The body of the submission block

          - 'approvals' *string* - The body of the approvals block

          - 'administrative' *string* - The body of the administrative block
        """

        # load the right message language
        _ = gettext_set_language(ln)

        out = ""

        if warnings == "1":
            out += self.tmpl_general_warnings(warning_list)

        out += self.tmpl_account_template(_("Your Account"), accBody, ln, '/youraccount/edit?ln=%s' % ln)
        if messages:
            out += self.tmpl_account_template(_("Your Messages"), messages, ln, '/yourmessages/display?ln=%s' % ln)

        if loans:
            out += self.tmpl_account_template(_("Your Loans"), loans, ln, '/yourloans/display?ln=%s' % ln)

        if baskets:
            out += self.tmpl_account_template(_("Your Baskets"), baskets, ln, '/yourbaskets/display?ln=%s' % ln)

        if alerts:
            out += self.tmpl_account_template(_("Your Alert Searches"), alerts, ln, '/youralerts/list?ln=%s' % ln)

        if searches:
            out += self.tmpl_account_template(_("Your Searches"), searches, ln, '/youralerts/display?ln=%s' % ln)

        if groups:
            groups_description = _("You can consult the list of %(x_url_open)syour groups%(x_url_close)s you are administering or are a member of.")
            groups_description %= {'x_url_open': '<a href="' + CFG_SITE_URL + '/yourgroups/display?ln=' + ln + '">',
                               'x_url_close': '</a>'}
            out += self.tmpl_account_template(_("Your Groups"), groups_description, ln, '/yourgroups/display?ln=%s' % ln)

        if submissions:
            submission_description = _("You can consult the list of %(x_url_open)syour submissions%(x_url_close)s and inquire about their status.")
            submission_description %= {'x_url_open': '<a href="' + CFG_SITE_URL + '/yoursubmissions.py?ln=' + ln + '">',
                                   'x_url_close': '</a>'}
            out += self.tmpl_account_template(_("Your Submissions"), submission_description, ln, '/yoursubmissions.py?ln=%s' % ln)

        if approvals:
            approval_description =  _("You can consult the list of %(x_url_open)syour approvals%(x_url_close)s with the documents you approved or refereed.")
            approval_description %=  {'x_url_open': '<a href="' + CFG_SITE_URL + '/yourapprovals.py?ln=' + ln + '">',
                                  'x_url_close': '</a>'}
            out += self.tmpl_account_template(_("Your Approvals"), approval_description, ln, '/yourapprovals.py?ln=%s' % ln)

        #check if this user might have tickets
        if tickets:
            ticket_description =  _("You can consult the list of %(x_url_open)syour tickets%(x_url_close)s.")
            ticket_description %=  {'x_url_open': '<a href="' + CFG_SITE_URL + '/yourtickets?ln=' + ln + '">',
                                    'x_url_close': '</a>'}
            out += self.tmpl_account_template(_("Your Tickets"), ticket_description, ln, '/yourtickets?ln=%s' % ln)
        if administrative:
            out += self.tmpl_account_template(_("Your Administrative Activities"), administrative, ln, '/admin')
        return out

    def tmpl_account_emailMessage(self, ln, msg):
        """
        Displays a link to retrieve the lost password

        Parameters:

          - 'ln' *string* - The language to display the interface in

          - 'msg' *string* - Explicative message on top of the form.
        """

        # load the right message language
        _ = gettext_set_language(ln)

        out =""
        out +="""
        <body>
           %(msg)s <a href="../youraccount/lost?ln=%(ln)s">%(try_again)s</a>

              </body>

          """ % {
            'ln' : ln,
            'msg' : msg,
            'try_again' : _("Try again")
          }
        return out

    def tmpl_account_reset_password_email_body(self, email, reset_key, ip_address, ln=CFG_SITE_LANG):
        """
        The body of the email that sends lost internal account
        passwords to users.
        """

        _ = gettext_set_language(ln)

        out = """
%(intro)s

%(intro2)s

<%(link)s>

%(outro)s

%(outro2)s""" % {
            'intro': _("Somebody (possibly you) coming from %(x_ip_address)s "
                "has asked\nfor a password reset at %(x_sitename)s\nfor "
                "the account \"%(x_email)s\"." % {
                    'x_sitename' :CFG_SITE_NAME_INTL.get(ln, CFG_SITE_NAME),
                    'x_email' : email,
                    'x_ip_address' : ip_address,
                    }
                ),
            'intro2' : _("If you want to reset the password for this account, please go to:"),
            'link' : "%s/youraccount/access%s" %
                (CFG_SITE_SECURE_URL, make_canonical_urlargd({
                    'ln' : ln,
                    'mailcookie' : reset_key
                }, {})),
            'outro' : _("in order to confirm the validity of this request."),
            'outro2' : _("Please note that this URL will remain valid for about %(days)s days only.") % {'days': CFG_WEBSESSION_RESET_PASSWORD_EXPIRE_IN_DAYS},
        }
        return out

    def tmpl_account_address_activation_email_body(self, email, address_activation_key, ip_address, ln=CFG_SITE_LANG):
        """
        The body of the email that sends email address activation cookie
        passwords to users.
        """

        _ = gettext_set_language(ln)

        out = """
%(intro)s

%(intro2)s

<%(link)s>

%(outro)s

%(outro2)s""" % {
            'intro': _("Somebody (possibly you) coming from %(x_ip_address)s "
                "has asked\nto register a new account at %(x_sitename)s\nfor the "
                "email address \"%(x_email)s\"." % {
                    'x_sitename' :CFG_SITE_NAME_INTL.get(ln, CFG_SITE_NAME),
                    'x_email' : email,
                    'x_ip_address' : ip_address,
                    }
                ),
            'intro2' : _("If you want to complete this account registration, please go to:"),
            'link' : "%s/youraccount/access%s" %
                (CFG_SITE_SECURE_URL, make_canonical_urlargd({
                    'ln' : ln,
                    'mailcookie' : address_activation_key
                }, {})),
            'outro' : _("in order to confirm the validity of this request."),
            'outro2' : _("Please note that this URL will remain valid for about %(days)s days only.") % {'days' : CFG_WEBSESSION_ADDRESS_ACTIVATION_EXPIRE_IN_DAYS},
        }
        return out

    def tmpl_account_emailSent(self, ln, email):
        """
        Displays a confirmation message for an email sent

        Parameters:

          - 'ln' *string* - The language to display the interface in

          - 'email' *string* - The email to which the message has been sent
        """

        # load the right message language
        _ = gettext_set_language(ln)

        out =""
        out += _("Okay, a password reset link has been emailed to %s.") % email
        return out

    def tmpl_account_delete(self, ln):
        """
        Displays a confirmation message about deleting the account

        Parameters:

          - 'ln' *string* - The language to display the interface in
        """

        # load the right message language
        _ = gettext_set_language(ln)

        out = "<p>" + _("""Deleting your account""") + '</p>'
        return out

    def tmpl_account_logout(self, ln):
        """
        Displays a confirmation message about logging out

        Parameters:

          - 'ln' *string* - The language to display the interface in
        """

        # load the right message language
        _ = gettext_set_language(ln)
        out = _("You are no longer recognized by our system.") + ' '
        if CFG_EXTERNAL_AUTH_USING_SSO and CFG_EXTERNAL_AUTH_LOGOUT_SSO:
            out += _("""You are still recognized by the centralized
                %(x_fmt_open)sSSO%(x_fmt_close)s system. You can
                %(x_url_open)slogout from SSO%(x_url_close)s, too.""") % \
                {'x_fmt_open' : '<strong>', 'x_fmt_close' : '</strong>',
                 'x_url_open' : '<a href="%s">' % CFG_EXTERNAL_AUTH_LOGOUT_SSO,
                 'x_url_close' : '</a>'}
            out += '<br />'
        out += _("If you wish you can %(x_url_open)slogin here%(x_url_close)s.") % \
                {'x_url_open': '<a href="./login?ln=' + ln + '">',
                 'x_url_close': '</a>'}
        return out

    def tmpl_login_form(self, ln, referer, internal, register_available, methods, selected_method, msg=None):
        """
        Displays a login form

        Parameters:

          - 'ln' *string* - The language to display the interface in

          - 'referer' *string* - The referer URL - will be redirected upon after login

          - 'internal' *boolean* - If we are producing an internal authentication

          - 'register_available' *boolean* - If users can register freely in the system

          - 'methods' *array* - The available authentication methods

          - 'selected_method' *string* - The default authentication method

          - 'msg' *string* - The message to print before the form, if needed
        """

        # load the right message language
        _ = gettext_set_language(ln)

        if msg is "":
            out = "<p>%(please_login)s</p>" % {
                    'please_login' : cgi.escape(_("If you already have an account, please login using the form below."))
                }

            if CFG_CERN_SITE:
                out += "<p>" + _("If you don't own a CERN account yet, you can register a %(x_url_open)snew CERN lightweight account%(x_url_close)s.") % {'x_url_open' : '<a href="https://www.cern.ch/lightweightregistration/RegisterAccount.aspx">', 'x_url_close' : '</a>'} + "</p>"
            else:
                if register_available:
                    out += "<p>"+_("If you don't own an account yet, please %(x_url_open)sregister%(x_url_close)s an internal account.") %\
                        {'x_url_open': '<a href="../youraccount/register?ln=' + ln + '">',
                        'x_url_close': '</a>'} + "</p>"
                else:
                    # users cannot register accounts, so advise them
                    # how to get one, or be silent about register
                    # facility if account level is more than 4:
                    if CFG_ACCESS_CONTROL_LEVEL_ACCOUNTS < 5:
                        out += "<p>" + _("If you don't own an account yet, please contact %s.") % ('<a href="mailto:%s">%s</a>' % (cgi.escape(CFG_SITE_SUPPORT_EMAIL, True), cgi.escape(CFG_SITE_SUPPORT_EMAIL))) + "</p>"

        else:
            out = "<p>%s</p>" % msg

        out += """<form method="post" action="%(CFG_SITE_SECURE_URL)s/youraccount/login">
                  <table>

               """ % {'CFG_SITE_SECURE_URL': CFG_SITE_SECURE_URL}
        if len(methods) > 1:
            # more than one method, must make a select
            login_select = """<select name="login_method" id="login_method">"""
            for method in methods:
                login_select += """<option value="%(method)s" %(selected)s>%(method)s</option>""" % {
                                  'method' : cgi.escape(method, True),
                                  'selected' : (method == selected_method and 'selected="selected"' or "")
                                }
            login_select += "</select>"
            out += """
                   <tr>
                      <td align="right"><strong><label for="login_method">%(login_title)s</label></strong></td>
                      <td>%(login_select)s</td>
                   </tr>""" % {
                     'login_title' : cgi.escape(_("Login method:")),
                     'login_select' : login_select,
                   }
        else:
            # only one login method available
            out += """<input type="hidden" name="login_method" value="%s" />""" % cgi.escape(methods[0], True)

        out += """<tr>
                   <td align="right">
                     <input type="hidden" name="ln" value="%(ln)s" />
                     <input type="hidden" name="referer" value="%(referer)s" />
                     <strong><label for="p_un">%(username)s:</label></strong>
                   </td>
                   <td><input type="text" size="25" name="p_un" id="p_un" value="" /></td>
                  </tr>
                  <tr>
                   <td align="right"><strong><label for="p_pw">%(password)s:</label></strong></td>
                   <td align="left"><input type="password" size="25" name="p_pw" id="p_pw" value="" /></td>
                  </tr>
                  <tr>
                   <td></td>
                   <td align="left"><input type="checkbox" name="remember_me" id="remember_me"/><em><label for="remember_me">%(remember_me)s</label></em></td>
                  <tr>
                   <td></td>
                   <td align="center" colspan="3"><input class="formbutton" type="submit" name="action" value="%(login)s" />""" % {
                       'ln': cgi.escape(ln, True),
                       'referer' : cgi.escape(referer, True),
                       'username' : cgi.escape(_("Username")),
                       'password' : cgi.escape(_("Password")),
                       'remember_me' : cgi.escape(_("Remember login on this computer.")),
                       'login' : cgi.escape(_("login")),
                       }
        if internal:
            out += """&nbsp;&nbsp;&nbsp;(<a href="./lost?ln=%(ln)s">%(lost_pass)s</a>)""" % {
                     'ln' : cgi.escape(ln, True),
                     'lost_pass' : cgi.escape(_("Lost your password?"))
                   }
        out += """</td>
                    </tr>
                  </table></form>"""

        out += """<p><strong>%(note)s:</strong> %(note_text)s</p>""" % {
               'note' : cgi.escape(_("Note")),
               'note_text': cgi.escape(_("You can use your nickname or your email address to login."))}

        return out

    def tmpl_lost_your_password_teaser(self, ln=CFG_SITE_LANG):
        """Displays a short sentence to attract user to the fact that
        maybe he lost his password.  Used by the registration page.
        """

        _ = gettext_set_language(ln)

        out = ""
        out += """<a href="./lost?ln=%(ln)s">%(maybe_lost_pass)s</a>""" % {
                     'ln' : ln,
                     'maybe_lost_pass': ("Maybe you have lost your password?")
                     }
        return out

    def tmpl_reset_password_form(self, ln, email, reset_key, msg=''):
        """Display a form to reset the password."""

        _ = gettext_set_language(ln)

        out = ""
        out = "<p>%s</p>" % _("Your request is valid. Please set the new "
            "desired password in the following form.")
        if msg:
            out += """<p class='warning'>%s</p>""" % msg
        out += """
<form method="post" action="../youraccount/resetpassword?ln=%(ln)s">
<input type="hidden" name="k" value="%(reset_key)s" />
<input type="hidden" name="e" value="%(email)s" />
<input type="hidden" name="reset" value="1" />
<table>
<tr><td align="right"><strong>%(set_password_for)s</strong>:</td><td><em>%(email)s</em></td></tr>
<tr><td align="right"><strong><label for="password">%(type_new_password)s:</label></strong></td>
<td><input type="password" name="password" id="password" value="123" /></td></tr>
<tr><td align="right"><strong><label for="password2">%(type_it_again)s:</label></strong></td>
<td><input type="password" name="password2" id="password2" value="" /></td></tr>
<tr><td align="center" colspan="2">
<input class="formbutton" type="submit" name="action" value="%(set_new_password)s" />
</td></tr>
</table>
</form>""" % {
            'ln' : ln,
            'reset_key' : reset_key,
            'email' : email,
            'set_password_for' : _('Set a new password for'),
            'type_new_password' : _('Type the new password'),
            'type_it_again' : _('Type again the new password'),
            'set_new_password' : _('Set the new password')
        }
        return out

    def tmpl_register_page(self, ln, referer, level):
        """
        Displays a login form

        Parameters:

          - 'ln' *string* - The language to display the interface in

          - 'referer' *string* - The referer URL - will be redirected upon after login

          - 'level' *int* - Login level (0 - all access, 1 - accounts activated, 2+ - no self-registration)
        """

        # load the right message language
        _ = gettext_set_language(ln)

        out = ""
        if level <= 1:
            out += _("Please enter your email address and desired nickname and password:")
            if level == 1:
                out += _("It will not be possible to use the account before it has been verified and activated.")
            out += """
              <form method="post" action="../youraccount/register">
              <input type="hidden" name="referer" value="%(referer)s" />
              <input type="hidden" name="ln" value="%(ln)s" />
              <table>
                <tr>
                 <td align="right"><strong><label for="p_email">%(email_address)s:</label></strong><br /><small class="important">(%(mandatory)s)</small></td>
                 <td><input type="text" size="25" name="p_email" id="p_email" value="" /><br />
                     <small><span class="quicknote">%(example)s:</span>
                     <span class="example">john.doe@example.com</span></small>
                 </td>
                 <td></td>
                </tr>
                <tr>
                 <td align="right"><strong><label for="p_nickname">%(nickname)s:</label></strong><br /><small class="important">(%(mandatory)s)</small></td>
                 <td><input type="text" size="25" name="p_nickname" id="p_nickname" value="" /><br />
                     <small><span class="quicknote">%(example)s:</span>
                     <span class="example">johnd</span></small>
                 </td>
                 <td></td>
                </tr>
                <tr>
                 <td align="right"><strong><label for="p_pw">%(password)s:</label></strong><br /><small class="quicknote">(%(optional)s)</small></td>
                 <td align="left"><input type="password" size="25" name="p_pw" id="p_pw" value="" /><br />
                    <small><span class="quicknote">%(note)s:</span> %(password_contain)s</small>
                 </td>
                 <td></td>
                </tr>
                <tr>
                 <td align="right"><strong><label for="p_pw2">%(retype)s:</label></strong></td>
                 <td align="left"><input type="password" size="25" name="p_pw2" id="p_pw2" value="" /></td>
                 <td></td>
                </tr>
                <tr>
                 <td></td>
                 <td align="left" colspan="3"><input class="formbutton" type="submit" name="action" value="%(register)s" /></td>
                </tr>
              </table>
              </form>
              <p><strong>%(note)s:</strong> %(explain_acc)s""" % {
                'referer' : cgi.escape(referer),
                'ln' : cgi.escape(ln),
                'email_address' : _("Email address"),
                'nickname' : _("Nickname"),
                'password' : _("Password"),
                'mandatory' : _("mandatory"),
                'optional' : _("optional"),
                'example' : _("Example"),
                'note' : _("Note"),
                'password_contain' : _("The password phrase may contain punctuation, spaces, etc."),
                'retype' : _("Retype Password"),
                'register' : _("register"),
                'explain_acc' : _("Please do not use valuable passwords such as your Unix, AFS or NICE passwords with this service. Your email address will stay strictly confidential and will not be disclosed to any third party. It will be used to identify you for personal services of %s. For example, you may set up an automatic alert search that will look for new preprints and will notify you daily of new arrivals by email.") % CFG_SITE_NAME,
              }
        else:
            # level >=2, so users cannot register accounts
            out += "<p>" + _("It is not possible to create an account yourself. Contact %s if you want an account.") % ('<a href="mailto:%s">%s</a>' % (CFG_SITE_SUPPORT_EMAIL, CFG_SITE_SUPPORT_EMAIL)) + "</p>"
        return out

    def tmpl_account_adminactivities(self, ln, uid, guest, roles, activities):
        """
        Displays the admin activities block for this user

        Parameters:

          - 'ln' *string* - The language to display the interface in

          - 'uid' *string* - The used id

          - 'guest' *boolean* - If the user is guest

          - 'roles' *array* - The current user roles

          - 'activities' *array* - The user allowed activities
        """

        # load the right message language
        _ = gettext_set_language(ln)

        out = ""
        # guest condition
        if guest:
            return _("You seem to be a guest user. You have to %(x_url_open)slogin%(x_url_close)s first.") % \
                        {'x_url_open': '<a href="' + CFG_SITE_SECURE_URL + '/youraccount/login?ln=' + ln + '">',
                         'x_url_close': '<a/>'}

        # no rights condition
        if not roles:
            return "<p>" + _("You are not authorized to access administrative functions.") + "</p>"

        # displaying form
        out += "<p>" + _("You are enabled to the following roles: %(x_role)s.") % {'x_role': ('<em>' + ", ".join(roles) + "</em>")} + '</p>'

        if activities:
            # print proposed links:
            activities.sort(lambda x, y: cmp(x.lower(), y.lower()))
            tmp_out = ''
            for action in activities:
                if action == "runbibedit":
                    tmp_out += """<br />&nbsp;&nbsp;&nbsp; <a href="%s/%s/edit/">%s</a>""" % (CFG_SITE_URL, CFG_SITE_RECORD, _("Run Record Editor"))
                if action == "runbibeditmulti":
                    tmp_out += """<br />&nbsp;&nbsp;&nbsp; <a href="%s/%s/multiedit/">%s</a>""" % (CFG_SITE_URL, CFG_SITE_RECORD, _("Run Multi-Record Editor"))
                if action == "runbibcirculation":
                    tmp_out += """<br />&nbsp;&nbsp;&nbsp; <a href="%s/admin/bibcirculation/bibcirculationadmin.py?ln=%s">%s</a>""" % (CFG_SITE_URL, ln, _("Run BibCirculation"))
                if action == "runbibmerge":
                    tmp_out += """<br />&nbsp;&nbsp;&nbsp; <a href="%s/%s/merge/">%s</a>""" % (CFG_SITE_URL, CFG_SITE_RECORD, _("Run Record Merger"))
                if action == "runbibswordclient":
                    tmp_out += """<br />&nbsp;&nbsp;&nbsp; <a href="%s/%s/bibsword/">%s</a>""" % (CFG_SITE_URL, CFG_SITE_RECORD, _("Run BibSword Client"))
                if action == "runbatchuploader":
                    tmp_out += """<br />&nbsp;&nbsp;&nbsp; <a href="%s/batchuploader/metadata?ln=%s">%s</a>""" % (CFG_SITE_URL, ln, _("Run Batch Uploader"))
                if action == "cfgbibformat":
                    tmp_out += """<br />&nbsp;&nbsp;&nbsp; <a href="%s/admin/bibformat/bibformatadmin.py?ln=%s">%s</a>""" % (CFG_SITE_URL, ln, _("Configure BibFormat"))
                if action == "cfgbibknowledge":
                    tmp_out += """<br />&nbsp;&nbsp;&nbsp; <a href="%s/kb?ln=%s">%s</a>""" % (CFG_SITE_URL, ln, _("Configure BibKnowledge"))
                if action == "cfgoaiharvest":
                    tmp_out += """<br />&nbsp;&nbsp;&nbsp; <a href="%s/admin/oaiharvest/oaiharvestadmin.py?ln=%s">%s</a>""" % (CFG_SITE_URL, ln, _("Configure OAI Harvest"))
                if action == "cfgoairepository":
                    tmp_out += """<br />&nbsp;&nbsp;&nbsp; <a href="%s/admin/oairepository/oairepositoryadmin.py?ln=%s">%s</a>""" % (CFG_SITE_URL, ln,  _("Configure OAI Repository"))
                if action == "cfgbibindex":
                    tmp_out += """<br />&nbsp;&nbsp;&nbsp; <a href="%s/admin/bibindex/bibindexadmin.py?ln=%s">%s</a>""" % (CFG_SITE_URL, ln, _("Configure BibIndex"))
                if action == "cfgbibrank":
                    tmp_out += """<br />&nbsp;&nbsp;&nbsp; <a href="%s/admin/bibrank/bibrankadmin.py?ln=%s">%s</a>""" % (CFG_SITE_URL, ln, _("Configure BibRank"))
                if action == "cfgwebaccess":
                    tmp_out += """<br />&nbsp;&nbsp;&nbsp; <a href="%s/admin/webaccess/webaccessadmin.py?ln=%s">%s</a>""" % (CFG_SITE_URL, ln, _("Configure WebAccess"))
                if action == "cfgwebcomment":
                    tmp_out += """<br />&nbsp;&nbsp;&nbsp; <a href="%s/admin/webcomment/webcommentadmin.py?ln=%s">%s</a>""" % (CFG_SITE_URL, ln, _("Configure WebComment"))
                if action == "cfgwebjournal":
                    tmp_out += """<br />&nbsp;&nbsp;&nbsp; <a href="%s/admin/webjournal/webjournaladmin.py?ln=%s">%s</a>""" % (CFG_SITE_URL, ln, _("Configure WebJournal"))
                if action == "cfgwebsearch":
                    tmp_out += """<br />&nbsp;&nbsp;&nbsp; <a href="%s/admin/websearch/websearchadmin.py?ln=%s">%s</a>""" % (CFG_SITE_URL, ln, _("Configure WebSearch"))
                if action == "cfgwebsubmit":
                    tmp_out += """<br />&nbsp;&nbsp;&nbsp; <a href="%s/admin/websubmit/websubmitadmin.py?ln=%s">%s</a>""" % (CFG_SITE_URL, ln, _("Configure WebSubmit"))
                if action == "runbibdocfile":
                    tmp_out += """<br />&nbsp;&nbsp;&nbsp; <a href="%s/%s/managedocfiles?ln=%s">%s</a>""" % (CFG_SITE_URL, CFG_SITE_RECORD, ln, _("Run Document File Manager"))
                if action == "cfgbibsort":
                    tmp_out += """<br />&nbsp;&nbsp;&nbsp; <a href="%s/admin/bibsort/bibsortadmin.py?ln=%s">%s</a>""" % (CFG_SITE_URL, ln, _("Configure BibSort"))
            if tmp_out:
                out += _("Here are some interesting web admin links for you:") + tmp_out

                out += "<br />" + _("For more admin-level activities, see the complete %(x_url_open)sAdmin Area%(x_url_close)s.") %\
                {'x_url_open': '<a href="' + CFG_SITE_URL + '/help/admin?ln=' + ln + '">',
                    'x_url_close': '</a>'}
        return out

    def tmpl_create_userinfobox(self, ln, url_referer, guest, username, submitter, referee, admin, usebaskets, usemessages, usealerts, usegroups, useloans, usestats):
        """
        Displays the user block

        Parameters:

          - 'ln' *string* - The language to display the interface in

          - 'url_referer' *string* - URL of the page being displayed

          - 'guest' *boolean* - If the user is guest

          - 'username' *string* - The username (nickname or email)

          - 'submitter' *boolean* - If the user is submitter

          - 'referee' *boolean* - If the user is referee

          - 'admin' *boolean* - If the user is admin

          - 'usebaskets' *boolean* - If baskets are enabled for the user

          - 'usemessages' *boolean* - If messages are enabled for the user

          - 'usealerts' *boolean* - If alerts are enabled for the user

          - 'usegroups' *boolean* - If groups are enabled for the user

          - 'useloans' *boolean* - If loans are enabled for the user

          - 'usestats' *boolean* - If stats are enabled for the user

        @note: with the update of CSS classes (cds.cds ->
            invenio.css), the variables useloans etc are not used in
            this function, since they are in the menus.  But we keep
            them in the function signature for backwards
            compatibility.
        """

        # load the right message language
        _ = gettext_set_language(ln)

        out = """<img src="%s/img/user-icon-1-20x20.gif" border="0" alt=""/> """ % CFG_SITE_URL
        if guest:
            out += """%(guest_msg)s ::
                   <a class="userinfo" href="%(sitesecureurl)s/youraccount/login?ln=%(ln)s%(referer)s">%(login)s</a>""" % {
                     'sitesecureurl': CFG_SITE_SECURE_URL,
                     'ln' : ln,
                     'guest_msg' : _("guest"),
                     'referer' : url_referer and ('&amp;referer=%s' % urllib.quote(url_referer)) or '',
                     'login' : _('login')
                   }
        else:
            out += """
               <a class="userinfo" href="%(sitesecureurl)s/youraccount/display?ln=%(ln)s">%(username)s</a> :: """ % {
                    'sitesecureurl' : CFG_SITE_SECURE_URL,
                    'ln' : ln,
                    'username' : username
               }
            out += """<a class="userinfo" href="%(sitesecureurl)s/youraccount/logout?ln=%(ln)s">%(logout)s</a>""" % {
                    'sitesecureurl' : CFG_SITE_SECURE_URL,
                    'ln' : ln,
                    'logout' : _("logout"),
                }
        return out

    def tmpl_create_useractivities_menu(self, ln, selected, url_referer, guest, username, submitter, referee, admin, usebaskets, usemessages, usealerts, usegroups, useloans, usestats):
        """
        Returns the main navigation menu with actions based on user's
        priviledges

        @param ln:          The language to display the interface in
        @type ln:           string
        @param selected:    If the menu is currently selected
        @type selected:     boolean
        @param url_referer: URL of the page being displayed
        @type url_referer:  string
        @param guest:       If the user is guest
        @type guest:        string
        @param username:    The username (nickname or email)
        @type username:     string
        @param submitter:   If the user is submitter
        @type submitter:    boolean
        @param referee:     If the user is referee
        @type referee:      boolean
        @param admin:       If the user is admin
        @type admin:        boolean
        @param usebaskets:  If baskets are enabled for the user
        @type usebaskets:   boolean
        @param usemessages: If messages are enabled for the user
        @type usemessages:  boolean
        @param usealerts:   If alerts are enabled for the user
        @type usealerts:    boolean
        @param usegroups:   If groups are enabled for the user
        @type usegroups:    boolean
        @param useloans:    If loans are enabled for the user
        @type useloans:     boolean
        @param usestats:    If stats are enabled for the user
        @type usestats:     boolean
        @return: html menu of the user activities
        @rtype: string
        """
        # load the right message language
        _ = gettext_set_language(ln)

        out = '''<div class="hassubmenu%(on)s">
        <a hreflang="en" class="header%(selected)s" href="%(CFG_SITE_SECURE_URL)s/youraccount/display?ln=%(ln)s">%(personalize)s</a>
        <ul class="subsubmenu">''' % {
                'CFG_SITE_SECURE_URL' : CFG_SITE_SECURE_URL,
                'ln' : ln,
                'personalize': _("Personalize"),
                'on': selected and " on" or '',
                'selected': selected and "selected" or ''
                }
        if not guest:
            out += '<li><a href="%(CFG_SITE_SECURE_URL)s/youraccount/display?ln=%(ln)s">%(account)s</a></li>'  % {
                'CFG_SITE_SECURE_URL' : CFG_SITE_SECURE_URL,
                'ln' : ln,
                'account' : _('Your account')
                }
        if usealerts or guest:
            out += '<li><a href="%(CFG_SITE_SECURE_URL)s/youralerts/list?ln=%(ln)s">%(alerts)s</a></li>'  % {
                'CFG_SITE_SECURE_URL' : CFG_SITE_SECURE_URL,
                'ln' : ln,
                'alerts' : _('Your alerts')
                }
        if referee:
            out += '<li><a href="%(CFG_SITE_SECURE_URL)s/yourapprovals.py?ln=%(ln)s">%(approvals)s</a></li>'  % {
                'CFG_SITE_SECURE_URL' : CFG_SITE_SECURE_URL,
                'ln' : ln,
                'approvals' : _('Your approvals')
                }
        if usebaskets or guest:
            out += '<li><a href="%(CFG_SITE_SECURE_URL)s/yourbaskets/display?ln=%(ln)s">%(baskets)s</a></li>'  % {
                'CFG_SITE_SECURE_URL' : CFG_SITE_SECURE_URL,
                'ln' : ln,
                'baskets' : _('Your baskets')
                }
        if usegroups:
            out += '<li><a href="%(CFG_SITE_SECURE_URL)s/yourgroups/display?ln=%(ln)s">%(groups)s</a></li>'  % {
                'CFG_SITE_SECURE_URL' : CFG_SITE_SECURE_URL,
                'ln' : ln,
                'groups' : _('Your groups')
                }
        if useloans:
            out += '<li><a href="%(CFG_SITE_SECURE_URL)s/yourloans/display?ln=%(ln)s">%(loans)s</a></li>'  % {
                'CFG_SITE_SECURE_URL' : CFG_SITE_SECURE_URL,
                'ln' : ln,
                'loans' : _('Your loans')
                }
        if usemessages:
            out += '<li><a href="%(CFG_SITE_SECURE_URL)s/yourmessages/display?ln=%(ln)s">%(messages)s</a></li>'  % {
                'CFG_SITE_SECURE_URL' : CFG_SITE_SECURE_URL,
                'ln' : ln,
                'messages' : _('Your messages')
                }
        if submitter:
            out += '<li><a href="%(CFG_SITE_SECURE_URL)s/yoursubmissions.py?ln=%(ln)s">%(submissions)s</a></li>'  % {
                'CFG_SITE_SECURE_URL' : CFG_SITE_SECURE_URL,
                'ln' : ln,
                'submissions' : _('Your submissions')
                }
        if usealerts or guest:
            out += '<li><a href="%(CFG_SITE_SECURE_URL)s/youralerts/display?ln=%(ln)s">%(searches)s</a></li>'  % {
                'CFG_SITE_SECURE_URL' : CFG_SITE_SECURE_URL,
                'ln' : ln,
                'searches' : _('Your searches')
                }
        out += '</ul></div>'
        return out

    def tmpl_create_adminactivities_menu(self, ln, selected, url_referer, guest, username, submitter, referee, admin, usebaskets, usemessages, usealerts, usegroups, useloans, usestats, activities):
        """
        Returns the main navigation menu with actions based on user's
        priviledges

        @param ln:          The language to display the interface in
        @type ln:           string
        @param selected:    If the menu is currently selected
        @type selected:     boolean
        @param url_referer: URL of the page being displayed
        @type url_referer:  string
        @param guest:       If the user is guest
        @type guest:        string
        @param username:    The username (nickname or email)
        @type username:     string
        @param submitter:   If the user is submitter
        @type submitter:    boolean
        @param referee:     If the user is referee
        @type referee:      boolean
        @param admin:       If the user is admin
        @type admin:        boolean
        @param usebaskets:  If baskets are enabled for the user
        @type usebaskets:   boolean
        @param usemessages: If messages are enabled for the user
        @type usemessages:  boolean
        @param usealerts:   If alerts are enabled for the user
        @type usealerts:    boolean
        @param usegroups:   If groups are enabled for the user
        @type usegroups:    boolean
        @param useloans:    If loans are enabled for the user
        @type useloans:     boolean
        @param usestats:    If stats are enabled for the user
        @type usestats:     boolean
        @param activities: dictionary of admin activities
        @rtype activities: dict
        @return: html menu of the user activities
        @rtype: string
        """
        # load the right message language
        _ = gettext_set_language(ln)

        out = ''
        if activities:
            out += '''<div class="hassubmenu%(on)s">
            <a hreflang="en" class="header%(selected)s" href="%(CFG_SITE_SECURE_URL)s/youraccount/youradminactivities?ln=%(ln)s">%(admin)s</a>
            <ul class="subsubmenu">''' % {
            'CFG_SITE_SECURE_URL' : CFG_SITE_SECURE_URL,
            'ln' : ln,
            'admin': _("Administration"),
            'on': selected and " on" or '',
            'selected': selected and "selected" or ''
            }

            for name in sorted(activities.iterkeys()):
                url = activities[name]
                out += '<li><a href="%(url)s">%(name)s</a></li>'  % {
                    'url': url,
                    'name': name
                    }

        if usestats:
            out += """<li><a href="%(CFG_SITE_URL)s/stats/?ln=%(ln)s">%(stats)s</a></li>""" % {
                'CFG_SITE_URL' : CFG_SITE_URL,
                'ln' : ln,
                'stats' : _("Statistics"),
                }

            out += '</ul></div>'
        return out

    def tmpl_warning(self, warnings, ln=CFG_SITE_LANG):
        """
        Display len(warnings) warning fields
        @param infos: list of strings
        @param ln=language
        @return: html output
        """
        if not((type(warnings) is list) or (type(warnings) is tuple)):
            warnings = [warnings]
        warningbox = ""
        if warnings != []:
            warningbox = "<div class=\"warningbox\">\n  <b>Warning:</b>\n"
            for warning in warnings:
                lines = warning.split("\n")
                warningbox += "  <p>"
                for line in lines[0:-1]:
                    warningbox += line + "    <br />\n"
                warningbox += lines[-1] + "  </p>"
            warningbox += "</div><br />\n"
        return warningbox

    def tmpl_error(self, error, ln=CFG_SITE_LANG):
        """
        Display error
        @param error: string
        @param ln=language
        @return: html output
        """
        _ = gettext_set_language(ln)
        errorbox = ""
        if error != "":
            errorbox = "<div class=\"errorbox\">\n  <b>Error:</b>\n"
            errorbox += "  <p>"
            errorbox += error + "  </p>"
            errorbox += "</div><br />\n"
        return errorbox

    def tmpl_display_all_groups(self,
                                infos,
                                admin_group_html,
                                member_group_html,
                                external_group_html = None,
                                warnings=[],
                                ln=CFG_SITE_LANG):
        """
        Displays the 3 tables of groups: admin, member and external

        Parameters:

          - 'ln' *string* - The language to display the interface in

          - 'admin_group_html' *string* - HTML code for displaying all the groups
          the user is the administrator of

          - 'member_group_html' *string* - HTML code for displaying all the groups
          the user is member of

          - 'external_group_html' *string* - HTML code for displaying all the
          external groups the user is member of

        """

        _ = gettext_set_language(ln)
        group_text = self.tmpl_infobox(infos)
        group_text += self.tmpl_warning(warnings)
        if external_group_html:
            group_text += """
<table>
<tr>
    <td>%s</td>
</tr>
<tr>
    <td><br />%s</td>
</tr>
<tr>
    <td><br /><a name='external_groups'></a>%s</td>
</tr>
</table>""" %(admin_group_html, member_group_html, external_group_html)
        else:
            group_text += """
<table>
<tr>
    <td>%s</td>
</tr>
<tr>
    <td><br />%s</td>
</tr>
</table>""" %(admin_group_html, member_group_html)
        return group_text


    def tmpl_display_admin_groups(self, groups, ln=CFG_SITE_LANG):
        """
        Display the groups the user is admin of.

        Parameters:

        - 'ln' *string* - The language to display the interface in
        - 'groups' *list* - All the group the user is admin of
        - 'infos' *list* - Display infos on top of admin group table
        """

        _ = gettext_set_language(ln)
        img_link = """
        <a href="%(siteurl)s/yourgroups/%(action)s?grpID=%(grpID)s&amp;ln=%(ln)s">
        <img src="%(siteurl)s/img/%(img)s" alt="%(text)s" style="border:0" width="25"
        height="25" /><br /><small>%(text)s</small>
        </a>"""


        out = self.tmpl_group_table_title(img="/img/group_admin.png",
                                          text=_("You are an administrator of the following groups:") )

        out += """
<table class="mailbox">
  <thead class="mailboxheader">
    <tr class="inboxheader">
      <td>%s</td>
      <td>%s</td>
      <td style="width: 20px;" >&nbsp;</td>
      <td style="width: 20px;">&nbsp;</td>
    </tr>
  </thead>
  <tfoot>
    <tr style="height:0px;">
      <td></td>
      <td></td>
      <td></td>
      <td></td>
    </tr>
  </tfoot>
  <tbody class="mailboxbody">""" %(_("Group"), _("Description"))
        if len(groups) == 0:
            out += """
    <tr class="mailboxrecord" style="height: 100px;">
      <td colspan="4" style="text-align: center;">
        <small>%s</small>
      </td>
    </tr>""" %(_("You are not an administrator of any groups."),)
        for group_data in groups:
            (grpID, name, description) = group_data
            edit_link = img_link % {'siteurl' : CFG_SITE_URL,
                                    'grpID' : grpID,
                                    'ln': ln,
                                    'img':"webbasket_create_small.png",
                                    'text':_("Edit group"),
                                    'action':"edit"
                                    }
            members_link = img_link % {'siteurl' : CFG_SITE_URL,
                                       'grpID' : grpID,
                                       'ln': ln,
                                       'img':"webbasket_usergroup.png",
                                       'text':_("Edit %s members") % '',
                                       'action':"members"
                                       }
            out += """
    <tr class="mailboxrecord">
      <td>%s</td>
      <td>%s</td>
      <td style="text-align: center;" >%s</td>
      <td style="text-align: center;" >%s</td>
    </tr>""" % (cgi.escape(name), cgi.escape(description), edit_link, members_link)
        out += """
    <tr class="mailboxfooter">
      <td colspan="2">
        <form name="newGroup" action="create?ln=%(ln)s" method="post">
          <input type="submit" name="create_group" value="%(write_label)s" class="formbutton" />
        </form>
      </td>
      <td>&nbsp;</td>
      <td>&nbsp;</td>
      <td>&nbsp;</td>
     </tr>
  </tbody>
</table>""" % {'ln': ln,
               'write_label': _("Create new group"),
               }
        return out

    def tmpl_display_member_groups(self, groups, ln=CFG_SITE_LANG):
        """
        Display the groups the user is member of.

        Parameters:

        - 'ln' *string* - The language to display the interface in
        - 'groups' *list* - All the group the user is member of
        """
        _ = gettext_set_language(ln)
        group_text = self.tmpl_group_table_title(img="/img/webbasket_us.png", text=_("You are a member of the following groups:"))

        group_text += """
<table class="mailbox">
  <thead class="mailboxheader">
    <tr class="inboxheader">
      <td>%s</td>
      <td>%s</td>
    </tr>
  </thead>
  <tfoot>
    <tr style="height:0px;">
      <td></td>
      <td></td>
    </tr>
  </tfoot>
  <tbody class="mailboxbody">""" % (_("Group"), _("Description"))
        if len(groups) == 0:
            group_text += """
    <tr class="mailboxrecord" style="height: 100px;">
      <td colspan="2" style="text-align: center;">
        <small>%s</small>
      </td>
    </tr>""" %(_("You are not a member of any groups."),)
        for group_data in groups:
            (id, name, description) = group_data
            group_text += """
    <tr class="mailboxrecord">
      <td>%s</td>
      <td>%s</td>
    </tr>""" % (cgi.escape(name), cgi.escape(description))
        group_text += """
    <tr class="mailboxfooter">
      <td>
          <form name="newGroup" action="join?ln=%(ln)s" method="post">
           <input type="submit" name="join_group" value="%(join_label)s" class="formbutton" />
          </form>
        </td>
        <td>
         <form name="newGroup" action="leave?ln=%(ln)s" method="post">
          <input type="submit" name="leave" value="%(leave_label)s" class="formbutton" />
         </form>
        </td>
       </tr>
     </tbody>
</table>
 """ % {'ln': ln,
               'join_label': _("Join new group"),
               'leave_label':_("Leave group")
               }
        return group_text


    def tmpl_display_external_groups(self, groups, ln=CFG_SITE_LANG):
        """
        Display the external groups the user is member of.

        Parameters:

        - 'ln' *string* - The language to display the interface in
        - 'groups' *list* - All the group the user is member of
        """
        _ = gettext_set_language(ln)
        group_text = self.tmpl_group_table_title(img="/img/webbasket_us.png", text=_("You are a member of the following external groups:"))

        group_text += """
<table class="mailbox">
  <thead class="mailboxheader">
    <tr class="inboxheader">
      <td>%s</td>
      <td>%s</td>
    </tr>
  </thead>
  <tfoot>
    <tr style="height:0px;">
      <td></td>
      <td></td>
    </tr>
  </tfoot>
  <tbody class="mailboxbody">""" % (_("Group"), _("Description"))
        if len(groups) == 0:
            group_text += """
    <tr class="mailboxrecord" style="height: 100px;">
      <td colspan="2" style="text-align: center;">
        <small>%s</small>
      </td>
    </tr>""" %(_("You are not a member of any external groups."),)
        for group_data in groups:
            (id, name, description) = group_data
            group_text += """
    <tr class="mailboxrecord">
      <td>%s</td>
      <td>%s</td>
    </tr>""" % (cgi.escape(name), cgi.escape(description))
        group_text += """
  </tbody>
</table>
 """
        return group_text

    def tmpl_display_input_group_info(self,
                                      group_name,
                                      group_description,
                                      join_policy,
                                      act_type="create",
                                      grpID=None,
                                      warnings=[],
                                      ln=CFG_SITE_LANG):
        """
        Display group data when creating or updating a group:
        Name, description, join_policy.
        Parameters:
        - 'ln' *string* - The language to display the interface in
        - 'group_name' *string* - name of the group
        - 'group_description' *string* - description of the group
        - 'join_policy' *string* - join policy
        - 'act_type' *string* - info about action : create or edit(update)
        - 'grpID' *int* - ID of the group(not None in case of group editing)
        - 'warnings' *list* - Display warning if values are not correct

        """
        _ = gettext_set_language(ln)
        #default
        hidden_id =""
        form_name = "create_group"
        action = CFG_SITE_URL + '/yourgroups/create'
        button_label = _("Create new group")
        button_name = "create_button"
        label = _("Create new group")
        delete_text = ""

        if act_type == "update":
            form_name = "update_group"
            action = CFG_SITE_URL + '/yourgroups/edit'
            button_label = _("Update group")
            button_name = "update"
            label = _('Edit group %s') % cgi.escape(group_name)
            delete_text = """<input type="submit" value="%s" class="formbutton" name="%s" />"""
            delete_text %= (_("Delete group"),"delete")
            if grpID is not None:
                hidden_id = """<input type="hidden" name="grpID" value="%s" />"""
                hidden_id %= grpID

        out = self.tmpl_warning(warnings)
        out += """
<form name="%(form_name)s" action="%(action)s" method="post">
  <input type="hidden" name="ln" value="%(ln)s" />
  <div style="padding:10px;">
  <table class="bskbasket">
    <thead class="bskbasketheader">
      <tr>
        <td class="bskactions">
          <img src="%(logo)s" alt="%(label)s" />
        </td>
        <td class="bsktitle">
          <b>%(label)s</b><br />
        </td>
      </tr>
    </thead>
    <tfoot>
       <tr><td colspan="2"></td></tr>
    </tfoot>
    <tbody>
      <tr>
        <td colspan="2">
          <table>
            <tr>
              <td><label for="group_name">%(name_label)s</label></td>
              <td>
               <input type="text" name="group_name" id="group_name" value="%(group_name)s" />
              </td>
            </tr>
            <tr>
              <td><label for="group_description">%(description_label)s</label></td>
              <td>
               <input type="text" name="group_description" id="group_description" value="%(group_description)s" />
              </td>
            </tr>
            <tr>
              <td>%(join_policy_label)s</td>
              <td>
               %(join_policy)s
              </td>
            </tr>
          </table>
        </td>
      </tr>
    </tbody>
  </table>
  %(hidden_id)s
  <table>
   <tr>
    <td>
     <input type="submit" value="%(button_label)s" class="formbutton" name="%(button_name)s" />
    </td>
    <td>
    %(delete_text)s
    </td>
    <td>
     <input type="submit" value="%(cancel_label)s" class="formbutton" name="cancel" />
    </td>
   </tr>
  </table>
  </div>
</form>

"""
        out %= {'action' : action,
                'logo': CFG_SITE_URL + '/img/webbasket_create.png',
                'label': label,
                'form_name' : form_name,
                'name_label': _("Group name:"),
                'delete_text': delete_text,
                'description_label': _("Group description:"),
                'join_policy_label': _("Group join policy:"),
                'group_name': cgi.escape(group_name, 1),
                'group_description': cgi.escape(group_description, 1),
                'button_label': button_label,
                'button_name':button_name,
                'cancel_label':_("Cancel"),
                'hidden_id':hidden_id,
                'ln': ln,
                'join_policy' :self.__create_join_policy_selection_menu("join_policy",
                                                                        join_policy,
                                                                        ln)
               }
        return out

    def tmpl_display_input_join_group(self,
                                      group_list,
                                      group_name,
                                      group_from_search,
                                      search,
                                      warnings=[],
                                      ln=CFG_SITE_LANG):

        """
        Display the groups the user can join.
        He can use default select list or the search box

        Parameters:

        - 'ln' *string* - The language to display the interface in
        - 'group_list' *list* - All the group the user can join
        - 'group_name' *string* - Name of the group the user is looking for
        - 'group_from search' *list* - List of the group the user can join matching group_name
        - 'search' *int* - User is looking for group using group_name
        - 'warnings' *list* - Display warning if two group are selected
        """
        _ = gettext_set_language(ln)
        out = self.tmpl_warning(warnings)
        search_content = ""
        if search:
            search_content = """<tr><td>&nbsp;</td><td>"""
            if group_from_search != []:
                search_content += self.__create_select_menu('grpID', group_from_search, _("Please select:"))
            else:
                search_content += _("No matching group")

            search_content += """</td><td>&nbsp;</td></tr>"""

        out += """
<form name="join_group" action="%(action)s" method="post">
  <input type="hidden" name="ln" value="%(ln)s" />
  <div style="padding:10px;">
  <table class="bskbasket">
    <thead class="bskbasketheader">
      <tr>
        <td class="bskactions">
          <img src="%(logo)s" alt="%(label)s" />
        </td>
        <td class="bsktitle">
          <b>%(label)s</b><br />
        </td>
      </tr>
    </thead>
    <tfoot>
       <tr><td colspan="2"></td></tr>
    </tfoot>
    <tbody>
      <tr>
        <td colspan="2">
          <table>
            <tr>
              <td>%(list_label)s</td>
              <td>
               %(group_list)s
               </td>
              <td>
               &nbsp;
              </td>
            </tr>
            <tr>
              <td><br /><label for="group_name">%(label2)s</label></td>
              <td><br /><input type="text" name="group_name" id="group_name" value="%(group_name)s" /></td>
              <td><br />
               <input type="submit" name="find_button" value="%(find_label)s" class="nonsubmitbutton" />
              </td>
            </tr>
            %(search_content)s
          </table>
        </td>
      </tr>
    </tbody>
  </table>
  <table>
  <tr>
   <td>
    <input type="submit" name="join_button" value="%(label)s" class="formbutton" />
   </td>
   <td>
    <input type="submit" value="%(cancel_label)s" class="formbutton" name="cancel" />
   </td>
   </tr>
  </table>
 </div>
</form>

"""
        out %= {'action' : CFG_SITE_URL + '/yourgroups/join',
                'logo': CFG_SITE_URL + '/img/webbasket_create.png',
                'label': _("Join group"),
                'group_name': cgi.escape(group_name, 1),
                'label2':_("or find it") + ': ',
                'list_label':_("Choose group:"),
                'ln': ln,
                'find_label': _("Find group"),
                'cancel_label':_("Cancel"),
                'group_list' :self.__create_select_menu("grpID",group_list, _("Please select:")),
                'search_content' : search_content
               }
        return out

    def tmpl_display_manage_member(self,
                                   grpID,
                                   group_name,
                                   members,
                                   pending_members,
                                   infos=[],
                                   warnings=[],
                                   ln=CFG_SITE_LANG):
        """Display current members and waiting members of a group.

        Parameters:

        - 'ln' *string* - The language to display the interface in
        - 'grpID *int* - ID of the group
        - 'group_name' *string* - Name of the group
        - 'members' *list* - List of the current members
        - 'pending_members' *list* - List of the waiting members
        - 'infos' *tuple of 2 lists* - Message to inform user about his last action
        - 'warnings' *list* - Display warning if two group are selected
        """

        _ = gettext_set_language(ln)
        out = self.tmpl_warning(warnings)
        out += self.tmpl_infobox(infos)
        out += """
<form name="member" action="%(action)s" method="post">
 <p>%(title)s</p>
 <input type="hidden" name="ln" value="%(ln)s" />
 <input type="hidden" name="grpID" value="%(grpID)s"/>
 <table>
   <tr>
   <td>
    <table class="bskbasket">
    <thead class="bskbasketheader">
      <tr>
        <td class="bskactions">
          <img src="%(imgurl)s/webbasket_usergroup.png" alt="%(img_alt_header1)s" />
        </td>

        <td class="bsktitle">
          %(header1)s<br />
          &nbsp;
        </td>
      </tr>
    </thead>
    <tfoot>
       <tr><td colspan="2"></td></tr>
    </tfoot>
    <tbody>
      <tr>
        <td colspan="2">
          <table>
            <tr>
            %(member_text)s
            </tr>
          </table>
        </td>
      </tr>
    </tbody>
  </table>
 </td>
 </tr>
 <tr>
  <td>
   <table class="bskbasket">
    <thead class="bskbasketheader">
      <tr>
        <td class="bskactions">
          <img src="%(imgurl)s/webbasket_usergroup_gray.png" alt="%(img_alt_header2)s" />
        </td>

        <td class="bsktitle">
          %(header2)s<br />
          &nbsp;
        </td>
      </tr>
    </thead>
    <tfoot>
       <tr><td colspan="2"></td></tr>
    </tfoot>
    <tbody>
      <tr>
        <td colspan="2">
          <table>
            <tr>
             %(pending_text)s
            </tr>
          </table>
          </td>
      </tr>
    </tbody>
  </table>
 </td>
 </tr>
 <tr>
  <td>
  <table class="bskbasket" style="width: 400px">
    <thead class="bskbasketheader">
      <tr>
        <td class="bskactions">
          <img src="%(imgurl)s/iconpen.gif" alt="%(img_alt_header3)s" />
        </td>

        <td class="bsktitle">
          <b>%(header3)s</b><br />
          &nbsp;
        </td>
      </tr>
    </thead>
    <tfoot>
       <tr><td colspan="2"></td></tr>
    </tfoot>
    <tbody>
      <tr>
        <td colspan="2">
          <table>
            <tr>
             <td colspan="2" style="padding: 0 5 10 5;">%(invite_text)s</td>
            </tr>
          </table>
        </td>
      </tr>
    </tbody>
  </table>
 </td>
</tr>
<tr>
 <td>
  <input type="submit" value="%(cancel_label)s" class="formbutton" name="cancel" />
 </td>
</tr>
</table>
</form>
"""

        if members :
            member_list =   self.__create_select_menu("member_id", members, _("Please select:"))
            member_text = """
            <td style="padding: 0 5 10 5;">%s</td>
            <td style="padding: 0 5 10 5;">
            <input type="submit" name="remove_member" value="%s" class="nonsubmitbutton"/>
            </td>""" %  (member_list,_("Remove member"))
        else :
            member_text = """<td style="padding: 0 5 10 5;" colspan="2">%s</td>""" % _("No members.")
        if pending_members :
            pending_list =   self.__create_select_menu("pending_member_id", pending_members, _("Please select:"))
            pending_text = """
            <td style="padding: 0 5 10 5;">%s</td>
            <td style="padding: 0 5 10 5;">
            <input type="submit" name="add_member" value="%s" class="nonsubmitbutton"/>
            </td>
            <td style="padding: 0 5 10 5;">
            <input type="submit" name="reject_member" value="%s" class="nonsubmitbutton"/>
            </td>""" %  (pending_list,_("Accept member"), _("Reject member"))
        else :
            pending_text = """<td style="padding: 0 5 10 5;" colspan="2">%s</td>""" % _("No members awaiting approval.")

        header1 = self.tmpl_group_table_title(text=_("Current members"))
        header2 = self.tmpl_group_table_title(text=_("Members awaiting approval"))
        header3 = _("Invite new members")
        write_a_message_url = create_url(
            "%s/yourmessages/write" % CFG_SITE_URL,
            {
                'ln' : ln,
                'msg_subject' : _('Invitation to join "%s" group' % escape_html(group_name)),
                'msg_body' : _("""\
Hello:

I think you might be interested in joining the group "%(x_name)s".
You can join by clicking here: %(x_url)s.

Best regards.
""") % {'x_name': group_name,
        'x_url': create_html_link("%s/yourgroups/join" % CFG_SITE_URL, { 'grpID' : grpID,
                                                                'join_button' : "1",
                                                                },
                         link_label=group_name, escape_urlargd=True, escape_linkattrd=True)}})

        link_open = '<a href="%s">' % escape_html(write_a_message_url)
        invite_text = _("If you want to invite new members to join your group, please use the %(x_url_open)sweb message%(x_url_close)s system.") % \
            {'x_url_open': link_open,
             'x_url_close': '</a>'}
        action = CFG_SITE_URL + '/yourgroups/members?ln=' + ln
        out %= {'title':_('Group: %s') % escape_html(group_name),
                'member_text' : member_text,
                'pending_text' :pending_text,
                'action':action,
                'grpID':grpID,
                'header1': header1,
                'header2': header2,
                'header3': header3,
                'img_alt_header1': _("Current members"),
                'img_alt_header2': _("Members awaiting approval"),
                'img_alt_header3': _("Invite new members"),
                'invite_text': invite_text,
                'imgurl': CFG_SITE_URL + '/img',
                'cancel_label':_("Cancel"),
                'ln':ln
                }
        return out

    def tmpl_display_input_leave_group(self,
                                       groups,
                                       warnings=[],
                                       ln=CFG_SITE_LANG):
        """Display groups the user can leave.

        Parameters:

        - 'ln' *string* - The language to display the interface in
        - 'groups' *list* - List of groups the user is currently member of
        - 'warnings' *list* - Display warning if no group is selected
        """
        _ = gettext_set_language(ln)
        out = self.tmpl_warning(warnings)
        out += """
<form name="leave" action="%(action)s" method="post">
 <input type="hidden" name="ln" value="%(ln)s" />
  <div style="padding:10px;">
  <table class="bskbasket">
    <thead class="bskbasketheader">
      <tr>
        <td class="bskactions">
          <img src="%(logo)s" alt="%(label)s" />
        </td>
        <td class="bsktitle">
          <b>%(label)s</b><br />
        </td>
      </tr>
    </thead>
    <tfoot>
       <tr><td colspan="2"></td></tr>
    </tfoot>
    <tbody>
      <tr>
        <td colspan="2">
          <table>
            <tr>
              <td>%(list_label)s</td>
              <td>
               %(groups)s
               </td>
              <td>
               &nbsp;
              </td>
            </tr>
           </table>
        </td>
      </tr>
    </tbody>
  </table>
  <table>
  <tr>
   <td>
    %(submit)s
   </td>
   <td>
    <input type="submit" value="%(cancel_label)s" class="formbutton" name="cancel" />
   </td>
   </tr>
  </table>
 </div>
</form>
 """
        if groups:
            groups =   self.__create_select_menu("grpID", groups, _("Please select:"))
            list_label = _("Group list")
            submit = """<input type="submit" name="leave_button" value="%s" class="formbutton"/>""" % _("Leave group")
        else :
            groups = _("You are not member of any group.")
            list_label = ""
            submit = ""
        action = CFG_SITE_URL + '/yourgroups/leave?ln=%s'
        action %= (ln)
        out %= {'groups' : groups,
                'list_label' : list_label,
                'action':action,
                'logo': CFG_SITE_URL + '/img/webbasket_create.png',
                'label' : _("Leave group"),
                'cancel_label':_("Cancel"),
                'ln' :ln,
                'submit' : submit
                }
        return out


    def tmpl_confirm_delete(self, grpID, ln=CFG_SITE_LANG):
        """
        display a confirm message when deleting a group
        @param grpID *int* - ID of the group
        @param ln: language
        @return: html output
        """
        _ = gettext_set_language(ln)
        action = CFG_SITE_URL + '/yourgroups/edit'
        out = """
<form name="delete_group" action="%(action)s" method="post">
<table class="confirmoperation">
  <tr>
    <td colspan="2" class="confirmmessage">
      %(message)s
    </td>
  </tr>
  <tr>
    <td>
        <input type="hidden" name="confirmed" value="1" />
        <input type="hidden" name="ln" value="%(ln)s" />
        <input type="hidden" name="grpID" value="%(grpID)s" />
        <input type="submit" name="delete" value="%(yes_label)s" class="formbutton" />
    </td>
    <td>
        <input type="hidden" name="ln" value="%(ln)s" />
        <input type="hidden" name="grpID" value="%(grpID)s" />
        <input type="submit" value="%(no_label)s" class="formbutton" />
    </td>
  </tr>
</table>
</form>"""% {'message': _("Are you sure you want to delete this group?"),
              'ln':ln,
              'yes_label': _("Yes"),
              'no_label': _("No"),
              'grpID':grpID,
              'action': action
              }
        return out

    def tmpl_confirm_leave(self, uid, grpID, ln=CFG_SITE_LANG):
        """
        display a confirm message
        @param grpID *int* - ID of the group
        @param ln: language
        @return: html output
        """
        _ = gettext_set_language(ln)
        action = CFG_SITE_URL + '/yourgroups/leave'
        out = """
<form name="leave_group" action="%(action)s" method="post">
<table class="confirmoperation">
  <tr>
    <td colspan="2" class="confirmmessage">
      %(message)s
    </td>
  </tr>
  <tr>
    <td>
        <input type="hidden" name="confirmed" value="1" />
        <input type="hidden" name="ln" value="%(ln)s" />
        <input type="hidden" name="grpID" value="%(grpID)s" />
        <input type="submit" name="leave_button" value="%(yes_label)s" class="formbutton" />
    </td>
    <td>
        <input type="hidden" name="ln" value="%(ln)s" />
        <input type="hidden" name="grpID" value="%(grpID)s" />
        <input type="submit" value="%(no_label)s" class="formbutton" />
    </td>
  </tr>
</table>
</form>"""% {'message': _("Are you sure you want to leave this group?"),
              'ln':ln,
              'yes_label': _("Yes"),
              'no_label': _("No"),
              'grpID':grpID,
              'action': action
              }
        return out

    def __create_join_policy_selection_menu(self, name, current_join_policy, ln=CFG_SITE_LANG):
        """Private function. create a drop down menu for selection of join policy
        @param current_join_policy: join policy as defined in CFG_WEBSESSION_GROUP_JOIN_POLICY
        @param ln: language
        """
        _ = gettext_set_language(ln)
        elements = [(CFG_WEBSESSION_GROUP_JOIN_POLICY['VISIBLEOPEN'],
                     _("Visible and open for new members")),
                    (CFG_WEBSESSION_GROUP_JOIN_POLICY['VISIBLEMAIL'],
                     _("Visible but new members need approval"))
                    ]
        select_text = _("Please select:")
        return self.__create_select_menu(name, elements, select_text, selected_key=current_join_policy)

    def __create_select_menu(self, name, elements, select_text, multiple=0, selected_key=None):
        """ private function, returns a popup menu
        @param name: name of HTML control
        @param elements: list of (key, value)
        """
        if multiple :
            out = """
<select name="%s" multiple="multiple" style="width:100%%">"""% (name)
        else :
            out = """<select name="%s" style="width:100%%">""" % name
        out += '<option value="-1">%s</option>' % (select_text)
        for (key, label) in elements:
            selected = ''
            if key == selected_key:
                selected = ' selected="selected"'
            out += '<option value="%s"%s>%s</option>'% (key, selected, label)
        out += '</select>'
        return out


    def tmpl_infobox(self, infos, ln=CFG_SITE_LANG):
        """Display len(infos) information fields
        @param infos: list of strings
        @param ln=language
        @return: html output
        """
        _ = gettext_set_language(ln)
        if not((type(infos) is list) or (type(infos) is tuple)):
            infos = [infos]
        infobox = ""
        for info in infos:
            infobox += '<div><span class="info">'
            lines = info.split("\n")
            for line in lines[0:-1]:
                infobox += line + "<br />\n"
            infobox += lines[-1] + "</span></div>\n"
        return infobox

    def tmpl_navtrail(self, ln=CFG_SITE_LANG, title=""):
        """
        display the navtrail, e.g.:
        Your account > Your group > title
        @param title: the last part of the navtrail. Is not a link
        @param ln: language
        return html formatted navtrail
        """
        _ = gettext_set_language(ln)
        nav_h1 = '<a class="navtrail" href="%s/youraccount/display">%s</a>'
        nav_h2 = ""
        if (title != ""):
            nav_h2 = ' &gt; <a class="navtrail" href="%s/yourgroups/display">%s</a>'
            nav_h2 = nav_h2 % (CFG_SITE_URL, _("Your Groups"))

        return  nav_h1 % (CFG_SITE_URL, _("Your Account")) + nav_h2

    def tmpl_group_table_title(self, img="", text="", ln=CFG_SITE_LANG):
        """
        display the title of a table:
        - 'img' *string* - img path
        - 'text' *string* - title
        - 'ln' *string* - The language to display the interface in
        """
        out = "<div>"
        if img:
            out += """
            <img src="%s" alt="" />
            """ % (CFG_SITE_URL + img)
        out += """
        <b>%s</b>
        </div>""" % text
        return out

    def tmpl_admin_msg(self, group_name, grpID, ln=CFG_SITE_LANG):
        """
        return message content for joining group
        - 'group_name' *string* - name of the group
        - 'grpID' *int* - ID of the group
        - 'ln' *string* - The language to display the interface in
        """
        _ = gettext_set_language(ln)
        subject = _("Group %s: New membership request") % group_name
        url = CFG_SITE_URL + "/yourgroups/members?grpID=%s&ln=%s"
        url %= (grpID, ln)
        # FIXME: which user?  We should show his nickname.
        body = (_("A user wants to join the group %s.") % group_name) + '<br />'
        body += _("Please %(x_url_open)saccept or reject%(x_url_close)s this user's request.") % {'x_url_open': '<a href="' + url + '">',
                                                                                                  'x_url_close': '</a>'}
        body += '<br />'
        return subject, body

    def tmpl_member_msg(self,
                        group_name,
                        accepted=0,
                        ln=CFG_SITE_LANG):
        """
        return message content when new member is accepted/rejected
        - 'group_name' *string* - name of the group
        - 'accepted' *int* - 1 if new membership has been accepted, 0 if it has been rejected
        - 'ln' *string* - The language to display the interface in
        """
        _ = gettext_set_language(ln)
        if accepted:
            subject = _("Group %s: Join request has been accepted") % (group_name)
            body = _("Your request for joining group %s has been accepted.") % (group_name)
        else:
            subject = _("Group %s: Join request has been rejected") % (group_name)
            body = _("Your request for joining group %s has been rejected.") % (group_name)
        url = CFG_SITE_URL + "/yourgroups/display?ln=" + ln
        body += '<br />'
        body += _("You can consult the list of %(x_url_open)syour groups%(x_url_close)s.") % {'x_url_open': '<a href="' + url + '">',
                                                                                              'x_url_close': '</a>'}
        body += '<br />'
        return subject, body

    def tmpl_delete_msg(self,
                        group_name,
                        ln=CFG_SITE_LANG):
        """
        return message content when new member is accepted/rejected
        - 'group_name' *string* - name of the group
        - 'ln' *string* - The language to display the interface in
        """
        _ = gettext_set_language(ln)
        subject = _("Group %s has been deleted") % group_name
        url = CFG_SITE_URL + "/yourgroups/display?ln=" + ln
        body = _("Group %s has been deleted by its administrator.") % group_name
        body += '<br />'
        body += _("You can consult the list of %(x_url_open)syour groups%(x_url_close)s.") % {'x_url_open': '<a href="' + url + '">',
                                                                                              'x_url_close': '</a>'}
        body += '<br />'
        return subject, body

    def tmpl_group_info(self, nb_admin_groups=0, nb_member_groups=0, nb_total_groups=0, ln=CFG_SITE_LANG):
        """
        display infos about groups (used by myaccount.py)
        @param nb_admin_group: number of groups the user is admin of
        @param nb_member_group: number of groups the user is member of
        @param total_group: number of groups the user belongs to
        @param ln: language
        return: html output.
        """
        _ = gettext_set_language(ln)
        out = _("You can consult the list of %(x_url_open)s%(x_nb_total)i groups%(x_url_close)s you are subscribed to (%(x_nb_member)i) or administering (%(x_nb_admin)i).")
        out %= {'x_url_open': '<a href="' + CFG_SITE_URL + '/yourgroups/display?ln=' + ln + '">',
                'x_nb_total': nb_total_groups,
                'x_url_close': '</a>',
                'x_nb_admin': nb_admin_groups,
                'x_nb_member': nb_member_groups}
        return out

    def tmpl_general_warnings(self, warning_list, ln=CFG_SITE_LANG):
        """
        display information to the admin user about possible
        ssecurity problems in the system.
        """
        message = ""
        _ = gettext_set_language(ln)

        #Try and connect to the mysql database with the default invenio password
        if "warning_mysql_password_equal_to_invenio_password" in warning_list:
            message += "<p><font color=red>"
            message += _("Warning: The password set for MySQL root user is the same as the default Invenio password. For security purposes, you may want to change the password.")
            message += "</font></p>"

        #Try and connect to the invenio database with the default invenio password
        if "warning_invenio_password_equal_to_default" in warning_list:
            message += "<p><font color=red>"
            message += _("Warning: The password set for the Invenio MySQL user is the same as the shipped default. For security purposes, you may want to change the password.")
            message += "</font></p>"

        #Check if the admin password is empty
        if "warning_empty_admin_password" in warning_list:
            message += "<p><font color=red>"
            message += _("Warning: The password set for the Invenio admin user is currently empty. For security purposes, it is strongly recommended that you add a password.")
            message += "</font></p>"

        #Check if the admin email has been changed from the default
        if "warning_site_support_email_equal_to_default" in warning_list:
            message += "<p><font color=red>"
            message += _("Warning: The email address set for support email is currently set to info@invenio-software.org. It is recommended that you change this to your own address.")
            message += "</font></p>"

        #Check for a new release
        if "note_new_release_available" in warning_list:
            message += "<p><font color=red>"
            message += _("A newer version of Invenio is available for download. You may want to visit  ")
            message += "<a href=\"http://invenio-software.org/wiki/Installation/Download\">http://invenio-software.org/wiki/Installation/Download</a>"
            message += "</font></p>"

        #Error downloading release notes
        if "error_cannot_download_release_notes" in warning_list:
            message += "<p><font color=red>"
            message += _("Cannot download or parse release notes from http://invenio-software.org/repo/invenio/tree/RELEASE-NOTES")
            message += "</font></p>"

        return message<|MERGE_RESOLUTION|>--- conflicted
+++ resolved
@@ -1,9 +1,5 @@
 ## This file is part of Invenio.
-<<<<<<< HEAD
-## Copyright (C) 2005, 2006, 2007, 2008, 2009, 2010, 2011, 2012 CERN.
-=======
-## Copyright (C) 2002, 2003, 2004, 2005, 2006, 2007, 2008, 2009, 2010, 2014 CERN.
->>>>>>> 729701ad
+## Copyright (C) 2005, 2006, 2007, 2008, 2009, 2010, 2011, 2012, 2014 CERN.
 ##
 ## Invenio is free software; you can redistribute it and/or
 ## modify it under the terms of the GNU General Public License as
@@ -104,7 +100,7 @@
         }
         return out
 
-<<<<<<< HEAD
+
     def tmpl_user_api_key(self, ln=CFG_SITE_LANG, keys_info=None):
         """
         Displays all the API key that the user owns the user
@@ -204,10 +200,7 @@
 
         return out
 
-    def tmpl_user_preferences(self, ln, email, email_disabled, password_disabled, nickname):
-=======
     def tmpl_user_preferences(self, ln, email, email_disabled, password_disabled, nickname, csrf_token=''):
->>>>>>> 729701ad
         """
         Displays a form for the user to change his email/password.
 
