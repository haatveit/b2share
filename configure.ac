--- conflicted
+++ resolved
@@ -1,6 +1,5 @@
-<<<<<<< HEAD
 # This file is part of Invenio.
-# Copyright (C) 2002, 2003, 2004, 2005, 2006, 2007, 2008, 2009, 2010, 2011, 2012, 2013 CERN.
+# Copyright (C) 2002, 2003, 2004, 2005, 2006, 2007, 2008, 2009, 2010, 2011, 2012, 2013, 2015 CERN.
 #
 # Invenio is free software; you can redistribute it and/or
 # modify it under the terms of the GNU General Public License as
@@ -21,30 +20,6 @@
 # script.
 
 # Initialize autoconf and automake:
-=======
-## This file is part of Invenio.
-## Copyright (C) 2002, 2003, 2004, 2005, 2006, 2007, 2008, 2009, 2010, 2011, 2012, 2013, 2015 CERN.
-##
-## Invenio is free software; you can redistribute it and/or
-## modify it under the terms of the GNU General Public License as
-## published by the Free Software Foundation; either version 2 of the
-## License, or (at your option) any later version.
-##
-## Invenio is distributed in the hope that it will be useful, but
-## WITHOUT ANY WARRANTY; without even the implied warranty of
-## MERCHANTABILITY or FITNESS FOR A PARTICULAR PURPOSE.  See the GNU
-## General Public License for more details.
-##
-## You should have received a copy of the GNU General Public License
-## along with Invenio; if not, write to the Free Software Foundation, Inc.,
-## 59 Temple Place, Suite 330, Boston, MA 02111-1307, USA.
-
-## This is Invenio main configure.ac file.  If you change this
-## file, then please run "autoreconf" to regenerate the "configure"
-## script.
-
-## Initialize autoconf and automake:
->>>>>>> 217b57d3
 AC_INIT([invenio],
         m4_esyscmd([./git-version-gen .tarball-version]),
         [info@invenio-software.org])
