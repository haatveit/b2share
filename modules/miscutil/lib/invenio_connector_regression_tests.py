# -*- coding: utf-8 -*-
<<<<<<< HEAD
#
# This file is part of Invenio.
# Copyright (C) 2010, 2011 CERN.
#
# Invenio is free software; you can redistribute it and/or
# modify it under the terms of the GNU General Public License as
# published by the Free Software Foundation; either version 2 of the
# License, or (at your option) any later version.
#
# Invenio is distributed in the hope that it will be useful, but
# WITHOUT ANY WARRANTY; without even the implied warranty of
# MERCHANTABILITY or FITNESS FOR A PARTICULAR PURPOSE.  See the GNU
# General Public License for more details.
#
# You should have received a copy of the GNU General Public License
# along with Invenio; if not, write to the Free Software Foundation, Inc.,
# 59 Temple Place, Suite 330, Boston, MA 02111-1307, USA.
=======
##
## This file is part of Invenio.
## Copyright (C) 2010, 2011, 2015 CERN.
##
## Invenio is free software; you can redistribute it and/or
## modify it under the terms of the GNU General Public License as
## published by the Free Software Foundation; either version 2 of the
## License, or (at your option) any later version.
##
## Invenio is distributed in the hope that it will be useful, but
## WITHOUT ANY WARRANTY; without even the implied warranty of
## MERCHANTABILITY or FITNESS FOR A PARTICULAR PURPOSE.  See the GNU
## General Public License for more details.
##
## You should have received a copy of the GNU General Public License
## along with Invenio; if not, write to the Free Software Foundation, Inc.,
## 59 Temple Place, Suite 330, Boston, MA 02111-1307, USA.
>>>>>>> 1cecbdf9

"""Unit tests for the invenio_connector script."""

__revision__ = "$Id$"

import os
from invenio.testutils import InvenioTestCase

from invenio.invenio_connector import InvenioConnector, \
                                      InvenioConnectorAuthError
from invenio.config import CFG_SITE_URL, CFG_SITE_SECURE_URL
from invenio.testutils import make_test_suite, run_test_suite

class InvenioConnectorTest(InvenioTestCase):
    """Test function to get default values."""

    def test_local_search(self):
        """InvenioConnector - local search"""
        server = InvenioConnector(CFG_SITE_URL)
        result = server.search(p='ellis', of='id')
        self.assertTrue(len(result) > 0, \
                        'did not get local search results.')

    def test_remote_search(self):
        """InvenioConnector - remote search"""
        server = InvenioConnector("http://demo.invenio-software.org")
        result = server.search(p='ellis', of='id')
        self.assertTrue(len(result) > 0, \
                        'did not get remote search results from http://demo.invenio-software.org')

    def test_search_collections(self):
        """InvenioConnector - collection search"""
        server = InvenioConnector(CFG_SITE_URL)
        result = server.search(p='', c=['Books'], of='id')
        self.assertTrue(len(result) > 0, \
                        'did not get collection search results.')

    def test_search_local_restricted_collections(self):
        """InvenioConnector - local restricted collection search"""
        server = InvenioConnector(CFG_SITE_URL)
        search_params = dict(p='LBL-28106', c=['Theses'], of='id')
        self.assertRaises(InvenioConnectorAuthError, server.search, **search_params)

        server = InvenioConnector(CFG_SITE_SECURE_URL, user='admin',
                                  password='', insecure_login=True)
        result = server.search(p='LBL-28106', c=['Theses'], of='id')
        self.assertTrue(len(result) > 0, \
                        'did not get restricted collection search results.')

    def test_search_remote_restricted_collections(self):
        """InvenioConnector - remote restricted collection search"""
        server = InvenioConnector("http://demo.invenio-software.org")
        search_params = dict(p='LBL-28106', c=['Theses'], of='id')
        self.assertRaises(InvenioConnectorAuthError, server.search, **search_params)

        server = InvenioConnector("https://demo.invenio-software.org", user='jekyll', password='j123ekyll')
        result = server.search(p='LBL-28106', c=['Theses'], of='id')
        self.assertTrue(len(result) > 0, \
                        'did not get restricted collection search results.')

TEST_SUITE = make_test_suite(InvenioConnectorTest)

if __name__ == "__main__":
    run_test_suite(TEST_SUITE, warn_user=True)<|MERGE_RESOLUTION|>--- conflicted
+++ resolved
@@ -1,8 +1,7 @@
 # -*- coding: utf-8 -*-
-<<<<<<< HEAD
 #
 # This file is part of Invenio.
-# Copyright (C) 2010, 2011 CERN.
+# Copyright (C) 2010, 2011, 2015 CERN.
 #
 # Invenio is free software; you can redistribute it and/or
 # modify it under the terms of the GNU General Public License as
@@ -17,25 +16,6 @@
 # You should have received a copy of the GNU General Public License
 # along with Invenio; if not, write to the Free Software Foundation, Inc.,
 # 59 Temple Place, Suite 330, Boston, MA 02111-1307, USA.
-=======
-##
-## This file is part of Invenio.
-## Copyright (C) 2010, 2011, 2015 CERN.
-##
-## Invenio is free software; you can redistribute it and/or
-## modify it under the terms of the GNU General Public License as
-## published by the Free Software Foundation; either version 2 of the
-## License, or (at your option) any later version.
-##
-## Invenio is distributed in the hope that it will be useful, but
-## WITHOUT ANY WARRANTY; without even the implied warranty of
-## MERCHANTABILITY or FITNESS FOR A PARTICULAR PURPOSE.  See the GNU
-## General Public License for more details.
-##
-## You should have received a copy of the GNU General Public License
-## along with Invenio; if not, write to the Free Software Foundation, Inc.,
-## 59 Temple Place, Suite 330, Boston, MA 02111-1307, USA.
->>>>>>> 1cecbdf9
 
 """Unit tests for the invenio_connector script."""
 
