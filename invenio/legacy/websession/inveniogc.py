--- conflicted
+++ resolved
@@ -29,31 +29,24 @@
 import datetime
 import time
 import os
-<<<<<<< HEAD
 try:
     from invenio.legacy.dbquery import run_sql, wash_table_column_name
     from invenio.config import CFG_LOGDIR, CFG_TMPDIR, CFG_CACHEDIR, \
          CFG_TMPSHAREDDIR, CFG_WEBSEARCH_RSS_TTL, CFG_PREFIX, \
          CFG_WEBSESSION_NOT_CONFIRMED_EMAIL_ADDRESS_EXPIRE_IN_DAYS, \
-         CFG_SIMPLESTORE_UPLOAD_FOLDER
+         CFG_INSPIRE_SITE, CFG_SIMPLESTORE_UPLOAD_FOLDER
     from invenio.legacy.bibsched.bibtask import task_init, task_set_option, task_get_option, \
-=======
-
-from invenio.legacy.dbquery import run_sql, wash_table_column_name
-from invenio.config import CFG_LOGDIR, CFG_TMPDIR, CFG_CACHEDIR, \
-        CFG_TMPSHAREDDIR, CFG_WEBSEARCH_RSS_TTL, CFG_PREFIX, \
-        CFG_WEBSESSION_NOT_CONFIRMED_EMAIL_ADDRESS_EXPIRE_IN_DAYS, \
-        CFG_INSPIRE_SITE
-from invenio.legacy.bibsched.bibtask import task_init, task_set_option, task_get_option, \
->>>>>>> 42ef8a87
          write_message, write_messages
-from invenio.legacy.bibsched.bibtask_config import CFG_BIBSCHED_LOGDIR
-from invenio.modules.access.mailcookie import mail_cookie_gc
-from invenio.legacy.bibdocfile.api import BibDoc
-from invenio.legacy.bibsched.cli import gc_tasks
-from invenio.legacy.websubmit.config import CFG_WEBSUBMIT_TMP_VIDEO_PREFIX
-from invenio.utils.date import convert_datestruct_to_datetext
-from intbitset import intbitset
+    from invenio.legacy.bibsched.bibtask_config import CFG_BIBSCHED_LOGDIR
+    from invenio.modules.access.mailcookie import mail_cookie_gc
+    from invenio.legacy.bibdocfile.api import BibDoc
+    from invenio.legacy.bibsched.cli import gc_tasks
+    from invenio.legacy.websubmit.config import CFG_WEBSUBMIT_TMP_VIDEO_PREFIX
+    from invenio.utils.date import convert_datestruct_to_datetext
+    from intbitset import intbitset
+except ImportError as e:
+    print("Error: %s" % (e,))
+    sys.exit(1)
 
 # Add trailing slash to CFG_TMPSHAREDDIR, for find command to work
 # with symlinks
