--- conflicted
+++ resolved
@@ -432,8 +432,6 @@
         return t3, t3 + t1
     return estimate_needed_time
 
-<<<<<<< HEAD
-
 def pretty_date(time=False, ln=CFG_SITE_LANG):
     """
     Get a datetime object or a int() Epoch timestamp and return a
@@ -488,7 +486,7 @@
         return _("Last year")
     else:
         return str(day_diff / 365) + _(" years ago")
-=======
+
 # This library does not support strftime's "%s" or "%y" format strings.
 # Allowed if there's an even number of "%"s because they are escaped.
 _illegal_formatting = re.compile(r"((^|[^%])(%%)*%[sy])")
@@ -539,5 +537,4 @@
     syear = "%04d" % (dt.year,)
     for site in sites:
         s = s[:site] + syear + s[site+4:]
-    return s
->>>>>>> 4ebfdf8c
+    return s