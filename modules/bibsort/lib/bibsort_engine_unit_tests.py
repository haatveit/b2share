--- conflicted
+++ resolved
@@ -1,7 +1,7 @@
 ## -*- mode: python; coding: utf-8; -*-
 ##
 ## This file is part of Invenio.
-## Copyright (C) 2010, 2011, 2012 CERN.
+## Copyright (C) 2010, 2011, 2012, 2013 CERN.
 ##
 ## Invenio is free software; you can redistribute it and/or
 ## modify it under the terms of the GNU General Public License as
@@ -19,10 +19,6 @@
 
 """Testing module for BibSort Engine"""
 
-<<<<<<< HEAD
-=======
-from invenio.testutils import InvenioTestCase
->>>>>>> 4a2c28f7
 
 from invenio.importutils import lazy_import
 from invenio.testutils import make_test_suite, run_test_suite, InvenioTestCase
@@ -32,10 +28,6 @@
 perform_insert_record = lazy_import('invenio.bibsort_engine:perform_insert_record')
 perform_modify_record = lazy_import('invenio.bibsort_engine:perform_modify_record')
 
-<<<<<<< HEAD
-
-=======
->>>>>>> 4a2c28f7
 class TestBibSort(InvenioTestCase):
     """Test BibSort."""
 
