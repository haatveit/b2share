## This file is part of Invenio.
## Copyright (C) 2008, 2009, 2010, 2011 CERN.
##
## Invenio is free software; you can redistribute it and/or
## modify it under the terms of the GNU General Public License as
## published by the Free Software Foundation; either version 2 of the
## License, or (at your option) any later version.
##
## Invenio is distributed in the hope that it will be useful, but
## WITHOUT ANY WARRANTY; without even the implied warranty of
## MERCHANTABILITY or FITNESS FOR A PARTICULAR PURPOSE.  See the GNU
## General Public License for more details.
##
## You should have received a copy of the GNU General Public License
## along with Invenio; if not, write to the Free Software Foundation, Inc.,
## 59 Temple Place, Suite 330, Boston, MA 02111-1307, USA.
# pylint: disable=C0301
"""Invenio WebJournal Administration Interface."""

__revision__ = "$Id$"

import sys
import cPickle
import re
import os
from urllib2 import urlopen

if sys.hexversion < 0x2040000:
    # pylint: disable=W0622
    from sets import Set as set
    # pylint: enable=W0622

from invenio.errorlib import register_exception
from invenio.config import \
     CFG_SITE_URL, \
     CFG_SITE_LANG, \
     CFG_SITE_NAME, \
     CFG_ETCDIR, \
     CFG_CACHEDIR, \
<<<<<<< HEAD
     CFG_TMPDIR, \
     CFG_SITE_SUPPORT_EMAIL, \
     CFG_SITE_RECORD
=======
     CFG_TMPSHAREDDIR, \
     CFG_SITE_SUPPORT_EMAIL
>>>>>>> edd9a38d
from invenio.messages import gettext_set_language
from invenio.mailutils import send_email
from invenio.access_control_engine import acc_authorize_action
from invenio.webjournal_config import \
     InvenioWebJournalJournalIdNotFoundDBError, \
     InvenioWebJournalReleaseUpdateError, \
     InvenioWebJournalNoJournalOnServerError
from invenio.webjournal_utils import \
     get_journals_ids_and_names, \
     guess_journal_name, \
     get_current_issue, \
     get_issue_number_display, \
     get_featured_records, \
     add_featured_record, \
     remove_featured_record, \
     clear_cache_for_issue, \
     get_next_journal_issues, \
     get_release_datetime, \
     get_journal_id, \
     compare_issues, \
     get_journal_info_path, \
     get_journal_css_url, \
     get_journal_alert_sender_email, \
     get_journal_alert_recipient_email, \
     get_journal_draft_keyword_to_remove, \
     get_journal_categories, \
     get_journal_articles, \
     get_grouped_issues, \
     get_journal_issue_grouping, \
     get_journal_languages, \
     get_journal_collection_to_refresh_on_release, \
     get_journal_index_to_refresh_on_release
from invenio.dbquery import run_sql
from invenio.bibrecord import \
     create_record, \
     print_rec
from invenio.bibformat import format_record
from invenio.bibtask import task_low_level_submission, bibtask_allocate_sequenceid
from invenio.search_engine import get_all_collections_of_a_record
import invenio.template
wjt = invenio.template.load('webjournal')

def getnavtrail(previous = ''):
    """Get the navtrail"""

    navtrail = """<a class="navtrail" href="%s/help/admin">Admin Area</a> """ % (CFG_SITE_URL,)
    navtrail = navtrail + previous
    return navtrail

def perform_index(ln=CFG_SITE_LANG, journal_name=None, action=None, uid=None):
    """
    Index page

    Lists the journals, and offers options to edit them, delete them
    or add new journal.

    Parameters:
        journal_name  -  the journal affected by action, if any
              action  -  one of ['', 'askDelete', _('Delete'), _('Cancel')]
                  ln  -  language
                 uid  -  user id
    """
    _ = gettext_set_language(ln)

    msg = None
    if action == 'askDelete' and journal_name is not None:
        msg = '''<fieldset style="display:inline;margin-left:auto;margin-right:auto;">
        <legend>Delete Journal Configuration</legend><span style="color:#f00">Are you sure you want to delete the configuration of %(journal_name)s?
        <form action="%(CFG_SITE_URL)s/admin/webjournal/webjournaladmin.py">
        <input type="hidden" name="journal_name" value="%(journal_name)s" />
        <input class="formbutton" type="submit" name="action" value="%(delete)s" />
        <input class="formbutton" type="submit" name="action" value="%(cancel)s" />
        </form></span></fieldset>''' % {'CFG_SITE_URL': CFG_SITE_URL,
                                        'journal_name': journal_name,
                                        'delete': _("Delete"),
                                        'cancel': _("Cancel")}

    if action == _("Delete") and journal_name is not None:
        # User confirmed and clicked on "Delete" button
        remove_journal(journal_name)

    journals = get_journals_ids_and_names()
    # Only keep journal that user can view or edit
    journals = [(journal_info, acc_authorize_action(uid,
                                                    'cfgwebjournal',
                                                    name=journal_info['journal_name'],
                                                    with_editor_rights='yes')[0] == 0) \
                 for journal_info in journals \
                 if acc_authorize_action(uid,
                                         'cfgwebjournal',
                                         name=journal_info['journal_name'])[0] == 0]
    return wjt.tmpl_admin_index(ln=ln,
                                journals=journals,
                                msg=msg)

def perform_administrate(ln=CFG_SITE_LANG, journal_name=None,
                         as_editor=True):
    """
    Administration of a journal

    Show the current and next issues/publications, and display links
    to more specific administrative pages.

    Parameters:
        journal_name  -  the journal to be administrated
                  ln  -  language
        with_editor_rights  -  True if can edit configuration. Read-only mode otherwise
    """
    if journal_name is None:
        try:
            journal_name = guess_journal_name(ln)
        except InvenioWebJournalNoJournalOnServerError, e:
            return e.user_box()

    if not can_read_xml_config(journal_name):
        return '<span style="color:#f00">Configuration could not be read. Please check that %s/webjournal/%s/%s-config.xml exists and can be read by the server.</span><br/>' % (CFG_ETCDIR, journal_name, journal_name)

    current_issue = get_current_issue(ln, journal_name)
    current_publication = get_issue_number_display(current_issue,
                                                   journal_name,
                                                   ln)
    issue_list = get_grouped_issues(journal_name, current_issue)
    next_issue_number = get_next_journal_issues(issue_list[-1], journal_name, 1)

    return wjt.tmpl_admin_administrate(journal_name,
                                       current_issue,
                                       current_publication,
                                       issue_list,
                                       next_issue_number[0],
                                       ln,
                                       as_editor=as_editor)

def perform_feature_record(journal_name,
                           recid,
                           img_url='',
                           action='',
                           ln=CFG_SITE_LANG):
    """
    Interface to feature a record

    Used to list, add and remove featured records of the journal.

    Parameters:
        journal_name  -  the journal for which the article is featured
               recid  -  the record affected by 'action'
             img_url  -  the URL to image displayed with given record
                         (only when action == 'add')
              action  -  One of ['', 'add', 'askremove', _('Remove'), _('Cancel')]
                  ln  -  language
    """
    _ = gettext_set_language(ln)

    if action == 'add':
        result = add_featured_record(journal_name, recid, img_url)
        if result == 0:
            msg ='''<span style="color:#0f0">Successfully featured
            <a href="%(CFG_SITE_URL)s/%(CFG_SITE_RECORD)s/%(recid)s">record %(recid)s</a>.
        Go to the <a href="%(CFG_SITE_URL)s/journal/%(name)s">%(name)s journal</a> to
        see the result.</span>''' % {'CFG_SITE_URL': CFG_SITE_URL,
                                  'CFG_SITE_RECORD': CFG_SITE_RECORD,
                                  'name': journal_name,
                                  'recid': recid}
        elif result == 1:
            msg = '''<span style="color:#f00"><a href="%(CFG_SITE_URL)s/%(CFG_SITE_RECORD)s/%(recid)s">record %(recid)s</a> is already featured. Choose another one or remove it first.</span>''' % \
                  {'CFG_SITE_URL': CFG_SITE_URL,
                   'CFG_SITE_RECORD': CFG_SITE_RECORD,
                   'recid': recid}
        else:
            msg = '''<span style="color:#f00">Record could not be featured. Check file permission.</span>'''

        featured_records = get_featured_records(journal_name)
        return wjt.tmpl_admin_feature_record(ln=ln,
                                             journal_name=journal_name,
                                             featured_records=featured_records,
                                             msg=msg)
    elif action == 'askremove':
        msg = '''<fieldset style="display:inline;margin-left:auto;margin-right:auto;">
        <legend>Remove featured record</legend><span style="color:#f00">Are you sure you want to remove <a href="%(CFG_SITE_URL)s/%(CFG_SITE_RECORD)s/%(recid)s">record %(recid)s</a> from the list of featured record?
        <form action="%(CFG_SITE_URL)s/admin/webjournal/webjournaladmin.py/feature_record">
        <input type="hidden" name="journal_name" value="%(name)s" />
        <input type="hidden" name="recid" value="%(recid)s" />
        <input class="formbutton" type="submit" name="action" value="%(remove)s" />
        <input class="formbutton" type="submit" name="action" value="%(cancel)s" />
        </form></span></fieldset>''' % \
            {'CFG_SITE_URL': CFG_SITE_URL,
             'CFG_SITE_RECORD': CFG_SITE_RECORD,
             'name': journal_name,
             'recid': recid,
             'cancel': _("Cancel"),
             'remove': _("Remove")}
        featured_records = get_featured_records(journal_name)
        return wjt.tmpl_admin_feature_record(ln=ln,
                                             journal_name=journal_name,
                                             featured_records=featured_records,
                                             msg=msg)
    elif action == _("Remove"):
        result = remove_featured_record(journal_name, recid)
        msg = '''<span style="color:#f00"><a href="%(CFG_SITE_URL)s/%(CFG_SITE_RECORD)s/%(recid)s">Record %(recid)s</a>
        has been removed.</span>''' % \
            {'CFG_SITE_URL': CFG_SITE_URL,
             'CFG_SITE_RECORD': CFG_SITE_RECORD,
             'recid': recid}
        featured_records = get_featured_records(journal_name)
        return wjt.tmpl_admin_feature_record(ln=ln,
                                             journal_name=journal_name,
                                             featured_records=featured_records,
                                             msg=msg)
    else:
        msg = '''Here you can choose which records from the %s should
        be featured on the journal webpage.''' % CFG_SITE_NAME
        featured_records = get_featured_records(journal_name)
        return wjt.tmpl_admin_feature_record(ln=ln,
                                             journal_name=journal_name,
                                             featured_records=featured_records,
                                             msg=msg)
def perform_regenerate_issue(issue,
                             journal_name,
                             ln=CFG_SITE_LANG):
    """
    Clears the cache for the given issue.

    Parameters:
        journal_name  -  the journal for which the cache should be
                         deleted
               issue  -  the issue for which the cache should be deleted
                  ln  -  language
    """
    success = clear_cache_for_issue(journal_name,
                                    issue)
    if success:
        return wjt.tmpl_admin_regenerate_success(ln,
                                                 journal_name,
                                                 issue)
    else:
        return wjt.tmpl_admin_regenerate_error(ln,
                                               journal_name,
                                               issue)

def perform_request_issue_control(journal_name, issues,
                                  action, ln=CFG_SITE_LANG):
    """
    Central logic for issue control.

    Regenerates the flat files 'current_issue' and 'issue_group' of
    the journal that control which issue is currently active for the
    journal.

    Parameters:
        journal_name  -  the journal affected by 'action'
              issues  -  list of issues affected by 'action' TODO: check
              action  -  One of ['cfg', _('Add'), _('Refresh'),
                         _('Publish'), _('Update')]
                  ln  -  language
    """
    _ = gettext_set_language(ln)

    out = ''
    if action == "cfg" or action == _("Refresh") or action == _("Add"):
        # find out if we are in update or release
        current_issue = get_current_issue(ln, journal_name)
        grouped_issues = get_grouped_issues(journal_name, current_issue)
        if current_issue != grouped_issues[-1]:
            # The current issue has "pending updates", i.e. is grouped
            # with unreleased issues. Propose to update these issues
            next_issue = grouped_issues[grouped_issues.index(current_issue) + 1]
            out = wjt.tmpl_admin_update_issue(ln,
                                              journal_name,
                                              next_issue,
                                              current_issue)
        else:
            # Propose a release
            next_issues = get_next_journal_issues(current_issue,
                                                  journal_name,
                                                  n=get_journal_issue_grouping(journal_name))
            if action == _("Refresh"):
                next_issues += issues
                next_issues = list(set(next_issues))# avoid double entries
            elif action == _("Add"):
                next_issues += issues
                next_issues = list(set(next_issues))# avoid double entries
                next_issues.sort(compare_issues)
                highest_issue_so_far = next_issues[-1]
                one_more_issue = get_next_journal_issues(highest_issue_so_far,
                                                         journal_name,
                                                         1)
                next_issues += one_more_issue
                next_issues = list(set(next_issues)) # avoid double entries
            else:
                # get the next issue numbers to publish
                next_issues = get_next_journal_issues(current_issue,
                                                      journal_name,
                                                      n=get_journal_issue_grouping(journal_name))
            next_issues.sort(compare_issues)
            out = wjt.tmpl_admin_control_issue(ln,
                                               journal_name,
                                               next_issues)
    elif action == _("Publish"):
        # Publish the given issues (mark them as current issues)
        publish_issues = issues
        publish_issues = list(set(publish_issues)) # avoid double entries
        publish_issues.sort(compare_issues)
        if len(publish_issues) == 0:
            # User did not select an issue
            current_issue = get_current_issue(ln, journal_name)
            next_issues = get_next_journal_issues(current_issue,
                                                  journal_name,
                                                  n=get_journal_issue_grouping(journal_name))
            out = '<p style="color:#f00;text-align:center">' + \
                  _('Please select an issue') + '</p>'
            out += wjt.tmpl_admin_control_issue(ln,
                                                journal_name,
                                                next_issues)
            return out
        try:
            release_journal_issue(publish_issues, journal_name, ln)
        except InvenioWebJournalJournalIdNotFoundDBError, e:
            register_exception(req=None)
            return e.user_box()
        out = wjt.tmpl_admin_control_issue_success_msg(ln,
                                                       publish_issues,
                                                       journal_name)

    elif action == _("Update"):
        try:
            try:
                update_issue = issues[0]
            except:
                raise InvenioWebJournalReleaseUpdateError(ln, journal_name)
        except InvenioWebJournalReleaseUpdateError, e:
            register_exception(req=None)
            return e.user_box()
        try:
            release_journal_update(update_issue, journal_name, ln)
        except InvenioWebJournalJournalIdNotFoundDBError, e:
            register_exception(req=None)
            return e.user_box()
        out = wjt.tmpl_admin_updated_issue_msg(ln,
                                               update_issue,
                                               journal_name)

    return out

def perform_request_alert(journal_name, issue,
                          sent, plain_text, subject, recipients,
                          html_mail, force, ln=CFG_SITE_LANG):
    """
    All the logic for alert emails.

    Display a form to edit email/recipients and options to send the
    email.  Sent in HTML/PlainText or only PlainText if wished so.
    Also prevent mistake of sending the alert more than one for a
    particular issue.

    Parameters:
        journal_name  -  the journal for which the alert is sent
               issue  -  the issue for which the alert is sent
                sent  -  Display interface to edit email if "False"
                         (string). Else send the email.
          plain_text  -  the text of the mail
             subject  -  the subject of the mail
          recipients  -  the recipients of the mail (string with
                         comma-separated emails)
           html_mail  -  if 'html', also send email as HTML (copying
                         from the current issue on the web)
               force  -  if different than "False", the email is sent
                         even if it has already been sent.
                  ln  -  language
    """
    # FIXME: more flexible options to choose the language of the alert
    languages = get_journal_languages(journal_name)
    if languages:
        alert_ln = languages[0]
    else:
        alert_ln = CFG_SITE_LANG

    if not get_release_datetime(issue, journal_name, ln):
        # Trying to send an alert for an unreleased issue
        return wjt.tmpl_admin_alert_unreleased_issue(ln,
                                                     journal_name)
    if sent == "False":
        # Retrieve default message, subject and recipients, and
        # display email editor
        subject = wjt.tmpl_admin_alert_subject(journal_name,
                                               alert_ln,
                                               issue)
        plain_text = wjt.tmpl_admin_alert_plain_text(journal_name,
                                                     alert_ln,
                                                     issue)
        plain_text = plain_text.encode('utf-8')
        recipients = get_journal_alert_recipient_email(journal_name)
        return wjt.tmpl_admin_alert_interface(ln,
                                              journal_name,
                                              subject,
                                              plain_text,
                                              recipients,
                                              alert_ln)
    else:
        # User asked to send the mail
        if was_alert_sent_for_issue(issue,
                                    journal_name,
                                    ln) != False and force == "False":
            # Mmh, email already sent before for this issue. Ask
            # confirmation
            return wjt.tmpl_admin_alert_was_already_sent(ln,
                                                         journal_name,
                                                         subject,
                                                         plain_text,
                                                         recipients,
                                                         html_mail,
                                                         issue)
        html_string = None
        if html_mail == "html":
            # Also send as HTML: retrieve from current issue
            html_file = urlopen('%s/journal/%s?ln=%s'
                                % (CFG_SITE_URL, journal_name, alert_ln))
            html_string = html_file.read()
            html_file.close()
            html_string = put_css_in_file(html_string, journal_name)
            html_string = insert_journal_link(html_string, journal_name, issue, ln)

        sender_email = get_journal_alert_sender_email(journal_name)
        send_email(sender_email, recipients, subject, plain_text,
                   html_string, header='', footer='', html_header='',
                   html_footer='', charset='utf-8')

        update_DB_for_alert(issue, journal_name, ln)
        return wjt.tmpl_admin_alert_success_msg(ln,
                                                journal_name)

def perform_request_configure(journal_name, xml_config, action, ln=CFG_SITE_LANG):
    """
    Add a new journal or configure the settings of an existing journal.

    Parameters:
        journal_name  -  the journal to configure, or name of the new journal
          xml_config  -  the xml configuration of the journal (string)
              action  -  One of ['edit', 'editDone', 'add', 'addDone']
                  ln  -  language
    """

    msg = None
    if action == 'edit':
        # Read existing config
        if journal_name is not None:
            if not can_read_xml_config(journal_name):
                return '<span style="color:#f00">Configuration could not be read. Please check that %s/webjournal/%s/%s-config.xml exists and can be read by the server.</span><br/>' % (CFG_ETCDIR, journal_name, journal_name)
            config_path = '%s/webjournal/%s/%s-config.xml' % (CFG_ETCDIR, journal_name, journal_name)
            xml_config = file(config_path).read()
        else:
            # cannot edit unknown journal...
            return '<span style="color:#f00">You must specify a journal name</span>'
    if action in ['editDone', 'addDone']:
        # Save config
        if action == 'addDone':
            res = add_journal(journal_name, xml_config)
            if res == -1:
                msg = '<span style="color:#f00">A journal with that name already exists. Please choose another name.</span>'
                action = 'add'
            elif res == -2:
                msg = '<span style="color:#f00">Configuration could not be written (no permission). Please manually copy your config to %s/webjournal/%s/%s-config.xml</span><br/>' % (CFG_ETCDIR, journal_name, journal_name)
                action = 'edit'
            elif res == -4:
                msg = '<span style="color:#f00">Cache file could not be written (no permission). Please manually create directory %s/webjournal/%s/ and make it writable for your Apache user</span><br/>' % (CFG_CACHEDIR, journal_name)
                action = 'edit'
            elif res > 0:
                msg = '<span style="color:#0f0">Journal successfully added.</span>'
                action = 'edit'
            else:
                msg = '<span style="color:#f00">An error occurred. The journal could not be added</span>'
                action = 'edit'
    if action == 'add':
        # Display a sample config.
        xml_config = '''<?xml version="1.0" encoding="UTF-8"?>
<webjournal name="AtlantisTimes">
    <view>
        <niceName>Atlantis Times</niceName>
        <niceURL>%(CFG_SITE_URL)s</niceURL>
        <css>
            <screen>/img/AtlantisTimes.css</screen>
            <print>/img/AtlantisTimes.css</print>
        </css>
        <format_template>
            <index>AtlantisTimes_Index.bft</index>
            <detailed>AtlantisTimes_Detailed.bft</detailed>
            <search>AtlantisTimes_Search.bft</search>
            <popup>AtlantisTimes_Popup.bft</popup>
            <contact>AtlantisTimes_Contact.bft</contact>
        </format_template>
    </view>

    <model>
        <record>
            <rule>News, 980__a:ATLANTISTIMESNEWS or 980__a:ATLANTISTIMESNEWSDRAFT</rule>
            <rule>Science, 980__a:ATLANTISTIMESSCIENCE or 980__a:ATLANTISTIMESSCIENCEDRAFT</rule>
            <rule>Arts, 980__a:ATLANTISTIMESARTS or 980__a:ATLANTISTIMESARTSDRAFT</rule>
        </record>
    </model>

    <controller>
        <issue_grouping>2</issue_grouping>
    <issues_per_year>52</issues_per_year>
    <hide_unreleased_issues>all</hide_unreleased_issues>
        <marc_tags>
            <issue_number>773__n</issue_number>
        <order_number>773__c</order_number>
        </marc_tags>
    <alert_sender>%(CFG_SITE_SUPPORT_EMAIL)s</alert_sender>
    <alert_recipients>recipients@atlantis.atl</alert_recipients>
    <languages>en,fr</languages>
    <submission>
            <doctype>DEMOJRN</doctype>
            <report_number_field>DEMOJRN_RN</report_number_field>
    </submission>
        <first_issue>02/2009</first_issue>
        <draft_keyword>DRAFT</draft_keyword>
    </controller>
</webjournal>''' % {'CFG_SITE_URL': CFG_SITE_URL,
                    'CFG_SITE_SUPPORT_EMAIL': CFG_SITE_SUPPORT_EMAIL}

    out = wjt.tmpl_admin_configure_journal(ln=ln,
                                           journal_name=journal_name,
                                           xml_config=xml_config,
                                           action=action,
                                           msg=msg)

    return out

######################## ADDING/REMOVING JOURNALS ###############################

def add_journal(journal_name, xml_config):
    """
    Add a new journal to the DB. Also create the configuration file

    Parameters:
         journal_name  -  the name (used in URLs) of the new journal
           xml_config  -  the xml configuration of the journal (string)
    Returns:
         the id of the journal if successfully added
         -1 if could not be added because journal name already exists
         -2 if config could not be saved
         -3 if could not be added for other reasons
         -4 if database cache could not be added
    """
    try:
        get_journal_id(journal_name)
    except InvenioWebJournalJournalIdNotFoundDBError:
        # Perfect, journal does not exist
        res = run_sql("INSERT INTO jrnJOURNAL (name) VALUES(%s)", (journal_name,))
        # Also save xml_config
        config_dir = '%s/webjournal/%s/' % (CFG_ETCDIR, journal_name)
        try:
            if not os.path.exists(config_dir):
                os.makedirs(config_dir)
            xml_config_file = file(config_dir + journal_name + '-config.xml', 'w')
            xml_config_file.write(xml_config)
            xml_config_file.close()
        except Exception:
            res = -2
        # And save some info in file in case database is down
        journal_info_path = get_journal_info_path(journal_name)
        journal_info_dir = os.path.dirname(journal_info_path)
        if not os.path.exists(journal_info_dir):
            try:
                os.makedirs(journal_info_dir)
            except Exception:
                if res <= 0:
                    res = -4
        journal_info_file = open(journal_info_path, 'w')

        cPickle.dump({'journal_id': res,
                      'journal_name': journal_name,
                      'current_issue':'01/2000'}, journal_info_file)
        return res
    return -1

def remove_journal(journal_name):
    """
    Remove a journal from the DB.  Does not completely remove
    everything, in case it was an error from the editor..

    Parameters:
         journal_name  -  the journal to remove

    Returns:
         the id of the journal if successfully removed or
         -1 if could not be removed because journal name does not exist or
         -2 if could not be removed for other reasons
    """
    run_sql("DELETE FROM jrnJOURNAL WHERE name=%s", (journal_name,))

######################## TIME / ISSUE FUNCTIONS ###############################


def release_journal_issue(publish_issues, journal_name, ln=CFG_SITE_LANG):
    """
    Releases a new issue.

    This sets the current issue in the database to 'publish_issues' for
    given 'journal_name'

    Parameters:
         journal_name  -  the journal for which we release a new issue
       publish_issues  -  the list of issues that will be considered as
                          current (there can be several)
                   ln  -  language
    """
    journal_id = get_journal_id(journal_name, ln)
    if len(publish_issues) > 1:
        publish_issues.sort(compare_issues)
        low_bound = publish_issues[0]
        high_bound = publish_issues[-1]
        issue_display = '%s-%s/%s' % (low_bound.split("/")[0],
                                      high_bound.split("/")[0],
                                      high_bound.split("/")[1])
        # remember convention: if we are going over a new year, take the higher
    else:
        issue_display = publish_issues[0]
    # produce the DB lines
    for publish_issue in publish_issues:
        move_drafts_articles_to_ready(journal_name, publish_issue)
        run_sql("INSERT INTO jrnISSUE (id_jrnJOURNAL, issue_number, issue_display) \
                VALUES(%s, %s, %s)", (journal_id,
                                      publish_issue,
                                      issue_display))
    # set first issue to published
    release_journal_update(publish_issues[0], journal_name, ln)

    # update information in file (in case DB is down)
    journal_info_path = get_journal_info_path(journal_name)
    journal_info_file = open(journal_info_path, 'w')
    cPickle.dump({'journal_id': journal_id,
                  'journal_name': journal_name,
                  'current_issue': get_current_issue(ln, journal_name)},
                 journal_info_file)

def delete_journal_issue(issue, journal_name, ln=CFG_SITE_LANG):
    """
    Deletes an issue from the DB.
    (Not currently used)
    """
    journal_id = get_journal_id(journal_name, ln)
    run_sql("DELETE FROM jrnISSUE WHERE issue_number=%s \
            AND id_jrnJOURNAL=%s",(issue, journal_id))

    # update information in file (in case DB is down)
    journal_info_path = get_journal_info_path(journal_name)
    journal_info_file = open(journal_info_path, 'w')
    cPickle.dump({'journal_id': journal_id,
                  'journal_name': journal_name,
                  'current_issue': get_current_issue(ln, journal_name)},
                 journal_info_file)

def was_alert_sent_for_issue(issue, journal_name, ln):
    """
    Returns False if alert has not already been sent for given journal and
    issue, else returns time of last alert, as time tuple

    Parameters:
         journal_name  -  the journal for which we want to check last alert
                issue  -  the issue for which we want to check last alert
                   ln  -  language
    Returns:
         time tuple or False. Eg: (2008, 4, 25, 7, 58, 37, 4, 116, -1)
    """
    journal_id = get_journal_id(journal_name, ln)
    date_announced = run_sql("SELECT date_announced FROM jrnISSUE \
                                WHERE issue_number=%s \
                                AND id_jrnJOURNAL=%s", (issue, journal_id))[0][0]
    if date_announced == None:
        return False
    else:
        return date_announced.timetuple()

def update_DB_for_alert(issue, journal_name, ln):
    """
    Update the 'last sent alert' timestamp for the given journal and
    issue.

    Parameters:
         journal_name  -  the journal for which we want to update the time
                          of last alert
                issue  -  the issue for which we want to update the time
                          of last alert
                   ln  -  language
    """
    journal_id = get_journal_id(journal_name, ln)
    run_sql("UPDATE jrnISSUE set date_announced=NOW() \
                WHERE issue_number=%s \
                AND id_jrnJOURNAL=%s", (issue,
                                        journal_id))

def release_journal_update(update_issue, journal_name, ln=CFG_SITE_LANG):
    """
    Releases an update to a journal.
    """
    move_drafts_articles_to_ready(journal_name, update_issue)
    journal_id = get_journal_id(journal_name, ln)
    run_sql("UPDATE jrnISSUE set date_released=NOW() \
                WHERE issue_number=%s \
                AND id_jrnJOURNAL=%s", (update_issue,
                                        journal_id))

def move_drafts_articles_to_ready(journal_name, issue):
    """
    Move draft articles to their final "collection".

    To do so we rely on the convention that an admin-chosen keyword
    must be removed from the metadata
    """
    protected_datafields = ['100', '245', '246', '520', '590', '700']
    keyword_to_remove = get_journal_draft_keyword_to_remove(journal_name)
    collections_to_refresh = {}
    indexes_to_refresh = get_journal_index_to_refresh_on_release(journal_name)
    bibindex_indexes_params = []
    if indexes_to_refresh:
        bibindex_indexes_params = ['-w', ','.join(indexes_to_refresh)]

    categories = get_journal_categories(journal_name, issue)
    task_sequence_id = str(bibtask_allocate_sequenceid())
    for category in categories:
        articles = get_journal_articles(journal_name, issue, category)
        for order, recids in articles.iteritems():
            for recid in recids:
                record_xml = format_record(recid, of='xm')
                if not record_xml:
                    continue
                new_record_xml_path = os.path.join(CFG_TMPSHAREDDIR,
                                                   'webjournal_publish_' + \
                                                   str(recid) + '.xml')
                if os.path.exists(new_record_xml_path):
                    # Do not modify twice
                    continue
                record_struc = create_record(record_xml)
                record = record_struc[0]
                new_record = update_draft_record_metadata(record,
                                                          protected_datafields,
                                                          keyword_to_remove)
                new_record_xml = print_rec(new_record)
                if new_record_xml.find(keyword_to_remove) >= 0:
                    new_record_xml = new_record_xml.replace(keyword_to_remove, '')
                    # Write to file
                    new_record_xml_file = file(new_record_xml_path, 'w')
                    new_record_xml_file.write(new_record_xml)
                    new_record_xml_file.close()
                    # Submit
                    task_low_level_submission('bibupload',
                                              'WebJournal',
                                              '-c', new_record_xml_path,
                                              '-I', task_sequence_id)
                    task_low_level_submission('bibindex',
                                              'WebJournal',
                                              '-i', str(recid),
                                              '-I', task_sequence_id,
                                               *bibindex_indexes_params)
                    for collection in get_all_collections_of_a_record(recid):
                        collections_to_refresh[collection] = ''

    # Refresh collections
    collections_to_refresh.update([(c, '') for c in get_journal_collection_to_refresh_on_release(journal_name)])
    for collection in collections_to_refresh.keys():
        task_low_level_submission('webcoll',
                                  'WebJournal',
                                  '-f', '-P', '2', '-p', '1', '-c', collection,
                                  '-I', task_sequence_id)

def update_draft_record_metadata(record, protected_datafields, keyword_to_remove):
    """
    Returns a new record with fields that should be modified in order
    for this draft record to be considered as 'ready': keep only
    controlfield 001 and non-protected fields that contains the
    'keyword_to_remove'

    Parameters:
                  record - a single recored (as BibRecord structure)

    protected_datafields - *list* tags that should not be part of the
                           returned record

       keyword_to_remove - *str* keyword that should be considered
                           when checking if a field should be part of
                           the returned record.
    """
    new_record = {}
    for tag, field in record.iteritems():
        if tag in protected_datafields:
            continue
        elif not keyword_to_remove in str(field) and \
                 not tag == '001':
            continue
        else:
            # Keep
            new_record[tag] = field

    return new_record

######################## XML CONFIG ###############################

def can_read_xml_config(journal_name):
    """
    Check that configuration xml for given journal name is exists and
    can be read.
    """
    config_path = '%s/webjournal/%s/%s-config.xml' % \
                  (CFG_ETCDIR, journal_name, journal_name)
    try:
        file(config_path).read()
    except IOError:
        return False

    return True

######################## EMAIL HELPER FUNCTIONS ###############################

def insert_journal_link(html_string, journal_name, issue, ln):
    """
    Insert a warning regarding HTML formatting inside mail client and
    link to journal page just after the body of the page.

    @param html_string: the HTML newsletter
    @param journal_name: the journal name
    @param issue: journal issue for which the alert is sent (in the form number/year)
    @param ln: language
    """
    def replace_body(match_obj):
        "Replace body with itself + header message"
        header = wjt.tmpl_admin_alert_header_html(journal_name, ln, issue)
        return match_obj.group() + header
    return re.sub('<body.*?>', replace_body, html_string, 1)

def put_css_in_file(html_message, journal_name):
    """
    Retrieve the CSS of the journal and insert/inline it in the <head>
    section of the given html_message. (Used for HTML alert emails)

    Parameters:
          journal_name  -  the journal name
          html_message  -  the html message (string) in which the CSS
                           should be inserted
    Returns:
          the HTML message with its CSS inlined
    """
    css_path = get_journal_css_url(journal_name)
    if not css_path:
        return
    css_file = urlopen(css_path)
    css = css_file.read()
    css = make_full_paths_in_css(css, journal_name)
    html_parted = html_message.split("</head>")
    if len(html_parted) > 1:
        html = '%s<style type="text/css">%s</style></head>%s' % (html_parted[0],
                                                        css,
                                                        html_parted[1])
    else:
        html_parted = html_message.split("<html>")
        if len(html_parted) > 1:
            html = '%s<html><head><style type="text/css">%s</style></head>%s' % (html_parted[0],
                                                                                 css,
                                                                                 html_parted[1])
        else:
            return
    return html

def make_full_paths_in_css(css, journal_name):
    """
    Update the URLs in a CSS from relative to absolute URLs, so that the
    URLs are accessible from anywhere (Used for HTML alert emails)

    Parameters:
          journal_name  -  the journal name
                   css  -  a cascading stylesheet (string)
    Returns:
          (str) the given css with relative paths converted to absolute paths
    """
    url_pattern = re.compile('''url\(["']?\s*(?P<url>\S*)\s*["']?\)''',
                             re.DOTALL)
    url_iter = url_pattern.finditer(css)
    rel_to_full_path = {}
    for url in url_iter:
        url_string = url.group("url")
        url_string = url_string.replace('"', "")
        url_string = url_string.replace("'", "")
        if url_string[:6] != "http://":
            rel_to_full_path[url_string] = '"%s/img/webjournal_%s/%s"' % \
            (CFG_SITE_URL,
            journal_name,
            url_string)
    for url in rel_to_full_path.keys():
        css = css.replace(url, rel_to_full_path[url])
    return css<|MERGE_RESOLUTION|>--- conflicted
+++ resolved
@@ -1,5 +1,5 @@
 ## This file is part of Invenio.
-## Copyright (C) 2008, 2009, 2010, 2011 CERN.
+## Copyright (C) 2008, 2009, 2010, 2011, 2012 CERN.
 ##
 ## Invenio is free software; you can redistribute it and/or
 ## modify it under the terms of the GNU General Public License as
@@ -37,14 +37,9 @@
      CFG_SITE_NAME, \
      CFG_ETCDIR, \
      CFG_CACHEDIR, \
-<<<<<<< HEAD
-     CFG_TMPDIR, \
+     CFG_TMPSHAREDDIR, \
      CFG_SITE_SUPPORT_EMAIL, \
      CFG_SITE_RECORD
-=======
-     CFG_TMPSHAREDDIR, \
-     CFG_SITE_SUPPORT_EMAIL
->>>>>>> edd9a38d
 from invenio.messages import gettext_set_language
 from invenio.mailutils import send_email
 from invenio.access_control_engine import acc_authorize_action
