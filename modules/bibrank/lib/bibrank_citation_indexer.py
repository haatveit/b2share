# -*- coding: utf-8 -*-
##
## This file is part of Invenio.
## Copyright (C) 2005, 2006, 2007, 2008, 2009, 2010, 2011, 2012, 2013 CERN.
##
## Invenio is free software; you can redistribute it and/or
## modify it under the terms of the GNU General Public License as
## published by the Free Software Foundation; either version 2 of the
## License, or (at your option) any later version.
##
## Invenio is distributed in the hope that it will be useful, but
## WITHOUT ANY WARRANTY; without even the implied warranty of
## MERCHANTABILITY or FITNESS FOR A PARTICULAR PURPOSE.  See the GNU
## General Public License for more details.
##
## You should have received a copy of the GNU General Public License
## along with Invenio; if not, write to the Free Software Foundation, Inc.,
## 59 Temple Place, Suite 330, Boston, MA 02111-1307, USA.

__revision__ = "$Id$"

import re
import time
import os
import sys
import ConfigParser
from itertools import islice
from datetime import datetime

from invenio.dbquery import run_sql, serialize_via_marshal, \
                            deserialize_via_marshal
from invenio.bibindex_engine import CFG_JOURNAL_PUBINFO_STANDARD_FORM
from invenio.search_engine import search_pattern, search_unit
from invenio.search_engine_utils import get_fieldvalues
from invenio.bibformat_utils import parse_tag
from invenio.bibknowledge import get_kb_mappings
from invenio.bibtask import write_message, task_get_option, \
                     task_update_progress, task_sleep_now_if_required, \
                     task_get_task_param
from invenio.errorlib import register_exception
from invenio.bibindex_engine import get_field_tags
from invenio.bibindex_engine import CFG_JOURNAL_PUBINFO_STANDARD_FORM_REGEXP_CHECK
<<<<<<< HEAD


class memoise:
    def __init__(self, function):
        self.memo = {}
        self.function = function

    def __call__(self, *args):
        if args not in self.memo:
            self.memo[args] = self.function(*args)
        return self.memo[args]
=======
from invenio.memoiseutils import Memoise
>>>>>>> cb570a2c

INTBITSET_OF_DELETED_RECORDS = search_unit(p='DELETED', f='980', m='a')

re_CFG_JOURNAL_PUBINFO_STANDARD_FORM_REGEXP_CHECK = re.compile(CFG_JOURNAL_PUBINFO_STANDARD_FORM_REGEXP_CHECK)

<<<<<<< HEAD
=======
def get_recids_matching_query(pvalue, fvalue):
    """Return list of recIDs matching query for PVALUE and FVALUE."""
    rec_id = list(search_pattern(p=pvalue, f=fvalue, m='e') - INTBITSET_OF_DELETED_RECORDS)
    return rec_id
get_recids_matching_query = Memoise(get_recids_matching_query)
>>>>>>> cb570a2c

def get_recids_matching_query(p, f, m='e'):
    """Return set of recIDs matching query for pattern p in field f."""
    return search_pattern(p=p, f=f, m=m) - INTBITSET_OF_DELETED_RECORDS


def get_citation_weight(rank_method_code, config, chunk_size=20000):
    """return a dictionary which is used by bibrank daemon for generating
    the index of sorted research results by citation information
    """
    begin_time = time.time()

    quick = task_get_option("quick") != "no"

    # id option forces re-indexing a certain range
    # even if there are no new recs
    if task_get_option("id"):
        # construct a range of records to index
        updated_recids = []
        for first, last in task_get_option("id"):
            updated_recids += range(first, last+1)
        if len(updated_recids) > 10000:
            str_updated_recids = str(updated_recids[:10]) + ' ... ' + str(updated_recids[-10:])
        else:
            str_updated_recids = str(updated_recids)
        write_message('Records to process: %s' % str_updated_recids)
        index_update_time = None
    else:
        bibrank_update_time = get_bibrankmethod_lastupdate(rank_method_code)
        if not quick:
            bibrank_update_time = "0000-00-00 00:00:00"
        write_message("bibrank: %s" % bibrank_update_time)
        index_update_time = get_bibindex_update_time()
        write_message("bibindex: %s" % index_update_time)
        if index_update_time > datetime.now().strftime("%Y-%m-%d %H:%M:%S"):
            index_update_time = "0000-00-00 00:00:00"
        updated_recids = get_modified_recs(bibrank_update_time,
                                           index_update_time)
        if len(updated_recids) > 10000:
            str_updated_recids = str(updated_recids[:10]) + ' ... ' + str(updated_recids[-10:])
        else:
            str_updated_recids = str(updated_recids)
        write_message("%s records to update" % str_updated_recids)

    if updated_recids:
        # result_intermediate should be warranted to exists!
        # but if the user entered a "-R" (do all) option, we need to
        # make an empty start set
        if quick:
            dicts = {
                'cites_weight': last_updated_result(rank_method_code),
                'cites': get_cit_dict("citationdict"),
                'refs': get_cit_dict("reversedict"),
                'selfcites': get_cit_dict("selfcitdict"),
                'selfrefs': get_cit_dict("selfcitedbydict"),
                'authorcites': get_initial_author_dict(),
            }
        else:
            dicts = {
                'cites_weight': {},
                'cites': {},
                'refs': {},
                'selfcites': {},
                'selfrefs': {},
                'authorcites': {},
            }

        # Process fully the updated records
        process_and_store(updated_recids, config, dicts, chunk_size, quick)

        end_time = time.time()
        write_message("Total time of get_citation_weight(): %.2f sec" % \
                                                      (end_time - begin_time))
        task_update_progress("citation analysis done")
        cites_weight = dicts['cites_weight']
    else:
        cites_weight = {}
        write_message("No new records added since last time this " \
                      "rank method was executed")

    return cites_weight, index_update_time


def process_and_store(recids, config, dicts, chunk_size, quick):
    # Process recent records first
    # The older records were most likely added by the above steps
    # to be reprocessed so they only have minor changes
    recids_iter = iter(sorted(recids, reverse=True))

    # Split records to process into chunks so that we do not
    # fill up too much memory
    while True:
        task_sleep_now_if_required()
        chunk = list(islice(recids_iter, chunk_size))
        if not chunk:
            if not quick:
                store_dicts(dicts)
            break
        write_message("Processing chunk #%s to #%s" % (chunk[0], chunk[-1]))

        # dicts are modified in-place
        process_chunk(chunk, config, dicts)

        if quick:
            # Store partial result as it is just an update and not
            # a creation from scratch
            store_dicts(dicts)


def process_chunk(recids, config, dicts):
    cites_weight = dicts['cites_weight']
    cites = dicts['cites']
    refs = dicts['refs']

    old_refs = {}
    for recid in recids:
        old_refs[recid] = set(refs.get(recid, []))

    old_cites = {}
    for recid in recids:
        old_cites[recid] = set(cites.get(recid, []))

    process_inner(recids, config, dicts)

    # Records cited by updated_recid_list
    # They can only loose references as added references
    # are already added to the dicts at this point
    for somerecid in recids:
        for recid in set(old_cites[somerecid]) - set(cites.get(somerecid, [])):
            refs[recid] = list(set(refs.get(recid, [])) - set([somerecid]))
            if not refs[recid]:
                del refs[recid]

    # Records referenced by updated_recid_list
    # They can only loose citations as added citations
    # are already added to the dicts at this point
    for somerecid in recids:
        for recid in set(old_refs[somerecid]) - set(refs.get(somerecid, [])):
            cites[recid] = list(set(cites.get(recid, [])) - set([somerecid]))
            cites_weight[recid] = len(cites[recid])
            if not cites[recid]:
                del cites[recid]
                del cites_weight[recid]


def process_inner(recids, config, dicts, do_catchup=True):
    tags = get_tags_config(config)

    # call the procedure that does the hard work by reading fields of
    # citations and references in the updated_recid's (but nothing else)!
    write_message("Entering get_citation_informations", verbose=9)
    citation_informations = get_citation_informations(recids, tags,
                                                 fetch_catchup_info=do_catchup)

    write_message("Entering ref_analyzer", verbose=9)
    # call the analyser that uses the citation_informations to really
    # search x-cites-y in the coll..
    return ref_analyzer(citation_informations,
                        dicts,
                        recids,
                        tags,
                        do_catchup=do_catchup)


def get_bibrankmethod_lastupdate(rank_method_code):
    """return the last excution date of bibrank method
    """
    query = """SELECT DATE_FORMAT(last_updated, '%%Y-%%m-%%d %%H:%%i:%%s')
               FROM rnkMETHOD WHERE name =%s"""
    last_update_time = run_sql(query, [rank_method_code])
    try:
        r = last_update_time[0][0]
    except IndexError:
        r = "0000-00-00 00:00:00"

    return r


def get_bibindex_update_time():
    try:
        # check indexing times of `journal' and `reportnumber`
        # indexes, and only fetch records which have been indexed
        sql = "SELECT DATE_FORMAT(MIN(last_updated), " \
              "'%%Y-%%m-%%d %%H:%%i:%%s') FROM idxINDEX WHERE name IN (%s,%s)"
        index_update_time = run_sql(sql, ('journal', 'reportnumber'), 1)[0][0]
    except IndexError:
        write_message("Not running citation indexer since journal/reportnumber"
                      " indexes are not created yet.")
        index_update_time = "0000-00-00 00:00:00"

    return index_update_time


def get_modified_recs(bibrank_method_lastupdate, indexes_lastupdate):
    """Get records to be updated by bibrank indexing

    Return the list of records which have been modified between the last
    execution of bibrank method and the latest journal/report index updates.
    The result is expected to have ascending id order.
    """
    query = """SELECT id FROM bibrec
               WHERE modification_date >= %s
               AND modification_date < %s
               ORDER BY id ASC"""
    records = run_sql(query, (bibrank_method_lastupdate, indexes_lastupdate))
    return [r[0] for r in records]


def last_updated_result(rank_method_code):
    """ return the last value of dictionary in rnkMETHODDATA table if it
        exists and initialize the value of last updated records by zero,
        otherwise an initial dictionary with zero as value for all recids
    """
    query = """SELECT relevance_data FROM rnkMETHOD, rnkMETHODDATA WHERE
               rnkMETHOD.id = rnkMETHODDATA.id_rnkMETHOD
               AND rnkMETHOD.Name = '%s'""" % rank_method_code

    try:
        rdict = run_sql(query)[0][0]
    except IndexError:
        dic = {}
    else:
        dic = deserialize_via_marshal(rdict)

    return dic


def format_journal(format_string, mappings):
    """format the publ infostring according to the format"""

    def replace(char, data):
        return data.get(char, char)

    return ''.join(replace(c, mappings) for c in format_string)


def get_tags_config(config):
    """Fetch needs config from our config file"""
    # Probably "citation" unless this file gets renamed
    function = config.get("rank_method", "function")
    write_message("config function %s" % function, verbose=9)

    tags = {}

    # 037a: contains (often) the "hep-ph/0501084" tag of THIS record
    try:
        tag = config.get(function, "primary_report_number")
    except ConfigParser.NoOptionError:
        tags['record_pri_number'] = None
    else:
        tags['record_pri_number'] = tagify(parse_tag(tag))

    # 088a: additional short identifier for the record
    try:
        tag = config.get(function, "additional_report_number")
    except ConfigParser.NoOptionError:
        tags['record_add_number'] = None
    else:
        tags['record_add_number'] = tagify(parse_tag(tag))

    # 999C5r. this is in the reference list, refers to other records.
    # Looks like: hep-ph/0408002
    try:
        tag = config.get(function, "reference_via_report_number")
    except ConfigParser.NoOptionError:
        tags['refs_report_number'] = None
    else:
        tags['refs_report_number'] = tagify(parse_tag(tag))
    # 999C5s. this is in the reference list, refers to other records.
    # Looks like: Phys.Rev.,A21,78
    try:
        tag = config.get(function, "reference_via_pubinfo")
    except ConfigParser.NoOptionError:
        tags['refs_journal'] = None
    else:
        tags['refs_journal'] = tagify(parse_tag(tag))
    # 999C5a. this is in the reference list, refers to other records.
    # Looks like: 10.1007/BF03170733
    try:
        tag = config.get(function, "reference_via_doi")
    except ConfigParser.NoOptionError:
        tags['refs_doi'] = None
    else:
        tags['refs_doi'] = tagify(parse_tag(tag))

    # Fields needed to construct the journals for this record
    try:
        tag = {
            'pages': config.get(function, "pubinfo_journal_page"),
            'year': config.get(function, "pubinfo_journal_year"),
            'journal': config.get(function, "pubinfo_journal_title"),
            'volume': config.get(function, "pubinfo_journal_volume"),
        }
    except ConfigParser.NoOptionError:
        tags['publication'] = None
    else:
        tags['publication'] = {
            'pages': tagify(parse_tag(tag['pages'])),
            'year': tagify(parse_tag(tag['year'])),
            'journal': tagify(parse_tag(tag['journal'])),
            'volume': tagify(parse_tag(tag['volume'])),
        }

    # Fields needed to lookup the DOIs
    tags['doi'] = get_field_tags('doi')

    # 999C5s. A standardized way of writing a reference in the reference list.
    # Like: Nucl. Phys. B 710 (2000) 371
    try:
        tags['publication_format'] = config.get(function,
                                                "pubinfo_journal_format")
    except ConfigParser.NoOptionError:
        tags['publication_format'] = CFG_JOURNAL_PUBINFO_STANDARD_FORM

    # Print values of tags for debugging
    write_message("tag values: %r" % [tags], verbose=9)

    return tags


def get_journal_info(recid, tags):
    record_info = []
    # TODO: handle recors with multiple journals
    tagsvalues = {}  # we store the tags and their values here
                     # like c->444 y->1999 p->"journal of foo",
                     # v->20
    tmp = get_fieldvalues(recid, tags['publication']['journal'])
    if tmp:
        tagsvalues["p"] = tmp[0]
    tmp = get_fieldvalues(recid, tags['publication']['volume'])
    if tmp:
        tagsvalues["v"] = tmp[0]
    tmp = get_fieldvalues(recid, tags['publication']['year'])
    if tmp:
        tagsvalues["y"] = tmp[0]
    tmp = get_fieldvalues(recid, tags['publication']['pages'])
    if tmp:
        # if the page numbers have "x-y" take just x
        pages = tmp[0]
        hpos = pages.find("-")
        if hpos > 0:
            pages = pages[:hpos]
        tagsvalues["c"] = pages

    # check if we have the required data
    ok = True
    for c in tags['publication_format']:
        if c in ('p', 'v', 'y', 'c'):
            if c not in tagsvalues:
                ok = False

    if ok:
        publ = format_journal(tags['publication_format'], tagsvalues)
        record_info += [publ]

        alt_volume = get_alt_volume(tagsvalues['v'])
        if alt_volume:
            tagsvalues2 = tagsvalues.copy()
            tagsvalues2['v'] = alt_volume
            publ = format_journal(tags['publication_format'], tagsvalues2)
            record_info += [publ]

        # Add codens
        for coden in get_kb_mappings('CODENS',
                                     value=tagsvalues['p']):
            tagsvalues2 = tagsvalues.copy()
            tagsvalues2['p'] = coden['key']
            publ = format_journal(tags['publication_format'], tagsvalues2)
            record_info += [publ]

    return record_info


def get_alt_volume(volume):
    alt_volume = None
    if re.match(ur'[a-zA-Z]\d+', volume, re.U|re.I):
        alt_volume = volume[1:] + volume[0]
    elif re.match(ur'\d+[a-zA-Z]', volume, re.U|re.I):
        alt_volume = volume[-1] + volume[:-1]
    return alt_volume


def get_citation_informations(recid_list, tags, fetch_catchup_info=True):
    """scans the collections searching references (999C5x -fields) and
       citations for items in the recid_list
       returns a 4 list of dictionaries that contains the citation information
       of cds records
       examples: [ {} {} {} {} ]
                 [ {5: 'SUT-DP-92-70-5'},
                   { 93: ['astro-ph/9812088']},
                   { 93: ['Phys. Rev. Lett. 96 (2006) 081301'] }, {} ]
        NB: stuff here is for analysing new or changed records.
        see "ref_analyzer" for more.
    """
    begin_time = os.times()[4]

    records_info = {
        'report-numbers': {},
        'journals': {},
        'doi': {},
    }

    references_info = {
        'report-numbers': {},
        'journals': {},
        'doi': {},
    }

    # perform quick check to see if there are some records with
    # reference tags, because otherwise get.cit.inf would be slow even
    # if there is nothing to index:
    if run_sql("SELECT value FROM bib%sx WHERE tag=%%s LIMIT 1" % tags['refs_journal'][0:2],
               (tags['refs_journal'], )) or \
       run_sql("SELECT value FROM bib%sx WHERE tag=%%s LIMIT 1" % tags['refs_report_number'][0:2],
               (tags['refs_report_number'], )):

        done = 0  # for status reporting
        for recid in recid_list:
            if done % 10 == 0:
                task_sleep_now_if_required()
                # in fact we can sleep any time here

            if done % 1000 == 0:
                mesg = "get cit.inf done %s of %s" % (done, len(recid_list))
                write_message(mesg)
                task_update_progress(mesg)

            done += 1

            if recid in INTBITSET_OF_DELETED_RECORDS:
                # do not treat this record since it was deleted; we
                # skip it like this in case it was only soft-deleted
                # e.g. via bibedit (i.e. when collection tag 980 is
                # DELETED but other tags like report number or journal
                # publication info remained the same, so the calls to
                # get_fieldvalues() below would return old values)
                continue

            if tags['refs_report_number']:
                references_info['report-numbers'][recid] \
                        = get_fieldvalues(recid,
                                          tags['refs_report_number'],
                                          sort=False)
                msg = "references_info['report-numbers'][%s] = %r" \
                            % (recid, references_info['report-numbers'][recid])
                write_message(msg, verbose=9)
            if tags['refs_journal']:
                references_info['journals'][recid] = []
                for ref in get_fieldvalues(recid,
                                           tags['refs_journal'],
                                           sort=False):
                    try:
                        # Inspire specific parsing
                        journal, volume, page = ref.split(',')
                    except ValueError:
                        pass
                    else:
                        alt_volume = get_alt_volume(volume)
                        if alt_volume:
                            alt_ref = ','.join([journal, alt_volume, page])
                            references_info['journals'][recid] += [alt_ref]
                    references_info['journals'][recid] += [ref]
                msg = "references_info['journals'][%s] = %r" \
                                  % (recid, references_info['journals'][recid])
                write_message(msg, verbose=9)
            if tags['refs_doi']:
                references_info['doi'][recid] \
                        = get_fieldvalues(recid, tags['refs_doi'], sort=False)
                msg = "references_info['doi'][%s] = %r" \
                                       % (recid, references_info['doi'][recid])
                write_message(msg, verbose=9)

            if not fetch_catchup_info:
                # We do not need the extra info
                continue

            if tags['record_pri_number'] or tags['record_add_number']:
                records_info['report-numbers'][recid] = []

                if tags['record_pri_number']:
                    records_info['report-numbers'][recid] \
                        += get_fieldvalues(recid,
                                           tags['record_pri_number'],
                                           sort=False)
                if tags['record_add_number']:
                    records_info['report-numbers'][recid] \
                        += get_fieldvalues(recid,
                                           tags['record_add_number'],
                                           sort=False)

                msg = "records_info[%s]['report-numbers'] = %r" \
                            % (recid, records_info['report-numbers'][recid])
                write_message(msg, verbose=9)

            if tags['doi']:
                records_info['doi'][recid] = []
                for tag in tags['doi']:
                    records_info['doi'][recid] += get_fieldvalues(recid,
                                                                  tag,
                                                                  sort=False)
                msg = "records_info[%s]['doi'] = %r" \
                                          % (recid, records_info['doi'][recid])
                write_message(msg, verbose=9)

            # get a combination of
            # journal vol (year) pages
            if tags['publication']:
                records_info['journals'][recid] = get_journal_info(recid, tags)
                msg = "records_info[%s]['journals'] = %r" \
                                     % (recid, records_info['journals'][recid])
                write_message(msg, verbose=9)

    else:
        mesg = "Warning: there are no records with tag values for " \
               "%s or %s. Nothing to do." % \
                            (tags['refs_journal'], tags['refs_report_number'])
        write_message(mesg)

    mesg = "get cit.inf done fully"
    write_message(mesg)
    task_update_progress(mesg)

    end_time = os.times()[4]
    write_message("Execution time for generating citation info "
                  "from record: %.2f sec" % (end_time - begin_time))

    return records_info, references_info


def standardize_report_number(report_number):
    # Remove category for arxiv papers
    report_number = re.sub(ur'(?:arXiv:)?(\d{4}\.\d{4}) \[[a-zA-Z\.-]+\]',
                  ur'arXiv:\g<1>',
                  report_number,
                  re.I | re.U)
    return report_number


def ref_analyzer(citation_informations, dicts,
                 updated_recids, tags, do_catchup=True):
    """Analyze the citation informations and calculate the citation weight
       and cited by list dictionary.
    """
    citations_weight = dicts['cites_weight']
    citations = dicts['cites']
    references = dicts['refs']
    selfcites = dicts['selfcites']
    selfrefs = dicts['selfrefs']
    authorcites = dicts['authorcites']

    def step(msg_prefix, recid, done, total):
        if done % 30 == 0:
            task_sleep_now_if_required()

        if done % 1000 == 0:
            mesg = "%s done %s of %s" % (msg_prefix, done, total)
            write_message(mesg)
            task_update_progress(mesg)

        write_message("Processing: %s" % recid, verbose=9)

    def add_to_dicts(citer, cited):
        # Make sure we don't add ourselves
        # Workaround till we know why we are adding ourselves.
        if citer == cited:
            return
        if cited not in citations_weight:
            citations_weight[cited] = 0
        # Citations and citations weight
        if citer not in citations.setdefault(cited, []):
            citations[cited].append(citer)
            citations_weight[cited] += 1
        # References
        if cited not in references.setdefault(citer, []):
            references[citer].append(cited)

    # dict of recid -> institute_give_publ_id
    records_info, references_info = citation_informations

    t1 = os.times()[4]

    write_message("Phase 0: temporarily remove changed records from " \
                  "citation dictionaries; they will be filled later")
    if do_catchup:
        for somerecid in updated_recids:
            try:
                del citations[somerecid]
            except KeyError:
                pass

    for somerecid in updated_recids:
        try:
            del references[somerecid]
        except KeyError:
            pass

    # Try to find references based on 999C5r
    # e.g 8 -> ([astro-ph/9889],[hep-ph/768])
    # meaning: rec 8 contains these in bibliography
    write_message("Phase 1: Report numbers references")
    done = 0
    for thisrecid, refnumbers in references_info['report-numbers'].iteritems():
        step("Report numbers references", thisrecid, done,
                                        len(references_info['report-numbers']))
        done += 1

        for refnumber in (r for r in refnumbers if r):
            field = 'reportnumber'
            refnumber = standardize_report_number(refnumber)
            # Search for "hep-th/5644654 or such" in existing records
            recids = get_recids_matching_query(p=refnumber, f=field)
            write_message("These match searching %s in %s: %s" % \
                                   (refnumber, field, list(recids)), verbose=9)

            if not recids:
                insert_into_missing(thisrecid, refnumber)
            else:
                remove_from_missing(refnumber)

            if len(recids) > 1:
                store_citation_warning('multiple-matches', refnumber)
                msg = "Whoops: record '%d' report number value '%s' " \
                      "matches many records; taking only the first one. %s" % \
                      (thisrecid, refnumber, repr(recids))
                write_message(msg, stream=sys.stderr)

            for recid in list(recids)[:1]:  # take only the first one
                add_to_dicts(thisrecid, recid)

    mesg = "done fully"
    write_message(mesg)
    task_update_progress(mesg)

    t2 = os.times()[4]

    # Try to find references based on 999C5s
    # e.g. Phys.Rev.Lett. 53 (1986) 2285
    write_message("Phase 2: Journal references")
    done = 0
    for thisrecid, refs in references_info['journals'].iteritems():
        step("Journal references", thisrecid, done,
                                              len(references_info['journals']))
        done += 1

        for reference in (r for r in refs if r):
            p = reference
            field = 'journal'

            # check reference value to see whether it is well formed:
            if not re_CFG_JOURNAL_PUBINFO_STANDARD_FORM_REGEXP_CHECK.match(p):
                store_citation_warning('not-well-formed', p)
                msg = "Whoops, record '%d' reference value '%s' " \
                      "is not well formed; skipping it." % (thisrecid, p)
                write_message(msg, stream=sys.stderr)
                continue  # skip this ill-formed value

            recids = search_unit(p, field) - INTBITSET_OF_DELETED_RECORDS
            write_message("These match searching %s in %s: %s" \
                                 % (reference, field, list(recids)), verbose=9)

            if not recids:
                insert_into_missing(thisrecid, p)
            else:
                remove_from_missing(p)

            if len(recids) > 1:
                store_citation_warning('multiple-matches', p)
                msg = "Whoops: record '%d' reference value '%s' " \
                      "matches many records; taking only the first one. %s" % \
                      (thisrecid, p, repr(recids))
                write_message(msg, stream=sys.stderr)

            for recid in list(recids)[:1]:  # take only the first one
                add_to_dicts(thisrecid, recid)

    mesg = "done fully"
    write_message(mesg)
    task_update_progress(mesg)

    t3 = os.times()[4]

    # Try to find references based on 999C5a
    # e.g. 10.1007/BF03170733
    write_message("Phase 3: DOI references")
    done = 0
    for thisrecid, refs in references_info['doi'].iteritems():
        step("DOI references", thisrecid, done, len(references_info['doi']))
        done += 1

        for reference in (r for r in refs if r):
            p = reference
            field = 'doi'

            recids = get_recids_matching_query(p, field)
            write_message("These match searching %s in %s: %s" \
                                 % (reference, field, list(recids)), verbose=9)

            if not recids:
                insert_into_missing(thisrecid, p)
            else:
                remove_from_missing(p)

            if len(recids) > 1:
                store_citation_warning('multiple-matches', p)
                msg = "Whoops: record '%d' DOI value '%s' " \
                      "matches many records; taking only the first one. %s" % \
                      (thisrecid, p, repr(recids))
                write_message(msg, stream=sys.stderr)

            for recid in list(recids)[:1]: # take only the first one
                add_to_dicts(thisrecid, recid)

    mesg = "done fully"
    write_message(mesg)
    task_update_progress(mesg)

    t4 = os.times()[4]

    # Search for stuff like CERN-TH-4859/87 in list of refs
    write_message("Phase 4: report numbers catchup")
    done = 0
    for thisrecid, reportcodes in records_info['report-numbers'].iteritems():
        step("Report numbers catchup", thisrecid, done,
                                           len(records_info['report-numbers']))
        done += 1

        for reportcode in (r for r in reportcodes if r):
            if reportcode.startswith('arXiv'):
                std_reportcode = standardize_report_number(reportcode)
                report_pattern = r'^%s( *\[[a-zA-Z.-]*\])?' % \
                                                re.escape(std_reportcode)
                recids = get_recids_matching_query(report_pattern,
                                                   tags['refs_report_number'],
                                                   'r')
            else:
                recids = get_recids_matching_query(reportcode,
                                                   tags['refs_report_number'],
                                                   'e')
            for recid in recids:
                add_to_dicts(recid, thisrecid)

    mesg = "done fully"
    write_message(mesg)
    task_update_progress(mesg)

    # Find this record's pubinfo in other records' bibliography
    write_message("Phase 5: journals catchup")
    done = 0
    t5 = os.times()[4]
    for thisrecid, rec_journals in records_info['journals'].iteritems():
        step("Journals catchup", thisrecid, done,
                                                 len(records_info['journals']))
        done += 1

        for journal in rec_journals:
            journal = journal.replace("\"", "")
            # Search the publication string like
            # Phys. Lett., B 482 (2000) 417 in 999C5s
            recids = search_unit(p=journal, f=tags['refs_journal'], m='a') \
                                                - INTBITSET_OF_DELETED_RECORDS
            write_message("These records match %s in %s: %s" \
                    % (journal, tags['refs_journal'], list(recids)), verbose=9)

            for recid in recids:
                add_to_dicts(recid, thisrecid)

    mesg = "done fully"
    write_message(mesg)
    task_update_progress(mesg)

    write_message("Phase 6: DOI catchup")
    done = 0
    t6 = os.times()[4]
    for thisrecid, dois in records_info['doi'].iteritems():
        step("DOI catchup", thisrecid, done, len(records_info['doi']))
        done += 1

        for doi in dois:
            # Search the publication string like
            # Phys. Lett., B 482 (2000) 417 in 999C5a
            recids = search_unit(p=doi, f=tags['refs_doi'], m='a') \
                                                - INTBITSET_OF_DELETED_RECORDS
            write_message("These records match %s in %s: %s" \
                            % (doi, tags['refs_doi'], list(recids)), verbose=9)

            for recid in recids:
                add_to_dicts(recid, thisrecid)

    mesg = "done fully"
    write_message(mesg)
    task_update_progress(mesg)

    write_message("Phase 7: remove empty lists from dicts")

    # Remove empty lists in citation and reference
    keys = citations.keys()
    for k in keys:
        if not citations[k]:
            del citations[k]

    keys = references.keys()
    for k in keys:
        if not references[k]:
            del references[k]

    if task_get_task_param('verbose') >= 3:
        # Print only X first to prevent flood
        write_message("citation_list (x is cited by y):")
        write_message(dict(islice(citations.iteritems(), 10)))
        write_message("size: %s" % len(citations))
        write_message("reference_list (x cites y):")
        write_message(dict(islice(references.iteritems(), 10)))
        write_message("size: %s" % len(references))
        write_message("selfcitedbydic (x is cited by y and one of the " \
                      "authors of x same as y's):")
        write_message(dict(islice(selfcites.iteritems(), 10)))
        write_message("size: %s" % len(selfcites))
        write_message("selfdic (x cites y and one of the authors of x " \
                      "same as y's):")
        write_message(dict(islice(selfrefs.iteritems(), 10)))
        write_message("size: %s" % len(selfrefs))
        write_message("authorcitdic (author is cited in recs):")
        write_message(dict(islice(authorcites.iteritems(), 10)))
        write_message("size: %s" % len(authorcites))

    t7 = os.times()[4]

    write_message("Execution time for analyzing the citation information " \
                  "generating the dictionary:")
    write_message("... checking ref report numbers: %.2f sec" % (t2-t1))
    write_message("... checking ref journals: %.2f sec" % (t3-t2))
    write_message("... checking ref DOI: %.2f sec" % (t4-t3))
    write_message("... checking rec report numbers: %.2f sec" % (t5-t4))
    write_message("... checking rec journals: %.2f sec" % (t6-t5))
    write_message("... checking rec DOI: %.2f sec" % (t7-t6))
    write_message("... total time of ref_analyze: %.2f sec" % (t7-t1))

    return citations_weight, citations, references, selfcites, \
                                                        selfrefs, authorcites


def store_dicts(dicts):
    """Insert the reference and citation list into the database"""
    insert_into_cit_db(dicts['refs'], "reversedict")
    insert_into_cit_db(dicts['cites'], "citationdict")
    insert_into_cit_db(dicts['selfcites'], "selfcitedbydict")
    insert_into_cit_db(dicts['selfrefs'], "selfcitdict")


def insert_into_cit_db(dic, name):
    """Stores citation dictionary in the database"""
    ndate = time.strftime("%Y-%m-%d %H:%M:%S", time.localtime())
    s = serialize_via_marshal(dic)
    write_message("size of %s %s" % (name, len(s)))
    # check that this column really exists
    run_sql("""REPLACE INTO rnkCITATIONDATA(object_name, object_value,
               last_updated) VALUES (%s, %s, %s)""", (name, s, ndate))


def get_cit_dict(name):
    """get a named citation dict from the db"""
    cdict = run_sql("""SELECT object_value FROM rnkCITATIONDATA
                       WHERE object_name = %s""", (name, ))

    if cdict and cdict[0] and cdict[0][0]:
        dict_from_db = deserialize_via_marshal(cdict[0][0])
    else:
        dict_from_db = {}

    return dict_from_db


def get_initial_author_dict():
    """read author->citedinlist dict from the db"""
    adict = {}
    try:
        ah = run_sql("SELECT aterm,hitlist FROM rnkAUTHORDATA")
        for (a, h) in ah:
            adict[a] = deserialize_via_marshal(h)
        return adict
    except:
        register_exception(prefix="could not read rnkAUTHORDATA",
                           alert_admin=True)
        return {}


def insert_into_missing(recid, report):
    """put the referingrecordnum-publicationstring into
       the "we are missing these" table"""
    if len(report) >= 255:
        # Invalid report, it is too long
        # and does not fit in the database column
        # (currently varchar 255)
        return
    wasalready = run_sql("""SELECT id_bibrec
                            FROM rnkCITATIONDATAEXT
                            WHERE id_bibrec = %s
                            AND extcitepubinfo = %s""",
                          (recid, report))
    if not wasalready:
        run_sql("""INSERT INTO rnkCITATIONDATAEXT(id_bibrec, extcitepubinfo)
                   VALUES (%s,%s)""", (recid, report))


def remove_from_missing(report):
    """remove the recid-ref -pairs from the "missing" table for report x: prob
       in the case ref got in our library collection"""
    run_sql("""DELETE FROM rnkCITATIONDATAEXT
               WHERE extcitepubinfo = %s""", (report,))


def create_analysis_tables():
    """temporary simple table + index"""
    sql1 = "CREATE TABLE IF NOT EXISTS tmpcit (citer mediumint(10), \
                                              cited mediumint(10)) TYPE=MyISAM"
    sql2 = "CREATE UNIQUE INDEX citercited ON tmpcit(citer, cited)"
    sql3 = "CREATE INDEX citer ON tmpcit(citer)"
    sql4 = "CREATE INDEX cited ON tmpcit(cited)"
    run_sql(sql1)
    run_sql(sql2)
    run_sql(sql3)
    run_sql(sql4)


def write_citer_cited(citer, cited):
    """write an entry to tmp table"""
    run_sql("INSERT INTO tmpcit(citer, cited) VALUES (%s,%s)", (citer, cited))


def print_missing(num):
    """
    Print the contents of rnkCITATIONDATAEXT table containing external
    records that were cited by NUM or more internal records.

    NUM is by default taken from the -E command line option.
    """
    if not num:
        num = task_get_option("print-extcites")

    write_message("Listing external papers cited by %i or more \
                                                      internal records:" % num)

    res = run_sql("""SELECT COUNT(id_bibrec), extcitepubinfo
                     FROM rnkCITATIONDATAEXT
                     GROUP BY extcitepubinfo HAVING COUNT(id_bibrec) >= %s
                     ORDER BY COUNT(id_bibrec) DESC""", (num,))
    for (cnt, brec) in res:
        print str(cnt)+"\t"+brec

    write_message("Listing done.")


def tagify(parsedtag):
    """aux auf to make '100__a' out of ['100','','','a']"""
    tag = ""
    for t in parsedtag:
        if t == '':
            t = '_'
        tag += t
    return tag


def store_citation_warning(warning_type, cit_info):
    r = run_sql("""SELECT 1 FROM rnkCITATIONDATAERR
                   WHERE type = %s
                   AND citinfo = %s""", (warning_type, cit_info))
    if not r:
        run_sql("""INSERT INTO rnkCITATIONDATAERR (type, citinfo)
                   VALUES (%s, %s)""", (warning_type, cit_info))<|MERGE_RESOLUTION|>--- conflicted
+++ resolved
@@ -40,34 +40,11 @@
 from invenio.errorlib import register_exception
 from invenio.bibindex_engine import get_field_tags
 from invenio.bibindex_engine import CFG_JOURNAL_PUBINFO_STANDARD_FORM_REGEXP_CHECK
-<<<<<<< HEAD
-
-
-class memoise:
-    def __init__(self, function):
-        self.memo = {}
-        self.function = function
-
-    def __call__(self, *args):
-        if args not in self.memo:
-            self.memo[args] = self.function(*args)
-        return self.memo[args]
-=======
-from invenio.memoiseutils import Memoise
->>>>>>> cb570a2c
+
 
 INTBITSET_OF_DELETED_RECORDS = search_unit(p='DELETED', f='980', m='a')
 
 re_CFG_JOURNAL_PUBINFO_STANDARD_FORM_REGEXP_CHECK = re.compile(CFG_JOURNAL_PUBINFO_STANDARD_FORM_REGEXP_CHECK)
-
-<<<<<<< HEAD
-=======
-def get_recids_matching_query(pvalue, fvalue):
-    """Return list of recIDs matching query for PVALUE and FVALUE."""
-    rec_id = list(search_pattern(p=pvalue, f=fvalue, m='e') - INTBITSET_OF_DELETED_RECORDS)
-    return rec_id
-get_recids_matching_query = Memoise(get_recids_matching_query)
->>>>>>> cb570a2c
 
 def get_recids_matching_query(p, f, m='e'):
     """Return set of recIDs matching query for pattern p in field f."""
