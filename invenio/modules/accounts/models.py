--- conflicted
+++ resolved
@@ -20,10 +20,7 @@
 """Account database models."""
 
 # General imports.
-<<<<<<< HEAD
-=======
 from datetime import datetime
->>>>>>> 42ef8a87
 from flask.ext.login import current_user
 from sqlalchemy.ext.hybrid import hybrid_property
 from sqlalchemy_utils.types.choice import ChoiceType
@@ -303,12 +300,8 @@
                              primary_key=True)
     user_status = db.Column(db.CHAR(1), nullable=False, server_default='')
     user_status_date = db.Column(db.DateTime, nullable=False,
-<<<<<<< HEAD
-                                 server_default='1900-01-01 00:00:00')
-=======
                                  default=datetime.now,
                                  onupdate=datetime.now)
->>>>>>> 42ef8a87
     user = db.relationship(
         User,
         backref=db.backref('usergroups'))
