/*
 * This file is part of Invenio.
 * Copyright (C) 2009, 2010, 2011 CERN.
 *
 * Invenio is free software; you can redistribute it and/or
 * modify it under the terms of the GNU General Public License as
 * published by the Free Software Foundation; either version 2 of the
 * License, or (at your option) any later version.
 *
 * Invenio is distributed in the hope that it will be useful, but
 * WITHOUT ANY WARRANTY; without even the implied warranty of
 * MERCHANTABILITY or FITNESS FOR A PARTICULAR PURPOSE.  See the GNU
 * General Public License for more details.
 *
 * You should have received a copy of the GNU General Public License
 * along with Invenio; if not, write to the Free Software Foundation, Inc.,
 * 59 Temple Place, Suite 330, Boston, MA 02111-1307, USA.
 */

/*
 * This is the main BibEdit Javascript.
 */

/* ************************* Table of contents ********************************
 *
 * 1. Global variables
 *
 * 2. Initialization
 *   - $()
 *   - initJeditable
 *   - initMisc
 *
 * 3. Ajax
 *   - initAjax
 *   - createReq
 *   - onAjaxError
 *   - onAjaxSuccess
 *
 * 4. Hash management
 *   - initStateFromHash
 *   - deserializeHash
 *   - changeAndSerializeHash
 *
 * 5. Data logic
 *   - getTagsSorted
 *   - getFieldPositionInTag
 *   - getPreviousTag
 *   - deleteFieldFromTag
 *   - cmpFields
 *   - fieldIsProtected
 *   - containsProtected
 *   - getMARC
 *   - getFieldTag
 *   - getSubfieldTag
 *   - validMARC
 *
 * 6. Record UI
 *   - onNewRecordClick
 *   - getRecord
 *   - onGetRecordSuccess
 *   - onSubmitClick
 *   - onPreviewClick
 *   - onCancelClick
 *   - onCloneRecordClick
 *   - onDeleteRecordClick
 *   - onMergeClick
 *   - bindNewRecordHandlers
 *   - cleanUp
 *
 * 7. Editor UI
 *   - colorFields
 *   - reColorFields
 *   - onMARCTagsClick
 *   - onHumanTagsClick
 *   - updateTags
 *   - onFieldBoxClick
 *   - onSubfieldBoxClick
 *   - onAddFieldClick
 *   - onAddFieldControlfieldClick
 *   - onAddFieldChange
 *   - onAddFieldSave
 *   - onAddSubfieldsClick
 *   - onAddSubfieldsChange
 *   - onAddSubfieldsSave
 *   - onDoubleClick
 *   - onContentChange
 *   - onMoveSubfieldClick
 *   - onDeleteClick
 */



/*
 * **************************** 1. Global variables ****************************
 */

// Record data
var gRecID = null;
var gRecIDLoading = null;
var gRecRev = null;
var gRecRevAuthor = null;
var gRecLatestRev = null;
var gRecord = null;
// Search results (record IDs)
var gResultSet = null;
// Current index in the result set
var gResultSetIndex = null;
// Tag format.
var gTagFormat = null;
// Has the record been modified?
var gRecordDirty = false;
// Last recorded cache modification time
var gCacheMTime = null;

// Are we navigating a set of records?
var gNavigatingRecordSet = false;

// The current hash (fragment part of the URL).
var gHash;
// The current hash deserialized to an object.
var gHashParsed;
// Hash check timer ID.
var gHashCheckTimerID;
// The previous and current state (this is not exactly the same as the state
// parameter, but an internal state control mechanism).
var gPrevState;
var gState;
// A current status
var gCurrentStatus;

// a global array of visible changes associated with a currently viewed record
// This array is cleared always when a new changes set is applied... then it is used
// for redrawing the change fields
// The index in this array is used when referring to a particular change [ like finding an appropriate box]

var gHoldingPenChanges = [];

// A global variable used to avoid multiple retrieving of the same changes stored in the Holding Pen
// this is the dictionary indexed by the HoldingPen entry identifiers and containing the javascript objects
// representing the records
// due to this mechanism, applying previously previewed changes, as well as previewing the change for the
// second time, can be made much faster
var gHoldingPenLoadedChanges = {};

// The changes that have been somehow processed and should not be displayed as already processed

var gDisabledHpEntries = {};

// is the read-only mode enabled ?
var gReadOnlyMode = false;

// revisions history
var gRecRevisionHistory = [];

var gUndoList = []; // list of possible undo operations
var gRedoList = []; // list of possible redo operations

// number of bibcirculation copies from the retrieval time
var gPhysCopiesNum = 0;
var gBibCircUrl = null;

var gDisplayBibCircPanel = false;

/*
 * **************************** 2. Initialization ******************************
 */

window.onload = function(){
  if (typeof(jQuery) == 'undefined'){
    alert('ERROR: jQuery not found!\n\n' +
    'The Record Editor requires jQuery, which does not appear to be ' +
    'installed on this server. Please alert your system ' +
    'administrator.\n\nInstructions on how to install jQuery and other ' +
    "required plug-ins can be found in Invenio's INSTALL file.");
    var imgError = document.createElement('img');
    imgError.setAttribute('src', '/img/circle_red.png');
    var txtError = document.createTextNode('jQuery missing');
    var cellIndicator = document.getElementById('cellIndicator');
    cellIndicator.replaceChild(imgError, cellIndicator.firstChild);
    var cellStatus = document.getElementById('cellStatus');
    cellStatus.replaceChild(txtError, cellStatus.firstChild);
  }
};

$(function(){
  /*
   * Initialize all components.
   */
  initMenu();
  initJeditable();
  initAjax();
  initMisc();
  createTopToolbar();
  initStateFromHash();
  gHashCheckTimerID = setInterval(initStateFromHash, gHASH_CHECK_INTERVAL);
  initHotkeys();
  initClipboardLibrary();
  initClipboard();
});


function failInReadOnly(){
  /** Function checking if the current BibEdit mode is read-only. In sucha a case, a warning
    dialog is displayed and true returned.
    If bibEdit is in read/write mode, false is returned
   */
  if (gReadOnlyMode === true){
    alert("It is impossible to perform this operation in the Read/Only mode. Please switch to Read-write mode before trying again");
    return true;
  }
  else{
    return false;
  }
}

function initJeditable(){
  /* Initialize Jeditable with the Autogrow extension. Used for in-place
   * content editing.
   */
  $.editable.addInputType('autogrow', {
    element: function(settings, original){
      var textarea = $('<textarea>');
      if (settings.rows){
        textarea.attr('rows', settings.rows);
      } else {
        textarea.height(settings.height);
      }if (settings.cols) {
        textarea.attr('cols', settings.cols);
      } else {
        textarea.width(settings.width);
      }
      $(this).append(textarea);
      return(textarea);
    },
    plugin: function(settings, original){
      $('textarea', this).autogrow(settings.autogrow);
    }
  });
}

function initClipboard(){
  // attaching the events -> handlers are stored in bibedit_engine.js file
  $(document).bind("copy", onPerformCopy);
  $(document).bind("paste", onPerformPaste);
}

function initMisc(){
  /*
   * Miscellaneous initialization operations.
   */
  // CERN allows for capital MARC indicators.
  if (gCERN_SITE){
    validMARC.reIndicator1 = /[\dA-Za-z]{1}/;
    validMARC.reIndicator2 = /[\dA-Za-z]{1}/;
  }

  // Warn user if BibEdit is being closed while a record is open.
  window.onbeforeunload = function(){
    if (gRecID && gRecordDirty){
      return '******************** WARNING ********************\n' +
             '                  You have unsubmitted changes.\n\n' +
             'You should go back to the page and click either:\n' +
             ' * Submit (to save your changes permanently)\n      or\n' +
             ' * Cancel (to discard your changes)';
    }
  };

  //Initialising the BibCircualtion integration plugin
  $("#bibEditBibCirculationBtn").bind("click", onBibCirculationBtnClicked);

}


/*
 * **************************** 3. Ajax ****************************************
 */

function initAjax(){
  /*
   * Initialize Ajax.
   */
  $.ajaxSetup(
    {cache: false,
      dataType: 'json',
      error: onAjaxError,
      type: 'POST',
      url: '/record/edit/'
    }
  );
}

function createReq(data, onSuccess, asynchronous){
  /*
   * Create Ajax request.
   */
  if (asynchronous == undefined){
    asynchronous = true;
  }
  // Include and increment transaction ID.
  var tID = createReq.transactionID;
  createReq.transactionID+=1;
  createReq.transactions[tID] = data['requestType'];
  data.ID = tID;
  // Include cache modification time if we have it.
  if (gCacheMTime){
    data.cacheMTime = gCacheMTime;
  }
  // Send the request.
  $.ajax({data: {jsondata: JSON.stringify(data)},
           success: function(json){
                      onAjaxSuccess(json, onSuccess);
                    },
           async: asynchronous
  });
}
// Transactions data.
createReq.transactionID = 0;
createReq.transactions = [];

function createBulkReq(reqsData, onSuccess, optArgs){
  /* optArgs is a disctionary containning the optional arguments
     possible keys include:
       asynchronous : if the request should be asynchronous
       undoRedo : handler for the undo operation
  */
    // creating a bulk request ... the cache timestamp is not saved

    var data = {'requestType' : 'applyBulkUpdates',
                 'requestsData' : reqsData,
                 'recID' : gRecID};
    if (optArgs.undoRedo != undefined){
        data.undoRedo = optArgs.undoRedo;
    }

    createReq(data, onSuccess, optArgs.asynchronous);
}

function onAjaxError(XHR, textStatus, errorThrown){
  /*
   * Handle Ajax request errors.
   */
  alert('Request completed with status ' + textStatus +
    '\nResult: ' + XHR.responseText +
    '\nError: ' + errorThrown);
}

function onAjaxSuccess(json, onSuccess){
  /*
   * Handle server response to Ajax requests, in particular error situations.
   * See BibEdit config for result codes.
   * If a function onSuccess is specified this will be called in the end,
   * if no error was encountered.
   */
  var resCode = json['resultCode'];
  var recID = json['recID'];
  if (resCode == 100){
    // User's session has timed out.
    gRecID = null;
    gRecIDLoading = null;
    window.location = recID ? gSITE_URL + '/record/' + recID + '/edit/' :
	gSITE_URL + '/record/edit/';
    return;
  }
  else if ($.inArray(resCode, [101, 102, 103, 104, 105, 106, 107, 108, 109]) !=
	   -1){
    cleanUp(!gNavigatingRecordSet, null, null, true, true);
    if ($.inArray(resCode, [108, 109]) == -1)
      $('.headline').text('Record Editor: Record #' + recID);
    displayMessage(resCode);
    if (resCode == 107)
      return;
      $('#lnkGetRecord').bind('click', function(event){
        getRecord(recID);
        event.preventDefault();
      });
    updateStatus('error', gRESULT_CODES[resCode]);
  }
  else if (resCode == 110){
    displayMessage(resCode, true, [json['errors'].toString()]);
    updateStatus('error', gRESULT_CODES[resCode]);
  }
  else{
    var cacheOutdated = json['cacheOutdated'];
    var requestType = createReq.transactions[json['ID']];
    if (cacheOutdated && requestType == 'submit'){
      // User wants to submit, but cache is outdated. Outdated means that the
      // DB version of the record has changed after the cache was created.
      displayCacheOutdatedScreen(requestType);
      $('#lnkMergeCache').bind('click', onMergeClick);
      $('#lnkForceSubmit').bind('click', function(event){
  onSubmitClick.force = true;
  onSubmitClick();
  event.preventDefault();
      });
      $('#lnkDiscardChanges').bind('click', function(event){
  onCancelClick();
  event.preventDefault();
      });
      updateStatus('error', 'Error: Record cache is outdated');
    }
    else{
      if (requestType != 'getRecord'){
  // On getRecord requests the below actions will be performed in
  // onGetRecordSuccess (after cleanup).
  var cacheMTime = json['cacheMTime'];
  if (cacheMTime)
    // Store new cache modification time.
    gCacheMTime = cacheMTime;
  var cacheDirty = json['cacheDirty'];
  if (cacheDirty){
    // Cache is dirty. Enable submit button.
    gRecordDirty = cacheDirty;
    $('#btnSubmit').removeAttr('disabled');
    $('#btnSubmit').css('background-color', 'lightgreen');
  }
      }
      if (onSuccess)
  // No critical errors; call onSuccess function.
  onSuccess(json);
    }
  }
}

function resetBibeditState(){
  /** A function clearing the state of the bibEdit (all the panels content)
  */
  gHoldingPenLoadedChanges = {};
  gHoldingPenChanges = [];
  gDisabledHpEntries = {};
  gReadOnlyMode = false;
  gRecRevisionHistory = [];
  gUndoList = [];
  gRedoList = [];
  gPhysCopiesNum = 0;
  gBibCircUrl = null;

  updateRevisionsHistory();
  updateInterfaceAccordingToMode();
  updateRevisionsHistory();
  updateUrView();
  updateBibCirculationPanel();
  holdingPenPanelRemoveEntries();
}

/*
 * **************************** 4. Hash management *****************************
 */

function initStateFromHash(){
  /*
   * Initialize or update page state from hash.
   * Any program functions changing the hash should use changeAndSerializeHash()
   * which circumvents this function, meaning this function should only run on
   * page load and when browser navigation buttons (ie. Back and Forward) are
   * clicked. Any invalid hashes entered by the user will be ignored.
   */
  if (window.location.hash == gHash)
    // Hash is the same as last time we checked, do nothing.
    return;

  gHash = window.location.hash;
  gHashParsed = deserializeHash(gHash);
  gPrevState = gState;
  var tmpState = gHashParsed.state;
  var tmpRecID = gHashParsed.recid;
  var tmpRecRev = gHashParsed.recrev;
  var tmpReadOnlyMode = gHashParsed.romode;

  // Find out which internal state the new hash leaves us with
  if (tmpState && tmpRecID){
    // We have both state and record ID.
    if ($.inArray(tmpState, ['edit', 'submit', 'cancel', 'deleteRecord']) != -1)
  gState = tmpState;
    else
      // Invalid state, fail...
      return;
  }
  else if (tmpState){
    // We only have state.
    if (tmpState == 'edit')
      gState = 'startPage';
    else if (tmpState == 'newRecord')
      gState = 'newRecord';
    else
      // Invalid state, fail... (all states but 'edit' and 'newRecord' are
      // illegal without record ID).
      return;
  }
  else
    // Invalid hash, fail...
    return;

  if (gState != gPrevState ||
     (gState == 'edit' && parseInt(tmpRecID, 10) != gRecID) ||
     (tmpRecRev != undefined && tmpRecRev != gRecRev) ||
     (tmpRecRev == undefined && gRecRev != gRecLatestRev) ||
     (tmpReadOnlyMode != gReadOnlyMode)){

      /* Tested cases:
	 different record number
	 different revision
	 latest revision requested but another open
	 switched between read-only and read-write modes
       */

    // We have an actual and legal change of state. Clean up and update the
    // page.
    updateStatus('updating');
    if (gRecID && !gRecordDirty && !tmpReadOnlyMode)
      // If the record is unchanged, delete the cache.
      createReq({recID: gRecID, requestType: 'deleteRecordCache'});
    switch (gState){
      case 'startPage':
        cleanUp(true, '', 'recID', true, true);
        updateStatus('ready');
        break;
      case 'edit':
	  var recID = parseInt(tmpRecID, 10);
        if (isNaN(recID)){
          // Invalid record ID.
          cleanUp(true, tmpRecID, 'recID', true);
          $('.headline').text('Record Editor: Record #' + tmpRecID);
          displayMessage(102);
          updateStatus('error', gRESULT_CODES[102]);
        }
        else{
          cleanUp(true, recID, 'recID');
          gReadOnlyMode = tmpReadOnlyMode;
            if (tmpRecRev !== undefined && tmpRecRev !== 0){
              getRecord(recID, tmpRecRev);
            } else {
              getRecord(recID);
            }
        }
      break;
    case 'newRecord':
      cleanUp(true, '', null, null, true);
      $('.headline').text('Record Editor: Create new record');
      displayNewRecordScreen();
      bindNewRecordHandlers();
      updateStatus('ready');
      break;
    case 'submit':
      cleanUp(true, '', null, true);
      $('.headline').text('Record Editor: Record #' + tmpRecID);
      displayMessage(4);
      updateStatus('ready');
      break;
    case 'cancel':
      cleanUp(true, '', null, true, true);
      updateStatus('ready');
      break;
    case 'deleteRecord':
      cleanUp(true, '', null, true);
      $('.headline').text('Record Editor: Record #' + tmpRecID);
      displayMessage(6);
      updateStatus('ready');
      break;
    default:
      break;
    }
  }
  //  else
  // What changed was not of interest, continue as if nothing happened.
}

function deserializeHash(aHash){
  /*
   * Deserializes a string (given as parameter or taken from the window object)
   * into the hash object.
   */
  if (aHash == undefined){
    aHash = window.location.hash;
  }
  var hash = {};
  var args = aHash.slice(1).split('&');
  var tmpArray;
  for (var i=0, n=args.length; i<n; i++){
    tmpArray = args[i].split('=');
    if (tmpArray.length == 2)
      hash[tmpArray[0]] = tmpArray[1];
  }
  return hash;
}

function changeAndSerializeHash(updateData){
  /*
   * Change the hash object to use the data from the object given as parameter.
   * Then update the hash accordingly, WITHOUT invoking initStateFromHash().
   */
  clearTimeout(gHashCheckTimerID);
  gHashParsed = {};
  for (var key in updateData){
    gHashParsed[key.toString()] = updateData[key].toString();
  }
  gHash = '#';
  for (key in gHashParsed){
    gHash += key + '=' + gHashParsed[key] + '&';
  }
  gHash = gHash.slice(0, -1);
  gState = gHashParsed.state;
  window.location.hash = gHash;
  gHashCheckTimerID = setInterval(initStateFromHash, gHASH_CHECK_INTERVAL);
}


/*
 * **************************** 5. Data logic **********************************
*/

function getTagsSorted(){
  /*
   * Return field tags in sorted order.
   */
  var tags = [];
  for (var tag in gRecord){
    tags.push(tag);
  }
  return tags.sort();
}

function getFieldPositionInTag(tag, field){
  /*
   * Determine the local (in tag) position of a new field.
   */
  var fields = gRecord[tag];
  if (fields){
    var fieldLength = fields.length, i = 0;
    while (i < fieldLength && cmpFields(field, fields[i]) != -1)
      i++;
    return i;
  }
  else
    return 0;
}

function getPreviousTag(tag){
  /*
   * Determine the previous tag in the record (if the given tag is the first
   * tag, 0 will be returned).
   */
  var tags = getTagsSorted();
  var tagPos = $.inArray(tag, tags);
  if (tagPos == -1){
    tags.push(tag);
    tags.sort();
    tagPos = $.inArray(tag, tags);
  }
  if (tagPos > 0)
    return tags[tagPos-1];
  return 0;
}

function deleteFieldFromTag(tag, fieldPosition){
  /*
   * Delete a specified field.
   */
  var field = gRecord[tag][fieldPosition];
  var fields = gRecord[tag];
  fields.splice($.inArray(field, fields), 1);
  // If last field, delete tag.
  if (fields.length === 0){
    delete gRecord[tag];
  }
}

function cmpFields(field1, field2){
  /*
   * Compare fields by indicators (tag assumed equal).
   */
  if (field1[1].toLowerCase() > field2[1].toLowerCase())
    return 1;
  else if (field1[1].toLowerCase() < field2[1].toLowerCase())
    return -1;
  else if (field1[2].toLowerCase() > field2[2].toLowerCase())
    return 1;
  else if (field1[2].toLowerCase() < field2[2].toLowerCase())
    return -1;
  return 0;
}

function insertFieldToRecord(record, fieldId, ind1, ind2, subFields){
  /**Inserting a new field on the client side and returning the position of the newly created field*/
  newField = [subFields, ind1, ind2, '', 0];
  if (record[fieldId] == undefined){
    record[fieldId] = [newField];
    return 0;
  } else {
    record[fieldId].push(newField);
    return (record[fieldId].length-1);
  }
}

function transformRecord(record){
  /**Transforming a bibrecord to a form that is easier to compare that is a dictionary
   * field identifier -> field indices -> fields list -> [subfields list, position in the record]
   *
   * The data is enriched with the positions inside the record in a following manner:
   * each field consists of:
   * */
  result = {};
  for (fieldId in record){
    result[fieldId] = {};
    indicesList = []; // a list of all the indices ... utilised later when determining the positions
    for (fieldIndex in record[fieldId]){

      indices =  "";
      if (record[fieldId][fieldIndex][1] == ' '){
        indices += "_";
      }else{
        indices += record[fieldId][fieldIndex][1];
      }

      if (record[fieldId][fieldIndex][2] == ' '){
        indices += "_";
      }else{
        indices += record[fieldId][fieldIndex][2];
      }

      if (result[fieldId][indices] == undefined){
        result[fieldId][indices] = []; // a future list of fields sharing the same indice
        indicesList.push(indices);
      }
      result[fieldId][indices].push([record[fieldId][fieldIndex][0], 0]);
    }

    // now calculating the positions within a field identifier ( utilised on the website )

    position = 0;

    indices = indicesList.sort();
    for (i in indices){
      for (fieldInd in result[fieldId][indices[i]]){
        result[fieldId][indices[i]][fieldInd][1] = position;
        position ++;
      }
    }
  }

    return result;
}

function filterChanges(changeset){
  /*Filtering the changes list -> removing the changes related to the fields
   * that should never be changed */
  unchangableTags = {"001" : true}; // a dictionary of the fields that should not be modified
  result = [];
  for (changeInd in changeset){
    change = changeset[changeInd];
    if ((change.tag == undefined) || (!(change.tag in unchangableTags))){
      result.push(change);
    }
  }
  return result;
}

///// Functions generating easy to display changes list

function compareFields(fieldId, indicators, fieldPos, field1, field2){
  result = [];
  for (sfPos in field2){
    if (field1[sfPos] == undefined){
      //  adding the subfield at the end of the record can be treated in a more graceful manner
      result.push(
          {"change_type" : "subfield_added",
           "tag" : fieldId,
           "indicators" : indicators,
           "field_position" : fieldPos,
           "subfield_code" : field2[sfPos][0],
           "subfield_content" : field2[sfPos][1]});
    }
    else
    {
      // the subfield exists in both the records
      if (field1[sfPos][0] != field2[sfPos][0]){
      //  a structural change ... we replace the entire field
        return [{"change_type" : "field_changed",
           "tag" : fieldId,
           "indicators" : indicators,
           "field_position" : fieldPos,
           "field_content" : field2}];
      } else
      {
        if (field1[sfPos][1] != field2[sfPos][1]){
          result.push({"change_type" : "subfield_changed",
            "tag" : fieldId,
            "indicators" : indicators,
            "field_position" : fieldPos,
            "subfield_position" : sfPos,
            "subfield_code" : field2[sfPos][0],
            "subfield_content" : field2[sfPos][1]});

        }
      }
    }
  }

  for (sfPos in field1){
    if (field2[sfPos] == undefined){
      result.push({"change_type" : "subfield_removed",
                "tag" : fieldId,
                "indicators" : indicators,
                "field_position" : fieldPos,
                "subfield_position" : sfPos});
    }
  }

  return result;
}

function compareIndicators(fieldId, indicators, fields1, fields2){
   /*a helper function allowing to compare inside one indicator
    * excluded from compareRecords for the code clarity reason*/
  result = [];
  for (fieldPos in fields2){
    if (fields1[fieldPos] == undefined){
      result.push({"change_type" : "field_added",
                  "tag" : fieldId,
                  "indicators" : indicators,
                  "field_content" : fields2[fieldPos][0]});
    } else { // comparing the content of the subfields
      result = result.concat(compareFields(fieldId, indicators, fields1[fieldPos][1], fields1[fieldPos][0], fields2[fieldPos][0]));
    }
  }

  for (fieldPos in fields1){
    if (fields2[fieldPos] == undefined){
      fieldPosition = fields1[fieldPos][1];
      result.push({"change_type" : "field_removed",
             "tag" : fieldId,
             "indicators" : indicators,
             "field_position" : fieldPosition});
    }
  }
  return result;
}

function compareRecords(record1, record2){
  /*Compares two bibrecords, producing a list of atom changes that can be displayed
   * to the user if for example applying the Holding Pen change*/
   // 1) This is more convenient to have a different structure of the storage
  r1 = transformRecord(record1);
  r2 = transformRecord(record2);
  result = [];

  for (fieldId in r2){
    if (r1[fieldId] == undefined){
      for (indicators in r2[fieldId]){
        for (field in r2[fieldId][indicators]){
          result.push({"change_type" : "field_added",
                        "tag" : fieldId,
                        "indicators" : indicators,
                        "field_content" : r2[fieldId][indicators][field][0]});


        }
      }
    }
    else
    {
      for (indicators in r2[fieldId]){
        if (r1[fieldId][indicators] == undefined){
          for (field in r2[fieldId][indicators]){
            result.push({"change_type" : "field_added",
                         "tag" : fieldId,
                         "indicators" : indicators,
                         "field_content" : r2[fieldId][indicators][field][0]});


          }
        }
        else{
          result = result.concat(compareIndicators(fieldId, indicators,
              r1[fieldId][indicators], r2[fieldId][indicators]));
        }
      }

      for (indicators in r1[fieldId]){
        if (r2[fieldId][indicators] == undefined){
          for (fieldInd in r1[fieldId][indicators]){
            fieldPosition = r1[fieldId][indicators][fieldInd][1];
            result.push({"change_type" : "field_removed",
                 "tag" : fieldId,
                 "field_position" : fieldPosition});
          }

        }
      }

    }
  }

  for (fieldId in r1){
    if (r2[fieldId] == undefined){
      for (indicators in r1[fieldId]){
        for (field in r1[fieldId][indicators])
        {
          // field position has to be calculated here !!!
          fieldPosition = r1[fieldId][indicators][field][1]; // field position inside the mark
          result.push({"change_type" : "field_removed",
                       "tag" : fieldId,
                       "field_position" : fieldPosition});

        }
      }
    }
  }
  return result;
}

function fieldIsProtected(MARC){
  /*
   * Determine if a MARC field is protected or part of a protected group of
   * fields.
   */
  do{
    var i = MARC.length - 1;
    if ($.inArray(MARC, gPROTECTED_FIELDS) != -1)
      return true;
    MARC = MARC.substr(0, i);
    i--;
  }
  while (i >= 1)
  return false;
}

function containsProtectedField(fieldData){
  /*
   * Determine if a field data structure contains protected elements (useful
   * when checking if a deletion command is valid).
   * The data structure must be an object with the following levels
   * - Tag
   *   - Field position
   *     - Subfield index
   */
  var fieldPositions, subfieldIndexes, MARC;
  for (var tag in fieldData){
    fieldPositions = fieldData[tag];
    for (var fieldPosition in fieldPositions){
      subfieldIndexes = fieldPositions[fieldPosition];
      if (subfieldIndexes.length === 0){
  MARC = getMARC(tag, fieldPosition);
  if (fieldIsProtected(MARC))
    return MARC;
  }
      else{
  for (var i=0, n=subfieldIndexes.length; i<n; i++){
    MARC = getMARC(tag, fieldPosition, subfieldIndexes[i]);
    if (fieldIsProtected(MARC))
      return MARC;
  }
      }
    }
  }
  return false;
}

function getMARC(tag, fieldPosition, subfieldIndex){
  /*
   * Return the MARC representation of a field or a subfield.
   */
  var field = gRecord[tag][fieldPosition];
  var ind1, ind2;
  if (validMARC.reControlTag.test(tag)){
    ind1 = '';
    ind2 = '';
  }
  else {
    ind1 = (field[1] == ' ' || !field[1]) ? '_' : field[1];
    ind2 = (field[2] == ' ' || !field[2]) ? '_' : field[2];
  }
  if (subfieldIndex == undefined)
    return tag + ind1 + ind2;
  else
    return tag + ind1 + ind2 + field[0][subfieldIndex][0];
}

function getFieldTag(MARC){
  /*
   * Get the tag name of a field in format as specified by gTagFormat.
   */
  MARC = MARC.substr(0, 5);
  if (gTagFormat == 'human'){
    var tagName = gTAG_NAMES[MARC];
    if (tagName != undefined)
      // Direct hit. Return it.
      return tagName;
    else{
      // Start looking for wildcard hits.
      if (MARC.length == 3){
  // Controlfield
  tagName = gTAG_NAMES[MARC.substr(0, 2) + '%'];
  if (tagName != undefined && tagName != MARC + 'x')
    return tagName;
      }
      else{
  // Regular field, try finding wildcard hit by shortening expression
  // gradually. Ignores wildcards which gives values like '27x'.
  var term = MARC + '%', i = 5;
  do{
    tagName = gTAG_NAMES[term];
    if (tagName != undefined){
      if (tagName != MARC.substr(0, i) + 'x')
        return tagName;
      break;
    }
    i--;
    term = MARC.substr(0, i) + '%';
  }
  while (i >= 3)
      }
    }
  }
  return MARC;
}

function getSubfieldTag(MARC){
  /*
   * Get the tag name of a subfield in format as specified by gTagFormat.
   */
  if (gTagFormat == 'human'){
    var subfieldName = gTAG_NAMES[MARC];
      if (subfieldName != undefined)
  return subfieldName;
  }
  return MARC.charAt(5);
}

function validMARC(datatype, value){
  /*
   * Validate a value of given datatype according to the MARC standard. The
   * value should be restricted/extended to it's expected size before being
   * passed to this function.
   * Datatype can be 'ControlTag', 'Tag', 'Indicator' or 'SubfieldCode'.
   * Returns a boolean.
   */
  return eval('validMARC.re' + datatype + '.test(value)');
}
// MARC validation REs
validMARC.reControlTag = /00[1-9A-Za-z]{1}/;
validMARC.reTag = /(0([1-9A-Z][0-9A-Z])|0([1-9a-z][0-9a-z]))|(([1-9A-Z][0-9A-Z]{2})|([1-9a-z][0-9a-z]{2}))/;
validMARC.reIndicator1 = /[\da-z]{1}/;
validMARC.reIndicator2 = /[\da-z]{1}/;
//validMARC.reSubfieldCode = /[\da-z!&quot;#$%&amp;'()*+,-./:;&lt;=&gt;?{}_^`~\[\]\\]{1}/;
validMARC.reSubfieldCode = /[\da-z!&quot;#$%&amp;'()*+,-.\/:;&lt;=&gt;?{}_^`~\[\]\\]{1}/;

/*
 * **************************** 6. Record UI ***********************************
 */

function onNewRecordClick(event){
  /*
   * Handle 'New' button (new record).
   */
  updateStatus('updating');
  if (gRecordDirty){
    if (!displayAlert('confirmLeavingChangedRecord')){
      updateStatus('ready');
      event.preventDefault();
      return;
    }
  }
  else
    // If the record is unchanged, erase the cache.
    if (gReadOnlyMode === false){
      createReq({recID: gRecID, requestType: 'deleteRecordCache'});
  }
  changeAndSerializeHash({state: 'newRecord'});
  cleanUp(true, '');
  $('.headline').text('Record Editor: Create new record');
  displayNewRecordScreen();
  bindNewRecordHandlers();
  updateStatus('ready');
  event.preventDefault();
}

function getRecord(recID, recRev, onSuccess){
  /* A function retrieving the bibliographic record, using an AJAX request.
   *
   * recID : the identifier of a record to be retrieved from the server
   * recRev : the revision of the record to be retrieved (0 or undefined
   *          means retrieving the newest version )
   * onSuccess : The callback to be executed upon retrieval. The default
   *             callback loads the retrieved record into the bibEdit user
   *             interface
   */

  // Temporary store the record ID by attaching it to the onGetRecordSuccess
  // function.
  if (onSuccess == undefined)
    onSuccess = onGetRecordSuccess;
  if (recRev !== undefined && recRev !== 0){
    changeAndSerializeHash({state: 'edit', recid: recID, recrev: recRev});
  }
  else{
    changeAndSerializeHash({state: 'edit', recid: recID});
  }

  gRecIDLoading = recID;

  reqData = {recID: recID,
             requestType: 'getRecord',
             deleteRecordCache:
             getRecord.deleteRecordCache,
             clonedRecord: getRecord.clonedRecord,
             inReadOnlyMode: gReadOnlyMode};

  if (recRev !== undefined && recRev !== 0){
    reqData.recordRevision = recRev;
    reqData.inReadOnlyMode = true;
  }

  resetBibeditState();
  createReq(reqData, onSuccess);

  onHoldingPenPanelRecordIdChanged(recID); // reloading the Holding Pen toolbar
  getRecord.deleteRecordCache = false;
  getRecord.clonedRecord = false;
}
// Enable this flag to delete any existing cache before fetching next record.
getRecord.deleteRecordCache = false;
// Enable this flag to tell that we are fetching a record that has just been
// cloned (enables proper feedback, highlighting).
getRecord.clonedRecord = false;


function onGetRecordSuccess(json){
  /*
   * Handle successfull 'getRecord' requests.
   */
  cleanUp(!gNavigatingRecordSet);
  // Store record data.
  gRecID = json['recID'];
  gRecIDLoading = null;
  gRecRev = json['recordRevision'];
  gRecRevAuthor = json['revisionAuthor'];
  gPhysCopiesNum = json['numberOfCopies'];
  gBibCircUrl = json['bibCirculationUrl'];
  gDisplayBibCircPanel = json['canRecordHavePhysicalCopies'];

  var revDt = formatDateTime(getRevisionDate(gRecRev));
  var recordRevInfo = "record revision: " + revDt;
  var revAuthorString = gRecRevAuthor;

  /*$('.headline').html(
    'Record Editor: Record #<span id="spnRecID">' + gRecID + '</span>' +
    '<div style="margin-left: 5px; font-size: 0.5em; color: #36c;">' +
    recordRevInfo + ' ' + revAuthorString + '</div>').css('white-space', 'nowrap');*/
  $('.revisionLine').html(recordRevInfo + ' ' + revAuthorString)
  gRecord = json['record'];
  gTagFormat = json['tagFormat'];
  gRecordDirty = json['cacheDirty'];
  gCacheMTime = json['cacheMTime'];

  if (json['cacheOutdated']){
    // User had an existing outdated cache.
    displayCacheOutdatedScreen('getRecord');
    $('#lnkMergeCache').bind('click', onMergeClick);
    $('#lnkDiscardChanges').bind('click', function(event){
      getRecord.deleteRecordCache = true;
      getRecord(gRecID);
      event.preventDefault();
    });
    $('#lnkRemoveMsg').bind('click', function(event){
      $('#bibEditMessage').remove();
      event.preventDefault();
    });
  }

  gHoldingPenChanges = json['pendingHpChanges'];
  gDisabledHpEntries = json['disabledHpChanges'];
  gHoldingPenLoadedChanges = {};

  adjustHPChangesetsActivity();
  updateBibCirculationPanel();

  // updating the undo/redo lists
  gUndoList = json['undoList'];
  gRedoList = json['redoList'];
  updateUrView();

  // Display record.
  displayRecord();
  // Activate menu record controls.
  activateRecordMenu();
  // the current mode should is indicated by the result from the server
  gReadOnlyMode = (json['inReadOnlyMode'] != undefined) ? json['inReadOnlyMode'] : false;
  gRecLatestRev = (json['latestRevision'] != undefined) ? json['latestRevision'] : null;
  gRecRevisionHistory = (json['revisionsHistory'] != undefined) ? json['revisionsHistory'] : null;

  updateInterfaceAccordingToMode();

  if (gRecordDirty){
    $('#btnSubmit').removeAttr('disabled');
    $('#btnSubmit').css('background-color', 'lightgreen');
  }
  if (gTagFormat == 'MARC')
    $('#btnHumanTags').bind('click', onHumanTagsClick).removeAttr('disabled');
  else
    $('#btnMARCTags').bind('click', onMARCTagsClick).removeAttr('disabled');
  // Unfocus record selection field (to facilitate hotkeys).
  $('#txtSearchPattern').blur();
  if (json['resultCode'] == 9)
    $('#spnRecID').effect('highlight', {color: gCLONED_RECORD_COLOR},
      gCLONED_RECORD_COLOR_FADE_DURATION);
  updateStatus('report', gRESULT_CODES[json['resultCode']]);
  updateRevisionsHistory();
  adjustGeneralHPControlsVisibility();

  createReq({recID: gRecID, requestType: 'getTickets'}, onGetTicketsSuccess);
  updateToolbar(true);
}

function onGetTemplateSuccess(json) {
  onGetRecordSuccess(json);
}

function onSubmitClick(){
  /*
   * Handle 'Submit' button (submit record).
   */
  updateStatus('updating');
  if (displayAlert('confirmSubmit')){
    createReq({recID: gRecID, requestType: 'submit',
         force: onSubmitClick.force}, function(json){
       // Submission was successful.
      changeAndSerializeHash({state: 'submit', recid: gRecID});
      var resCode = json['resultCode'];
      cleanUp(!gNavigatingRecordSet, '', null, true);
      updateStatus('report', gRESULT_CODES[resCode]);
      displayMessage(resCode);
<<<<<<< HEAD
      updateToolbar(false);
      resetBibeditState()
=======
      resetBibeditState();
>>>>>>> f935bd5e
    });
    onSubmitClick.force = false;
    resetBibeditState();
  }
  else
    updateStatus('ready');
}

// Enable this flag to force the next submission even if cache is outdated.
onSubmitClick.force = false;

function onPreviewClick(){
  /*
   * Handle 'Preview' button (preview record).
   */
    createReq({recID: gRecID, requestType: 'preview'
       }, function(json){
       // Preview was successful.
        var html_preview = json['html_preview'];
        var preview_window = window.open('', '', 'width=768,height=768,resizeable,scrollbars');
        preview_window.document.write(html_preview);
        preview_window.document.close(); // needed for chrome and safari
       });
}

function onCancelClick(){
  /*
   * Handle 'Cancel' button (cancel editing).
   */
  updateStatus('updating');
  if (!gRecordDirty || displayAlert('confirmCancel')) {
  createReq({
    recID: gRecID,
    requestType: 'cancel'
  }, function(json){
    // Cancellation was successful.
      changeAndSerializeHash({
          state: 'cancel',
          recid: gRecID
        });
        cleanUp(!gNavigatingRecordSet, '', null, true, true);
        updateStatus('report', gRESULT_CODES[json['resultCode']]);
      });
      holdingPenPanelRemoveEntries();
      gUndoList = [];
      gRedoList = [];
      gReadOnlyMode = false;
      gRecRevisionHistory = [];
      gHoldingPenLoadedChanges = [];
      gHoldingPenChanges = [];
      gPhysCopiesNum = 0;
      gBibCircUrl = null;
      // making the changes visible
      updateBibCirculationPanel();
      updateInterfaceAccordingToMode();
      updateRevisionsHistory();
      updateUrView();
      updateToolbar(false);

    }
    else {
      updateStatus('ready');
    }
}

function onCloneRecordClick(){
  /*
   * Handle 'Clone' button (clone record).
   */
  updateStatus('updating');
  if (!displayAlert('confirmClone')){
    updateStatus('ready');
    return;
  }
  else if (!gRecordDirty)
    // If the record is unchanged, erase the cache.
    createReq({recID: gRecID, requestType: 'deleteRecordCache'});
  createReq({requestType: 'newRecord', newType: 'clone', recID: gRecID},
    function(json){
      var newRecID = json['newRecID'];
      $('#txtSearchPattern').val(newRecID);
      getRecord.clonedRecord = true;
      getRecord(newRecID);
  });
}

function onDeleteRecordClick(){
  /*
   * Handle 'Delete record' button.
   */
  if (gPhysCopiesNum > 0){
    displayAlert('errorPhysicalCopiesExist');
    return;
  }
  if (displayAlert('confirmDeleteRecord')){
    updateStatus('updating');
    createReq({recID: gRecID, requestType: 'deleteRecord'}, function(json){
      // Record deletion was successful.
      changeAndSerializeHash({state: 'deleteRecord', recid: gRecID});
      cleanUp(!gNavigatingRecordSet, '', null, true);
      var resCode = json['resultCode'];
      // now cleaning the interface - removing holding pen entries and record history
      resetBibeditState();
      updateStatus('report', gRESULT_CODES[resCode]);
      displayMessage(resCode);
      updateToolbar(false);
    });
  }
}

function onMergeClick(event){
  /*
   * Handle click on 'Merge' link (to merge outdated cache with current DB
   * version of record).
   */
  notImplemented(event);

  updateStatus('updating');
  createReq({recID: gRecID, requestType: 'prepareRecordMerge'}, function(json){
    // Null gRecID to avoid warning when leaving page.
    gRecID = null;
    var recID = json['recID'];
    window.location = gSITE_URL + '/record/merge/#recid1=' + recID + '&recid2=' +
      'tmp';
  });
  event.preventDefault();
}

function bindNewRecordHandlers(){
  /*
   * Bind event handlers to links on 'Create new record' page.
   */
  $('#lnkNewEmptyRecord').bind('click', function(event){
    updateStatus('updating');
    createReq({requestType: 'newRecord', newType: 'empty'}, function(json){
      getRecord(json['newRecID']);
    });
    event.preventDefault();
  });
  for (var i=0, n=gRECORD_TEMPLATES.length; i<n; i++)
    $('#lnkNewTemplateRecord_' + i).bind('click', function(event){
      updateStatus('updating');
      var templateNo = this.id.split('_')[1];
      createReq({requestType: 'newRecord', newType: 'template',
	templateFilename: gRECORD_TEMPLATES[templateNo][0]}, function(json){
	  getRecord(json['newRecID'], 0, onGetTemplateSuccess); // recRev = 0 -> current revision
      });
      event.preventDefault();
    });
}

function cleanUp(disableRecBrowser, searchPattern, searchType,
     focusOnSearchBox, resetHeadline){
  /*
   * Clean up display and data.
   */
  // Deactivate controls.
  deactivateRecordMenu();
  if (disableRecBrowser){
    disableRecordBrowser();
    gResultSet = null;
    gResultSetIndex = null;
    gNavigatingRecordSet = false;
  }
  // Clear main content area.
  /*if (resetHeadline)
    $('.headline').text('Record Editor');*/
  $('#bibEditContent').empty();
  // Clear search area.
  if (typeof(searchPattern) == 'string' || typeof(searchPattern) == 'number')
    $('#txtSearchPattern').val(searchPattern);
  if ($.inArray(searchType, ['recID', 'reportnumber', 'anywhere']) != -1)
    $('#sctSearchType').val(searchPattern);
  if (focusOnSearchBox)
    $('#txtSearchPattern').focus();
  // Clear tickets.
  $('#tickets').empty();
  // Clear data.
  gRecID = null;
  gRecord = null;
  gTagFormat = null;
  gRecordDirty = false;
  gCacheMTime = null;
  gSelectionMode = false;
  gReadOnlyMode = false;
  gHoldingPenLoadedChanges = null;
  gHoldingPenChanges = null;
  gUndoList = [];
  gRedoList = [];
  gBibCircUrl = null;
  gPhysCopiesNum = 0;
}

/*
 * **************************** 7. Editor UI ***********************************
 */

function colorFields(){
  /*
   * Color every other field (rowgroup) gray to increase readability.
   */
  $('#bibEditTable tbody:even').each(function(){
    $(this).addClass('bibEditFieldColored');
  });
}

function reColorFields(){
  /*
   * Update coloring by removing existing, then recolor.
   */
  $('#bibEditTable tbody').each(function(){
    $(this).removeClass('bibEditFieldColored');
  });
  colorFields();
}

function onMARCTagsClick(event){
  /*
   * Handle 'MARC' link (MARC tags).
   */
  $(this).unbind('click').attr('disabled', 'disabled');
  createReq({recID: gRecID, requestType: 'changeTagFormat', tagFormat: 'MARC'});
  gTagFormat = 'MARC';
  updateTags();
  $('#btnHumanTags').bind('click', onHumanTagsClick).removeAttr('disabled');
  event.preventDefault();
}

function onHumanTagsClick(event){
  /*
   * Handle 'Human' link (Human tags).
   */
  $(this).unbind('click').attr('disabled', 'disabled');
  createReq({recID: gRecID, requestType: 'changeTagFormat',
       tagFormat: 'human'});
  gTagFormat = 'human';
  updateTags();
  $('#btnMARCTags').bind('click', onMARCTagsClick).removeAttr('disabled');
  event.preventDefault();
}

function onLnkSpecialSymbolsClick(){
    var special_char_list = ['&#192;','&#193;','&#194;','&#195;','&#196;','&#197;',
                            '&#198;','&#199;','&#200;','&#201;','&#202;','&#203;',
                            '&#204;','&#205;','&#206;','&#207;','&#208;','&#209;',
                            '&#210;','&#211;','&#212;','&#213;','&#214;','&#215;',
                            '&#216;','&#217;','&#218;','&#219;','&#220;','&#221;',
                            '&#222;','&#223;','&#224;','&#225;','&#226;','&#227;',
                            '&#228;','&#229;','&#230;','&#231;','&#232;','&#233;',
                            '&#234;','&#235;','&#236;','&#237;','&#238;','&#239;',
                            '&#240;','&#241;','&#242;','&#243;','&#244;','&#245;',
                            '&#246;','&#247;','&#248;','&#249;','&#250;','&#251;',
                            '&#252;','&#253;','&#254;','&#255;'];
    var html_content;
    html_content = '<html><head><title>Special Symbols</title>';
    html_content += '<style type="text/css">';
    html_content += '#char_table_div { padding: 20px 0px 0px 20px; }';
    html_content += '#symbol_table { border: 1px solid black; border-collapse:collapse;}';
    html_content += 'td { border: 1px solid black; padding: 5px 5px 5px 5px;}';
    html_content += '</style>';
    html_content += '</head><body>';
    html_content += '<div id="char_table_div"><table id="symbol_table"><tr>';
    var char_list_length = special_char_list.length;
    for (var i=0; i<char_list_length; i++) {
        html_content += '<td>' + special_char_list[i] + '</td>';
        if ((i+1)%10 == 0) {
            html_content += '</tr><tr>';
        }
    }
    html_content += '</tr></table></div></body></html>';
    var special_char_window = window.open('', '', 'width=310,height=310,resizeable,scrollbars');
    special_char_window.document.write(html_content);
    special_char_window.document.close(); // needed for chrome and safari
}

function updateTags(){
  /*
   * Check and update all tags (also subfield codes) against the currently
   * selected tag format.
   */
  $('.bibEditCellFieldTag').each(function(){
    var currentTag = $(this).text();
    var tmpArray = this.id.split('_');
    var tag = tmpArray[1], fieldPosition = tmpArray[2];
    var newTag = getFieldTag(getMARC(tag, fieldPosition));
    if (newTag != currentTag)
      $(this).text(newTag);
  });
  $('.bibEditCellSubfieldTag').each(function(){
    var currentTag = $(this).text();
    var tmpArray = this.id.split('_');
    var tag = tmpArray[1], fieldPosition = tmpArray[2],
      subfieldIndex = tmpArray[3];
    var newTag = getSubfieldTag(getMARC(tag, fieldPosition, subfieldIndex));
    if (newTag != currentTag)
      $(this).text(newTag);
  });
}

function onFieldBoxClick(box){
  /*
   * Handle field select boxes.
   */
  // Check/uncheck all subfield boxes, add/remove selected class.
  var rowGroup = $('#rowGroup_' + box.id.slice(box.id.indexOf('_')+1));
  if (box.checked){
    $(rowGroup).find('td[id^=content]').andSelf().addClass('bibEditSelected');
    if (gReadOnlyMode === false){
      $('#btnDeleteSelected').removeAttr('disabled');
    }
  }
  else{
    $(rowGroup).find('td[id^=content]').andSelf().removeClass(
      'bibEditSelected');
    if (!$('.bibEditSelected').length)
      // Nothing is selected, disable "Delete selected"-button.
      $('#btnDeleteSelected').attr('disabled', 'disabled');
  }
  $(rowGroup).find('input[type="checkbox"]').attr('checked', box.checked);
}

function onSubfieldBoxClick(box){
  /*
   * Handle subfield select boxes.
   */
  var tmpArray = box.id.split('_');
  var tag = tmpArray[1], fieldPosition = tmpArray[2],
    subfieldIndex = tmpArray[3];
  var fieldID = tag + '_' + fieldPosition;
  var subfieldID = fieldID + '_' + subfieldIndex;
  // If uncheck, uncheck field box and remove selected class.
  if (!box.checked){
    $('#content_' + subfieldID).removeClass('bibEditSelected');
    $('#boxField_' + fieldID).attr('checked', false);
    $('#rowGroup_' + fieldID).removeClass('bibEditSelected');
    if (!$('.bibEditSelected').length)
      // Nothing is selected, disable "Delete selected"-button.
      $('#btnDeleteSelected').attr('disabled', 'disabled');
  }
  // If check and all other subfield boxes checked, check field box, add
  // selected class.
  else{
    $('#content_' + subfieldID).addClass('bibEditSelected');
    var field = gRecord[tag][fieldPosition];
    if (field[0].length == $(
      '#rowGroup_' + fieldID + ' input[type=checkbox]' +
      '[class=bibEditBoxSubfield]:checked').length){
      $('#boxField_' + fieldID).attr('checked', true);
      $('#rowGroup_' + fieldID).addClass('bibEditSelected');
    }
    $('#btnDeleteSelected').removeAttr('disabled');
  }
}

function addFieldGatherInformations(fieldTmpNo){
  /** Gathering the information about a current form
      returns [template_num, data]
      This funcion saves the state of a form -> saving the template name and values only would
      not be enough. we want to know what has been modified in last-chosen template !
      data is in the same format as teh templates data.
  */
  var templateNum = $('#selectAddFieldTemplate_' + fieldTmpNo).attr("value");
  var tag = $("#txtAddFieldTag_" + fieldTmpNo).attr("value");

  // now checking if this is a controlfield ... controlfield if ind1 box is invisible
  if ($("#txtAddFieldInd1_" + fieldTmpNo + ":visible").length == 1){
    var ind1 = $("#txtAddFieldInd1_" + fieldTmpNo).attr("value");
    var ind2 = $("#txtAddFieldInd2_" + fieldTmpNo).attr("value");
    var subfieldTmpNo = $('#rowGroupAddField_' + fieldTmpNo).data('freeSubfieldTmpNo');
    var subfields = [];
    for (i=0;i<subfieldTmpNo;i++){
      var subfieldCode = $('#txtAddFieldSubfieldCode_' + fieldTmpNo + '_' + i).attr("value");
      var subfieldValue = $('#txtAddFieldValue_' + fieldTmpNo + '_' + i).attr("value");
      subfields.push([subfieldCode, subfieldValue]);
    }

    data = {
      "name": "nonexisting template - values taken from the field",
      "description": "The description of a template",
      "tag" : tag,
      "ind1" : ind1,
      "ind2" : ind2,
      "subfields" : subfields,
      "isControlfield" : false
    };
  } else {
    cfValue = $("#txtAddFieldValue_" + fieldTmpNo + "_0").attr("value");
    data = {
      "name": "nonexisting template - values taken from the field",
      "description": "The description of a template",
      "tag" : tag,
      "value" : cfValue,
      "isControlfield" : true
    };
  }

  return [templateNum, data];
}

function addFieldAddSubfieldEditor(jQRowGroupID, fieldTmpNo, defaultCode, defaultValue){
  /**
     Adding a subfield input control into the editor
     optional parameters:

     defaultCode - the subfield code that will be displayed
     defaultValue - the value that will be displayed by default in the editor
  */
  var subfieldTmpNo = $(jQRowGroupID).data('freeSubfieldTmpNo');
  $(jQRowGroupID).data('freeSubfieldTmpNo', subfieldTmpNo+1);

  var addFieldRows = $(jQRowGroupID + ' tr');

  $(addFieldRows).eq(addFieldRows.length-1).before(createAddFieldRow(
    fieldTmpNo, subfieldTmpNo, defaultCode, defaultValue));
  $('#txtAddFieldSubfieldCode_' + fieldTmpNo + '_' + subfieldTmpNo).bind(
    'keyup', onAddFieldChange);
  $('#btnAddFieldRemove_' + fieldTmpNo + '_' + subfieldTmpNo).bind('click', function(){
    $('#rowAddField_' + this.id.slice(this.id.indexOf('_')+1)).remove();
  });
  $('#txtAddFieldValue_' + fieldTmpNo + '_' + subfieldTmpNo).bind(
    'focus', function(){
      if ($(this).hasClass('bibEditVolatileSubfield')){
        $(this).select();
        $(this).removeClass("bibEditVolatileSubfield");
      }
    });
  var contentEditorId = '#txtAddFieldValue_' + fieldTmpNo + '_' + subfieldTmpNo;
  $(contentEditorId).bind('keyup', function(e){
    onAddFieldValueKeyPressed(e, jQRowGroupID, fieldTmpNo, subfieldTmpNo);
  });

}

function onAddFieldJumpToNextSubfield(jQRowGroupID, fieldTmpNo, subfieldTmpNo){
  // checking, how many subfields are there and if last, submitting the form
  var numberOfSubfields = $(jQRowGroupID).data('freeSubfieldTmpNo');
  if (subfieldTmpNo < (numberOfSubfields - 1)){
    var elementCode = "#txtAddFieldSubfieldCode_" + fieldTmpNo + "_" + (subfieldTmpNo + 1);
    $(elementCode)[0].focus();
  }
  else{
    addFieldSave(fieldTmpNo);
  }
}

function applyFieldTemplate(jQRowGroupID, formData, fieldTmpNo){
  /** A function that applies a template
      formNo is the number of addfield form that is treated at teh moment
      formData is the data of the field template
  */

  // first cleaning the existing fields

  $(jQRowGroupID).data('isControlfield', formData.isControlfield);
  if (formData.isControlfield){
    changeFieldToControlfield(fieldTmpNo);
    $("#txtAddFieldTag_" + fieldTmpNo).attr("value", formData.tag);
    $("#txtAddFieldInd1_" + fieldTmpNo).attr("value", '');
    $("#txtAddFieldInd2_" + fieldTmpNo).attr("value", '');
    $("#txtAddFieldValue_" + fieldTmpNo + "_0").attr("value", formData.value);
  }
  else
  {
    changeFieldToDatafield(fieldTmpNo);
    var subfieldTmpNo = $(jQRowGroupID).data('freeSubfieldTmpNo');
    $(jQRowGroupID).data('freeSubfieldTmpNo', 0);

    for (i=subfieldTmpNo-1; i>=0; i--){
      $('#rowAddField_' + fieldTmpNo + '_' + i).remove();
    }

    for (subfieldInd in formData.subfields){
      subfield = formData.subfields[subfieldInd];
      addFieldAddSubfieldEditor(jQRowGroupID, fieldTmpNo, subfield[0], subfield[1]);
    }

    // now changing the main field properties
    $("#txtAddFieldTag_" + fieldTmpNo).attr("value", formData.tag);
    $("#txtAddFieldInd1_" + fieldTmpNo).attr("value", formData.ind1);
    $("#txtAddFieldInd2_" + fieldTmpNo).attr("value", formData.ind2);
  }
}

function createAddFieldInterface(initialContent, initialTemplateNo){
  /* Create form to add a new field. If only one field is selected, the
   * new field will be inserted below it. Otherwise, the new field will
   * be inserted in the 3rd position
   */

  // Check if we are in the use case of adding in a specific position
  var selected_fields = getSelectedFields();
  var insert_below_selected = false;
  if (selected_fields != undefined) {
      var count_fields = 0;
      var selected_local_field_pos;
      var selected_tag;
      for (var tag in selected_fields.fields) {
          for (var localFieldPos in selected_fields.fields[tag]) {
              count_fields++;
              selected_local_field_pos = localFieldPos;
          }
          selected_tag = tag;
      }
      if (count_fields === 1)
          insert_below_selected = true;
  }

  var fieldTmpNo = onAddFieldClick.addFieldFreeTmpNo++;
  var jQRowGroupID = '#rowGroupAddField_' + fieldTmpNo;
  $('#bibEditColFieldTag').css('width', '90px');
  var tbodyElements = $('#bibEditTable tbody');

  // If only one field selected, add below the selected field
  if (insert_below_selected === true) {
      $('#rowGroup' + '_' + selected_tag + '_' + selected_local_field_pos).after(
      createAddFieldForm(fieldTmpNo, initialTemplateNo));
      $(jQRowGroupID).data('insertionPoint', parseInt(selected_local_field_pos) + 1);
      $(jQRowGroupID).data('selected_tag', selected_tag);
  }
  else {
      var insertionPoint = (tbodyElements.length >= 4) ? 3 : tbodyElements.length-1;
      $('#bibEditTable tbody').eq(insertionPoint).after(
      createAddFieldForm(fieldTmpNo, initialTemplateNo));
  }
  
  $(jQRowGroupID).data('freeSubfieldTmpNo', 1);

  // Bind event handlers.
  $('#btnAddFieldAddSubfield_' + fieldTmpNo).bind('click', function(){
    addFieldAddSubfieldEditor(jQRowGroupID, fieldTmpNo, "", "");
  });
  $('#txtAddFieldTag_' + fieldTmpNo).bind('keyup', onAddFieldChange);
  $('#txtAddFieldInd1_' + fieldTmpNo).bind('keyup', onAddFieldChange);
  $('#txtAddFieldInd2_' + fieldTmpNo).bind('keyup', onAddFieldChange);
  $('#txtAddFieldSubfieldCode_' + fieldTmpNo + '_0').bind('keyup',
							  onAddFieldChange);
  $('#txtAddFieldValue_' + fieldTmpNo + '_0').bind('keyup', function (e){
    onAddFieldValueKeyPressed(e, jQRowGroupID, fieldTmpNo, 0);
  });

  $('#selectAddFieldTemplate_' + fieldTmpNo).bind('change', function(e){
      value = $('#selectAddFieldTemplate_' + fieldTmpNo).attr("value");
      applyFieldTemplate(jQRowGroupID, fieldTemplates[value], fieldTmpNo);
  });
  $('#selectAddSimilarFields_' + fieldTmpNo).bind('click', function(e){
    var data = addFieldGatherInformations(fieldTmpNo);
    var numRepetitions = parseInt($('#selectAddFieldTemplateTimes_' +
      fieldTmpNo).attr('value'), 10);
    for (var i=0; i< numRepetitions; i++){
      createAddFieldInterface(data[1], data[0]);
    }
  });

  if (initialContent != undefined){
    applyFieldTemplate(jQRowGroupID, initialContent , fieldTmpNo);
  }else{
    $(jQRowGroupID).data('isControlfield', false);
  }
  reColorFields();
  $('#txtAddFieldTag_' + fieldTmpNo).focus();
  // Color the new form for a short period.
  $(jQRowGroupID).effect('highlight', {color: gNEW_ADD_FIELD_FORM_COLOR},
    gNEW_ADD_FIELD_FORM_COLOR_FADE_DURATION);

}

function onAddSubfieldValueKeyPressed(e, tag, fieldPosition, subfieldPosition){
  if (e.which == 13){
    // enter key pressed.
    var subfieldsNum = $('#rowGroup_' + tag + '_' + fieldPosition + ' .bibEditTxtSubfieldCode').length;
    if (subfieldPosition < (subfieldsNum - 1)){
      //jump to the next field
      $('#txtAddSubfieldsCode_' + tag + '_' + fieldPosition + '_' + (subfieldPosition + 1))[0].focus();
    } else {
      onAddSubfieldsSave(e, tag, fieldPosition);
    }
  }
  if (e.which == 27){
    // escape key pressed
    $('#rowAddSubfields_' + tag + '_' + fieldPosition + '_' + 0).nextAll().andSelf().remove();
  }
}

function onAddFieldValueKeyPressed(e, jQRowGroupID, fieldTmpNo, subfieldInd){
  if (e.which == 13){
    // enter key pressed
    onAddFieldJumpToNextSubfield(jQRowGroupID, fieldTmpNo, subfieldInd);
  }
  if (e.which == 27){
    // escape key pressed
    $(jQRowGroupID).remove();
    if (!$('#bibEditTable > [id^=rowGroupAddField]').length)
      $('#bibEditColFieldTag').css('width', '48px');
    reColorFields();
  }
}
function onAddFieldClick(){
  /*
   * Handle 'Add field' button.
   */
  if (failInReadOnly())
    return;
  createAddFieldInterface();
}

// Incrementing temporary field numbers.
onAddFieldClick.addFieldFreeTmpNo = 100000;

function changeFieldToControlfield(fieldTmpNo){
  /**
     Switching the field to be a control field
   */

  // removing additional entries
  var addFieldRows = $('#rowGroupAddField_' + fieldTmpNo + ' tr');
  $(addFieldRows).slice(2, addFieldRows.length-1).remove();

  // Clear all fields.
  var addFieldTextInput = $('#rowGroupAddField_' + fieldTmpNo +
          ' input[type=text]');
  $(addFieldTextInput).val('').removeClass('bibEditInputError');

  // Toggle hidden fields.
  var elems = $('#txtAddFieldInd1_' + fieldTmpNo + ', #txtAddFieldInd2_' +
    fieldTmpNo + ', #txtAddFieldSubfieldCode_' + fieldTmpNo + '_0,' +
    '#btnAddFieldAddSubfield_' + fieldTmpNo).hide();

  $('#txtAddFieldTag_' + fieldTmpNo).focus();
}

function changeFieldToDatafield(fieldTmpNo){
  /**
     Switching the field to be a datafield
   */
  // making the elements visible
  var elems = $('#txtAddFieldInd1_' + fieldTmpNo + ', #txtAddFieldInd2_' +
    fieldTmpNo + ', #txtAddFieldSubfieldCode_' + fieldTmpNo + '_0,' +
    '#btnAddFieldAddSubfield_' + fieldTmpNo).show();

  $('#txtAddFieldTag_' + fieldTmpNo).focus();
}

function onAddFieldChange(event){
  /*
   * Validate MARC and add or remove error class.
   */

  // first handling the case of escape key, which is a little different that others
  var fieldTmpNo = this.id.split('_')[1];

  if (event.which == 27){
    // escape key pressed
    var jQRowGroupID = "#rowGroupAddField_" + fieldTmpNo;
    $(jQRowGroupID).remove();
    if (!$('#bibEditTable > [id^=rowGroupAddField]').length)
      $('#bibEditColFieldTag').css('width', '48px');
    reColorFields();
  }
  else if (this.value.length == this.maxLength){
    var fieldType;
    if (this.id.indexOf('Tag') !== -1){
      var jQRowGroupID = "#rowGroupAddField_" + fieldTmpNo;
      fieldType = ($(jQRowGroupID).data('isControlfield')) ? 'ControlTag' : 'Tag';
    }
    else if (this.id.indexOf('Ind1') != -1)
      fieldType = 'Indicator1';
    else if (this.id.indexOf('Ind2') != -1)
      fieldType = 'Indicator2';
    else
      fieldType = 'SubfieldCode';

    var valid = (((fieldType == 'Indicator1' || fieldType == 'Indicator2') &&
     (this.value == '_' || this.value == ' ')) ||
     validMARC(fieldType, this.value));
    if (!valid && !$(this).hasClass('bibEditInputError'))
      $(this).addClass('bibEditInputError');
    else if (valid){
      if ($(this).hasClass('bibEditInputError'))
      $(this).removeClass('bibEditInputError');
      if (event.keyCode != 9 && event.keyCode != 16) {
        switch(fieldType){
          case 'ControlTag':
            $(this).parent().nextAll().eq(3).children('input').focus();
	    break;
	  case 'Tag':
          case 'Indicator1':
	    $(this).next().focus();
	    break;
	  case 'Indicator2':
            // in case the indicator is present, we can be sure this is not a
            // control field... so we can safely jump to the subfield code input
            $('#txtAddFieldSubfieldCode_' + fieldTmpNo + '_0')[0].focus();
	    break;
	  case 'SubfieldCode':
	    $(this).parent().next().children('input').focus();
	    break;
          default:
	    break;
	}
      }
    }
  }
  else {
    if ($(this).hasClass('bibEditInputError')) {
      $(this).removeClass('bibEditInputError');
    }
  }
}

function onAddFieldSave(event){
  var fieldTmpNo = this.id.split('_')[1];
  addFieldSave(fieldTmpNo);
}

function addFieldSave(fieldTmpNo)
{
  /*
   * Handle 'Save' button in add field form.
   */
  updateStatus('updating');

  var jQRowGroupID = "#rowGroupAddField_" + fieldTmpNo;
  var controlfield = $(jQRowGroupID).data('isControlfield');
  var tag = $('#txtAddFieldTag_' + fieldTmpNo).val();
  var value = $('#txtAddFieldValue_' + fieldTmpNo + '_0').val();
  var subfields = [], ind1 = ' ', ind2 = ' ';

  // variables used when we are adding a field in a specific position
  var insertPosition = $(jQRowGroupID).data('insertionPoint');
  var selected_tag = $(jQRowGroupID).data('selected_tag');

  if (controlfield){
    // Controlfield. Validate and prepare to update.
    if (fieldIsProtected(tag)){
      displayAlert('alertAddProtectedField', [tag]);
      updateStatus('ready');
      return;
    }
    if (!validMARC('ControlTag', tag) || value === ''){
      displayAlert('alertCriticalInput');
      updateStatus('ready');
      return;
    }
    var field = [[], ' ', ' ', value, 0];
    var fieldPosition = getFieldPositionInTag(tag, field);
  }
  else{
    // Regular field. Validate and prepare to update.
    ind1 = $('#txtAddFieldInd1_' + fieldTmpNo).val();
    ind1 = (ind1 === '' || ind1 == '_') ? ' ' : ind1;
    ind2 = $('#txtAddFieldInd2_' + fieldTmpNo).val();
    ind2 = (ind2 === '' || ind2 == '_') ? ' ' : ind2;
    var MARC = tag + ind1 + ind2;
    if (fieldIsProtected(MARC)){
      displayAlert('alertAddProtectedField', [MARC]);
      updateStatus('ready');
      return;
    }
    var validInd1 = (ind1 == ' ' || validMARC('Indicator1', ind1));
    var validInd2 = (ind2 == ' ' || validMARC('Indicator2', ind2));
    if (!validMARC('Tag', tag) || !validInd1 || !validInd2){
      displayAlert('alertCriticalInput');
      updateStatus('ready');
      return;
    }
    // Collect valid subfields in an array.
    var invalidOrEmptySubfields = false;
     $('#rowGroupAddField_' + fieldTmpNo + ' .bibEditTxtSubfieldCode').
      each(function(){
        var subfieldTmpNo = this.id.slice(this.id.lastIndexOf('_')+1);
        var txtValue = $('#txtAddFieldValue_' + fieldTmpNo + '_' +
    subfieldTmpNo);
        var value = $(txtValue).val();
        var isStillVolatile = txtValue.hasClass('bibEditVolatileSubfield');

        if (!$(this).hasClass('bibEditInputError') &&
          this.value !== '' &&
	  !$(txtValue).hasClass('bibEditInputError') &&
          value !== ''){
            if (!isStillVolatile){
              subfields.push([this.value, value]);
            }
        }
        else
          invalidOrEmptySubfields = true;
      });

    if (invalidOrEmptySubfields){
      if (!subfields.length){
  // No valid subfields.
  displayAlert('alertCriticalInput');
  updateStatus('ready');
  return;
      }
      else if (!displayAlert('confirmInvalidOrEmptyInput')){
  updateStatus('ready');
  return;
      }
    }

    if (subfields[0] == undefined){
      displayAlert('alertEmptySubfieldsList');
      return;
    }
    var field = [subfields, ind1, ind2, '', 0];
    var fieldPosition;
    if ((insertPosition != undefined) && (tag == selected_tag)) {
        fieldPosition = $(jQRowGroupID).data('insertionPoint');
    }
    else {
        fieldPosition = getFieldPositionInTag(tag, field);
    }
  }

  // adding an undo handler
  var undoHandler = prepareUndoHandlerAddField(tag,
                                               ind1,
                                               ind2,
                                               fieldPosition,
                                               subfields,
                                               controlfield,
                                               value);
  addUndoOperation(undoHandler);

  // Create Ajax request.
  var data = {
    recID: gRecID,
    requestType: 'addField',
    controlfield: controlfield,
    fieldPosition: fieldPosition,
    tag: tag,
    ind1: ind1,
    ind2: ind2,
    subfields: subfields,
    value: value,
    undoRedo: undoHandler
  };
  createReq(data, function(json){
    updateStatus('report', gRESULT_CODES[json['resultCode']]);
  });

  // Continue local updating.
  var fields = gRecord[tag];
  // New field?
  if (!fields) {
    gRecord[tag] = [field];
  }
  else{
    fields.splice(fieldPosition, 0, field);
  }
  // Remove form.
  $('#rowGroupAddField_' + fieldTmpNo).remove();
  if (!$('#bibEditTable > [id^=rowGroupAddField]').length)
      $('#bibEditColFieldTag').css('width', '48px');
  // Redraw all fields with the same tag and recolor the full table.
  redrawFields(tag);
  reColorFields();
  // Scroll and color the new field for a short period.
  var rowGroup = $('#rowGroup_' + tag + '_' + fieldPosition);
  $('#bibEditContent').scrollTop($(rowGroup).position().top);
  $(rowGroup).effect('highlight', {color: gNEW_CONTENT_COLOR},
         gNEW_CONTENT_COLOR_FADE_DURATION);
}


function onAddSubfieldsClick(img){
  /*
   * Handle 'Add subfield' buttons.
   */
  var fieldID = img.id.slice(img.id.indexOf('_')+1);
  addSubfield(fieldID);
}

function addSubfield(fieldID, defSubCode, defValue) {
  /* add a subfield based on fieldID, where the first 3 digits are
   * the main tag, followed by _ and the position of the field.
   * defSubCode = the default value for subfield code
  */
  var jQRowGroupID = '#rowGroup_' + fieldID;
  var tmpArray = fieldID.split('_');
  var tag = tmpArray[0];var fieldPosition = tmpArray[1];
  if ($('#rowAddSubfieldsControls_' + fieldID).length === 0){
    // The 'Add subfields' form does not exist for this field.
    $(jQRowGroupID).append(createAddSubfieldsForm(fieldID, defSubCode, defValue));
    $(jQRowGroupID).data('freeSubfieldTmpNo', 1);
    $('#txtAddSubfieldsCode_' + fieldID + '_' + 0).bind('keyup',
      onAddSubfieldsChange);
    $('#txtAddSubfieldsValue_' + fieldID + '_0').bind('keyup', function (e){
      onAddSubfieldValueKeyPressed(e, tag, fieldPosition, 0);
    });
    $('#txtAddSubfieldsCode_' + fieldID + '_' + 0).focus();
  }
  else{
    // The 'Add subfields' form exist for this field. Just add another row.
    var subfieldTmpNo = $(jQRowGroupID).data('freeSubfieldTmpNo');
    $(jQRowGroupID).data('freeSubfieldTmpNo', subfieldTmpNo+1);
    var subfieldTmpID = fieldID + '_' + subfieldTmpNo;
    $('#rowAddSubfieldsControls_' + fieldID).before(
      createAddSubfieldsRow(fieldID, subfieldTmpNo));
    $('#txtAddSubfieldsCode_' + subfieldTmpID).bind('keyup',
      onAddSubfieldsChange);
    $('#btnAddSubfieldsRemove_' + subfieldTmpID).bind('click', function(){
      $('#rowAddSubfields_' + subfieldTmpID).remove();
    });
    $('#txtAddSubfieldsValue_' + subfieldTmpID).bind('keyup', function (e){
      onAddSubfieldValueKeyPressed(e, tag, fieldPosition, subfieldTmpNo);
    });
  }
}

function onAddSubfieldsChange(event){
  /*
   * Validate subfield code and add or remove error class.
   */
  if (this.value.length == 1){
    var valid = validMARC('SubfieldCode', this.value);
    if (!valid && !$(this).hasClass('bibEditInputError'))
      $(this).addClass('bibEditInputError');
    else if (valid){
      if ($(this).hasClass('bibEditInputError'))
  $(this).removeClass('bibEditInputError');
      if (event.keyCode != 9 && event.keyCode != 16){
  $(this).parent().next().children('input').focus();
      }
    }
  }
  else if ($(this).hasClass('bibEditInputError'))
    $(this).removeClass('bibEditInputError');
}

function onAddSubfieldsSave(event, tag, fieldPosition){
  /*
   * Handle 'Save' button in add subfields form.
   */
  updateStatus('updating');

//  var tmpArray = this.id.split('_');
//  var tag = tmpArray[1], fieldPosition = tmpArray[2];
  var fieldID = tag + '_' + fieldPosition;
  var subfields = [];
  var protectedSubfield = false, invalidOrEmptySubfields = false;
  // Collect valid fields in an array.
  $('#rowGroup_' + fieldID + ' .bibEditTxtSubfieldCode').
    each(function(){
      var MARC = getMARC(tag, fieldPosition) + this.value;
      if ($.inArray(MARC, gPROTECTED_FIELDS) != -1){
        protectedSubfield = MARC;
        return false;
      }
      var subfieldTmpNo = this.id.slice(this.id.lastIndexOf('_')+1);
      var txtValue = $('#txtAddSubfieldsValue_' + fieldID + '_' +
        subfieldTmpNo);
      var value = $(txtValue).val();
      if (!$(this).hasClass('bibEditInputError') && this.value !== '' &&
          !$(txtValue).hasClass('bibEditInputError') && value !== '')
       subfields.push([this.value, value]);
     else
       invalidOrEmptySubfields = true;
     return true;
  });

  // Report problems, like protected, empty or invalid fields.
  if (protectedSubfield){
    displayAlert('alertAddProtectedSubfield');
    updateStatus('ready');
    return;
  }
  if (invalidOrEmptySubfields && !displayAlert('confirmInvalidOrEmptyInput')){
    updateStatus('ready');
    return;
  }

  if (!(subfields.length === 0)){
     // creating the undo/redo handler
    var urHandler = prepareUndoHandlerAddSubfields(tag, fieldPosition, subfields);
    addUndoOperation(urHandler);
    // Create Ajax request
    var data = {
      recID: gRecID,
      requestType: 'addSubfields',
      tag: tag,
      fieldPosition: fieldPosition,
      subfields: subfields,
      undoRedo: urHandler
    };
    createReq(data, function(json){
      updateStatus('report', gRESULT_CODES[json['resultCode']]);
    });

    // Continue local updating
    var field = gRecord[tag][fieldPosition];
    field[0] = field[0].concat(subfields);
    var rowGroup  = $('#rowGroup_' + fieldID);
    var coloredRowGroup = $(rowGroup).hasClass('bibEditFieldColored');
    $(rowGroup).replaceWith(createField(tag, field, fieldPosition));
    if (coloredRowGroup)
      $('#rowGroup_' + fieldID).addClass('bibEditFieldColored');

    // Color the new fields for a short period.
    var rows = $('#rowGroup_' + fieldID + ' tr');
    $(rows).slice(rows.length - subfields.length).effect('highlight', {
      color: gNEW_CONTENT_COLOR}, gNEW_CONTENT_COLOR_FADE_DURATION);
  }
  else{
    // No valid fields were submitted.
    $('#rowAddSubfields_' + fieldID + '_' + 0).nextAll().andSelf().remove();
    updateStatus('ready');
  }
}

function convertFieldIntoEditable(cell, shouldSelect){
  // chacking if the clicked field is still present int the DOM structure ... if not, we have just removed the element
  if ($(cell).parent().parent().parent()[0] == undefined){
    return;
  }
  // first we have to detach all exisiting editables ... which means detaching the event
  editEvent = 'click';
  $(cell).unbind(editEvent);

  $(cell).editable(
    function(value){
      newVal = onContentChange(value, this);
      if (newVal.substring(0,9) == "VOLATILE:"){
        $(cell).addClass("bibEditVolatileSubfield");
        newVal = newVal.substring(9);
        $(cell).addClass("bibEditVolatileSubfield");
        if (!shouldSelect){
          // the field should start selecting all the content upon the click
          convertFieldIntoEditable(cell, true);
        }
      }
      else{
        $(cell).removeClass("bibEditVolatileSubfield");
        if (shouldSelect){
          // this is a volatile field any more - clicking should not
          // select all the content inside.
          convertFieldIntoEditable(cell, false);
        }
      }

      return newVal;
    }, {
      type: 'autogrow',
      callback: function(data, settings){
        var tmpArray = this.id.split('_');
        var tag = tmpArray[1], fieldPosition = tmpArray[2],
        subfieldIndex = tmpArray[3];

        for (changeNum in gHoldingPenChanges){
          change =  gHoldingPenChanges[changeNum];
          if (change.tag == tag &&
              change.field_position == fieldPosition &&
              change.subfield_position != undefined &&
              change.subfield_position == subfieldIndex){
              addChangeControl(changeNum, true);
          }
        }
      },
      event: editEvent,
      data: function(){
        // Get the real content from the record structure (instead of
        // from the view, where HTML entities are escaped).
        var tmpArray = this.id.split('_');
        var tag = tmpArray[1], fieldPosition = tmpArray[2],
        subfieldIndex = tmpArray[3];
        var field = gRecord[tag][fieldPosition];
        var tmpResult = "";
        if (tmpArray[0] == 'fieldTag'){
            var ind1 = (field[1] == " ") ? "_" : field[1];
            var ind2 = (field[2] == " ") ? "_" : field[2];
            tmpResult = tag + ind1 + ind2;
        }
        else if (subfieldIndex == undefined){
          // Controlfield
          tmpResult = field[3];
        }
        else if (tmpArray[0] == 'subfieldTag'){
            tmpResult = field[0][subfieldIndex][0];
        }
        else {
            tmpResult = field[0][subfieldIndex][1];
        }
        if (tmpResult.substring(0,9) == "VOLATILE:"){
          tmpResult = tmpResult.substring(9);
        }
        return tmpResult;
      },
      placeholder: '',
      width: '100%',
      onblur: 'submit',
      select: shouldSelect,
      autogrow: {
        lineHeight: 16,
        minHeight: 36
      }
    });
}

function onContentClick(cell){
  /*
   * Handle click on editable content fields.
   */
  // Check if subfield is volatile subfield from a template
  var shouldSelect = false;
  if ( $(cell).hasClass('bibEditVolatileSubfield') ){
    shouldSelect = true;
  }
  if (!$(cell).hasClass('edit_area')){
    $(cell).addClass('edit_area').removeAttr('onclick');
    convertFieldIntoEditable(cell, shouldSelect);
    $(cell).trigger('click');
  }
  $(cell).find('TEXTAREA').bind('keydown', 'return', function(event){ $(event.target).parent().submit();} );
}

function getUpdateSubfieldValueRequestData(tag, fieldPosition, subfieldIndex,
        subfieldCode, value, changeNo, undoDescriptor, modifySubfieldCode){
  var requestType;
  if (modifySubfieldCode == true) {
      requestType = 'modifySubfieldTag';
  }
  else {
      requestType = 'modifyContent';
  }
  var data = {
    recID: gRecID,
    requestType: requestType,
    tag: tag,
    fieldPosition: fieldPosition,
    subfieldIndex: subfieldIndex,
    subfieldCode: subfieldCode,
    value: value
  };
  if (changeNo != undefined && changeNo != -1){
    data.hpChanges = {toDisable: [changeNo]};
  }
  if (undoDescriptor != undefined && undoDescriptor !== null){
    data.undoRedo = undoDescriptor;
  }
  return data;
}

function updateSubfieldValue(tag, fieldPosition, subfieldIndex, subfieldCode,
                            value, consumedChange, undoDescriptor,
                            modifySubfieldCode){
  updateStatus('updating');
  // Create Ajax request for simple updating the subfield value
  if (consumedChange == undefined || consumedChange === null){
    consumedChange = -1;
  }

  var data = getUpdateSubfieldValueRequestData(tag,
                                               fieldPosition,
                                               subfieldIndex,
                                               subfieldCode,
                                               value,
                                               consumedChange,
                                               undoDescriptor,
                                               modifySubfieldCode);

  createReq(data, function(json){
    updateStatus('report', gRESULT_CODES[json['resultCode']]);
  });
}

function updateFieldTag(oldTag, newTag, oldInd1, oldInd2, ind1, ind2, fieldPosition,
                        consumedChange, undoDescriptor){
  updateStatus('updating');
  // Create Ajax request for simple updating the subfield value
  if (consumedChange == undefined || consumedChange == null){
      consumedChange = -1;
  }
  var data = getUpdateFieldTagRequestData(oldTag,
                                          oldInd1,
                                          oldInd2,
                                          newTag,
                                          ind1,
                                          ind2,
                                          fieldPosition,
                                          consumedChange,
                                          undoDescriptor);

  createReq(data, function(json){
    updateStatus('report', gRESULT_CODES[json['resultCode']]);
  });
}

function getUpdateFieldTagRequestData(oldTag, oldInd1, oldInd2, newTag, ind1, ind2,
                                      fieldPosition, changeNo, undoDescriptor){
  var data = {
    recID: gRecID,
    requestType: "modifyFieldTag",
    fieldPosition: fieldPosition,
    oldTag: oldTag,
    newTag: newTag,
    ind1: ind1,
    ind2: ind2,
    oldInd1: oldInd1,
    oldInd2: oldInd2
  };
  if (changeNo != undefined && changeNo != -1){
    data.hpChanges = {toDisable: [changeNo]};
  }
  if (undoDescriptor != undefined && undoDescriptor != null){
    data.undoRedo = undoDescriptor;
  }

  // updating the local model
  var currentField = gRecord[oldTag][fieldPosition];
  currentField[1] = ind1;
  currentField[2] = ind2;
  gRecord[oldTag].splice(fieldPosition,1);
  if (gRecord[oldTag].length == 0){
      delete gRecord[oldTag];
  }
  var fieldNewPos;
  if (gRecord[newTag] == undefined) {
      fieldNewPos = 0;
      gRecord[newTag] = [];
      gRecord[newTag][fieldNewPos] = currentField;
  }
  else {
      fieldNewPos = gRecord[newTag].length;
      gRecord[newTag].splice(fieldNewPos, 0, currentField);
  }
  // changing the display .... what if being edited right now ?
  redrawFields(oldTag);
  redrawFields(newTag);
  reColorFields();

  return data;
}

/*call autosuggest, get the values, suggest them to the user*/
/*this is typically called when autosuggest key is pressed*/
function onAutosuggest(event) {
  var mytarget = event.target;
  if (event.srcElement) mytarget = event.srcElement;/*fix for IE*/
  var myparent = mytarget.parentNode;
  var mygrandparent = myparent.parentNode;
  var parentid = myparent.id;
  var value = mytarget.value;
  var mylen = value.length;
  var replacement = ""; //used by autocomplete
  var tmpArray = mygrandparent.id.split('_');
  /*ids for autosuggest/autocomplete html elements*/
  var content_id = 'content_'+tmpArray[1]+'_'+tmpArray[2]+'_'+tmpArray[3];
  var autosuggest_id = 'autosuggest_'+tmpArray[1]+'_'+tmpArray[2]+'_'+tmpArray[3];
  var select_id = 'select_'+tmpArray[1]+'_'+tmpArray[2]+'_'+tmpArray[3];
  var maintag = tmpArray[1], fieldPosition = tmpArray[2],
	  subfieldIndex = tmpArray[3];
  var field = gRecord[maintag][fieldPosition];
  var subfieldcode = field[0][subfieldIndex][0];
  var subtag1 = field[1];
  var subtag2 = field[2];
  //check if this an autosuggest or autocomplete field.
  var fullcode = getMARC(maintag, fieldPosition, subfieldIndex);
  var reqtype = ""; //autosuggest or autocomplete, according to tag..

  for (var i = 0; i < gAUTOSUGGEST_TAGS.length; i++) {
    if (fullcode == gAUTOSUGGEST_TAGS[i]) {
      reqtype = "autosuggest";
    }
  }

  for (var i = 0; i < gAUTOCOMPLETE_TAGS.length; i++) {
    if (fullcode == gAUTOCOMPLETE_TAGS[i]) {
      reqtype = "autocomplete";
    }
  }

  if (fullcode == gKEYWORD_TAG) {
    reqtype = "autokeyword";
  }

  if (reqtype === "") {
    return;
  }

  // Create Ajax request.
  var data = {
    recID: gRecID,
    maintag: maintag,
    subtag1: subtag1,
    subtag2: subtag2,
    subfieldcode: subfieldcode,
    requestType: reqtype,
    value: value
  }; //reqtype is autosuggest, autocomplete or autokeyword

  createReq(data, function(json){
    updateStatus('report', gRESULT_CODES[json['resultCode']]);
    suggestions = json[reqtype];
    if (reqtype == 'autocomplete') {
      if ((suggestions !== null) && (suggestions.length > 0)) {
        //put the first one "here"
        replacement = suggestions[0];
        var myelement = document.getElementById(mygrandparent.id);
        if (myelement !== null) {
          //put in the the gRecord
          gRecord[maintag][fieldPosition][0][subfieldIndex][1] = replacement;
          mytarget.value = replacement;
        }
        //for the rest, create new subfields
        for (var i=1;i<suggestions.length;i++) {
          var valuein = suggestions[i];
          var addhereID = maintag+"_"+fieldPosition;
            //an id to indicate where the new subfield goes
          addSubfield(addhereID, subfieldcode, valuein);
        }
      } else { //autocomplete, nothing found
        alert("No suggestions for your search term "+value);
      }
    } //autocomplete
    if ((reqtype == 'autosuggest') || (reqtype == 'autokeyword')) {
      if ((suggestions !== null) && (suggestions.length > 0)) {
        /*put the suggestions in the div autosuggest_xxxx*/
        //make a nice box..
        mysel = '<table width="400" border="0"><tr><td>' +
          '<span class="bibeditscrollArea"><ul>';
        //create the select items..
        for (var i = 0; i < suggestions.length; i++) {
          tmpid = select_id + "-"+suggestions[i];
          mysel = mysel +'<li onClick="onAutosuggestSelect(\''+tmpid+'\');">' +
            suggestions[i]+"</li>";
        }
        mysel = mysel + "</ul></td>";
        //add a stylish close link in case the user does not find
        //the value among the suggestions
        mysel = mysel + "<td><form><input type='button' value='close' " +
          "onClick='onAutosuggestSelect(\""+select_id+"-"+'\");></form></td>';
        mysel = mysel + "</tr></table>";
        autosugg_in = document.getElementById(autosuggest_id);
        if (autosugg_in !== null) {
           autosugg_in.innerHTML = mysel;
        }
      } else { //there were no suggestions
        alert("No suggestions for your search term "+value);
      }
    } //autosuggest
  }, false); /*NB! This function is called synchronously.*/
} //onAutoSuggest


/*put the content of the autosuggest select into the field where autoselect was lauched*/
function onAutosuggestSelect(selectidandselval){
  /*first take the selectid. It is the string before the first hyphen*/
  var tmpArray = selectidandselval.split('-');
  var selectid = tmpArray[0];
  var selval =  tmpArray[1];
  /*generate the content element id and autosuggest element id from the selectid*/
  tmpArray = selectid.split('_');
  var content_id = 'content_'+tmpArray[1]+'_'+tmpArray[2]+'_'+tmpArray[3];
  var autosuggest_id = 'autosuggest_'+tmpArray[1]+'_'+tmpArray[2]+'_'+tmpArray[3];
  var content_t = document.getElementById(content_id); //table
  var content = null; //the actual text
  //this is interesting, since if the user is browsing the list of selections by mouse,
  //the autogrown form has disapperaed and there is only the table left.. so check..
  if (content_t.innerHTML.indexOf("<form>") === 0) {
     var content_f = null; //form
     var content_ta = null; //textarea
     if (content_t) {
         content_f = content_t.firstChild; //form is the sub-elem of table
     }
     if (content_f) {
         content_ta = content_f.firstChild; //textarea is the sub-elem of form
     }
     if (!(content_ta)) {return;}
     content = content_ta;
  } else {
     content = content_t;
  }
  /*put value in place*/
  if (selval) {
      content.innerHTML = selval;
      content.value = selval;
  }
  /*remove autosuggest box*/
  var autosugg_in = document.getElementById(autosuggest_id);
  autosugg_in.innerHTML = "";
}

function onContentChange(value, th){
  /*
   * Handle 'Save' button in editable content fields.
   */
  if (failInReadOnly()){
    return null;
  }

  var tmpArray = th.id.split('_');
  var tag = tmpArray[1];
  fieldPosition = tmpArray[2];
  subfieldIndex = tmpArray[3];

  var field = gRecord[tag][fieldPosition];
  var tag_ind = tag + field[1] + field[2];
  var oldValue = "";
  value = value.replace(/\n/g, ' '); // Replace newlines with spaces.
  if (subfieldIndex == undefined){
    // Controlfield or modifying a field tag
    if (tmpArray[0] == 'fieldTag') {
        if (tag_ind == value.replace(/_/g, " "))
            return escapeHTML(value);
        else {
            oldValue = tag_ind;
        }
    }
    else if (field[3] == value)
      return escapeHTML(value);
    else{
        oldValue = field[3];
        field[3] = value;
        subfieldIndex = null;
        var subfieldCode = null;
    }
  }
  else{
    if (tmpArray[0] == 'subfieldTag') {
        if (field[0][subfieldIndex][0] == value)
            return escapeHTML(value);
        else {
            // Regular subfield
            oldValue = field[0][subfieldIndex][0];
            field[0][subfieldIndex][0] = value;
        }
    }
    else {
        if (field[0][subfieldIndex][1] == value)
            return escapeHTML(value);
        // Regular field
        else {
            oldValue = field[0][subfieldIndex][1];
            field[0][subfieldIndex][1] = value;
        }
    }
    var subfieldCode = field[0][subfieldIndex][0];
  }

  // setting the undo/redo handlers
  var newValue = escapeHTML(value);
  var code;

  var urHandler;
  var operation_type;
  if (tmpArray[0] == 'subfieldTag') {
      code = gRecord[tag][fieldPosition][0][subfieldIndex][0];
      value = field[0][subfieldIndex][1];
      operation_type = "change_subfield_code";
      urHandler = prepareUndoHandlerChangeSubfield(tag,
                                               fieldPosition,
                                               subfieldIndex,
                                               value,
                                               value,
                                               oldValue, code,
                                               operation_type);
  }
  else if (tmpArray[0] == 'fieldTag') {
      var oldTag = oldValue.substring(0,3);
      var oldInd1 = oldValue.substring(3,4);
      var oldInd2 = oldValue.substring(4,5);
      var newTag = value.substring(0,3);
      var newInd1 = value.substring(3,4);
      var newInd2 = value.substring(4,5);
      operation_type = "change_field_code";
      urHandler = prepareUndoHandlerChangeFieldCode(oldTag,
                                                    oldInd1,
                                                    oldInd2,
                                                    newTag,
                                                    newInd1,
                                                    newInd2,
                                                    fieldPosition,
                                                    operation_type);
  }
  else {
      code = gRecord[tag][fieldPosition][0][subfieldIndex][0];
      operation_type = "change_content";
      urHandler = prepareUndoHandlerChangeSubfield(tag,
                                               fieldPosition,
                                               subfieldIndex,
                                               oldValue,
                                               newValue,
                                               code, code,
                                               operation_type);
  }
  addUndoOperation(urHandler);

  // generating the Ajax request
  if (tmpArray[0] == 'subfieldTag') {
      value = field[0][subfieldIndex][1];
      updateSubfieldValue(tag, fieldPosition, subfieldIndex, subfieldCode, value,
                          null, urHandler, modifySubfieldCode=true);
  }
  else if (tmpArray[0] == 'fieldTag'){
      updateFieldTag(oldTag, newTag, oldInd1, oldInd2, newInd1, newInd2, fieldPosition, null, urHandler);
  }
  else{
      updateSubfieldValue(tag, fieldPosition, subfieldIndex, subfieldCode, value, null, urHandler);
  }

  var idPrefix;
  if (tmpArray[0] == 'subfieldTag') {
      idPrefix = '"#subfieldTag_';
  }
  else{
      idPrefix = '"#content_';
  }
  setTimeout('$(' + idPrefix + tag + '_' + fieldPosition + '_' + subfieldIndex +
      '").effect("highlight", {color: gNEW_CONTENT_COLOR}, ' +
      'gNEW_CONTENT_COLOR_FADE_DURATION)', gNEW_CONTENT_HIGHLIGHT_DELAY);
  // Return escaped value to display.
  return newValue;
}

function onMoveSubfieldClick(type, tag, fieldPosition, subfieldIndex){
  /*
   * Handle subfield moving arrows.
   */
  if (failInReadOnly()){
    return;
  }
  updateStatus('updating');

  // Check if moving is possible
  if (type == 'up') {
    if ( (parseInt(subfieldIndex, 10) - 1 )< 0) {
      updateStatus('ready', '');
      return;
    }
  }
  else {
    if ((parseInt(subfieldIndex, 10) + 1) >= gRecord[tag][fieldPosition][0].length) {
      updateStatus('ready', '');
      return;
    }
  }
  // creating the undoRedo Hanglers
  var undoHandler = prepareUndoHandlerMoveSubfields(tag,
    parseInt(fieldPosition, 10), parseInt(subfieldIndex, 10), type);
  addUndoOperation(undoHandler);

  var ajaxData = performMoveSubfield(tag, fieldPosition, subfieldIndex, type, undoHandler);
  createReq(ajaxData, function(json){
    updateStatus('report', gRESULT_CODES[json['resultCode']]);
  }, false);

}

function onDeleteClick(event){
  /*
   * Handle 'Delete selected' button or delete hotkeys.
   */
  if (failInReadOnly()){
    return;
  }
  updateStatus('updating');

  var toDelete = getSelectedFields();
  // Assert that no protected fields are scheduled for deletion.
  var protectedField = containsProtectedField(toDelete);
  if (protectedField){
    displayAlert('alertDeleteProtectedField', [protectedField]);
    updateStatus('ready');
    return;
  }
    // register the undo Handler
  var urHandler = prepareUndoHandlerDeleteFields(toDelete);
  addUndoOperation(urHandler);
  var ajaxData = deleteFields(toDelete, urHandler);

  createReq(ajaxData, function(json){
    updateStatus('report', gRESULT_CODES[json['resultCode']]);
  });
}

function onMoveFieldUp(tag, fieldPosition) {
  if (failInReadOnly()){
    return;
  }
  fieldPosition = parseInt(fieldPosition, 10);
  var thisField = gRecord[tag][fieldPosition];
  if (fieldPosition > 0) {
    var prevField = gRecord[tag][fieldPosition-1];
    // check if the previous field has the same indicators
    if ( cmpFields(thisField, prevField) === 0 ) {
      var undoHandler = prepareUndoHandlerMoveField(tag, fieldPosition, "up");
      addUndoOperation(undoHandler);
      var ajaxData = performMoveField(tag, fieldPosition, "up", undoHandler);
      createReq(ajaxData, function(json){
        updateStatus('report', gRESULT_CODES[json['resultCode']]);
      }, false);
    }
  }
}

function onMoveFieldDown(tag, fieldPosition) {
  if (failInReadOnly()){
    return;
  }
  fieldPosition = parseInt(fieldPosition, 10);
  var thisField = gRecord[tag][fieldPosition];
  if (fieldPosition < gRecord[tag].length-1) {
    var nextField = gRecord[tag][fieldPosition+1];
    // check if the next field has the same indicators
    if ( cmpFields(thisField, nextField) === 0 ) {
      var undoHandler = prepareUndoHandlerMoveField(tag, fieldPosition, "down");
      addUndoOperation(undoHandler);
      var ajaxData = performMoveField(tag, fieldPosition, "down", undoHandler);
      createReq(ajaxData, function(json){
        updateStatus('report', gRESULT_CODES[json['resultCode']]);
      }, false);
    }
  }
}



function updateInterfaceAccordingToMode(){
  /* updates the user interface (in particular the activity of menu buttons)
     accordingly to the surrent operation mode of BibEdit.
   */
  // updating the switch button caption
  if (gReadOnlyMode){
    deactivateRecordMenu();
    $('#btnSwitchReadOnly').attr("innerHTML", "R/W");
  } else {
    activateRecordMenu();
    $('#btnSwitchReadOnly').attr("innerHTML", "Read-only");
  }
}

function switchToReadOnlyMode(){
  // Moving to the read only mode with BibEdit

  if (gRecordDirty === true){
    alert("Please submit the record or cancel your changes before going to the read-only mode ");
    return false;
  }
  gReadOnlyMode = true;
  createReq({recID: gRecID, requestType: 'deleteRecordCache'});
  gCacheMTime = 0;

  updateInterfaceAccordingToMode();
  return true;
}

function canSwitchToReadWriteMode(){
  /*A function determining if at current moment, it is possible to switch to the read/write mode*/
  // If the revision is not the newest -> return false
  return true;
}

function switchToReadWriteMode(){
  // swtching to a normal editing mode of BibEdit
  if (!canSwitchToReadWriteMode()){
    alert("It is not possible to switch to the editing mode at the moment");
    return false;
  }

  gReadOnlyMode = false;
  // reading the record as if it was just opened
  getRecord(gRecID);
  updateInterfaceAccordingToMode();
  return true;
}


function onSwitchReadOnlyMode(){
  // an event habdler being executed when user clicks on the switch to read only mode button
  if (gReadOnlyMode){
    switchToReadWriteMode();
  } else {
    switchToReadOnlyMode();
  }
}


// functions handling the revisions history

function getCompareClickedHandler(revisionId){
  return function(e){
    //document.location = "/record/merge/#recid1=" + gRecID + "&recid2=" + gRecID + "." + revisionId;
    var comparisonUrl = "/record/edit/compare_revisions?recid=" +
      gRecID + "&rev1=" + gRecRev + "&rev2=" + revisionId;
    var newWindow = window.open(comparisonUrl);
    newWindow.focus();
    return false;
  };
}

function onRevertClick(revisionId){
  /*
   * Handle 'Revert' button (submit record).
   */
  updateStatus('updating');
  if (displayAlert('confirmRevert')){
    createReq({recID: gRecID, revId: revisionId, requestType: 'revert',
         force: onSubmitClick.force}, function(json){
    // Submission was successful.
      changeAndSerializeHash({state: 'submit', recid: gRecID});
      var resCode = json['resultCode'];
      cleanUp(!gNavigatingRecordSet, '', null, true);
      updateStatus('report', gRESULT_CODES[resCode]);
      displayMessage(resCode);
      // clear the list of record revisions
      resetBibeditState();
    });
    onSubmitClick.force = false;
  }
  else
    updateStatus('ready');
  holdingPenPanelRemoveEntries(); // clearing the holding pen entries list
}

function getRevertClickedHandler(revisionId){
  return function(e){
      onRevertClick(revisionId);
      return false;
  };
}

function updateRevisionsHistory(){
  if (gRecRevisionHistory === null){
      return;
  }

  var result = "";
  var results = [];
  for (revInd in  gRecRevisionHistory){
    tmpResult = displayRevisionHistoryEntry(gRecID, gRecRevisionHistory[revInd]);
    tmpResult["revisionID"] = gRecRevisionHistory[revInd];
    results.push(tmpResult);
    result += tmpResult["HTML"];
  }

  $("#bibEditRevisionsHistory").attr("innerHTML", result);
  $(".bibEditRevHistoryEntryContent").bind("click", function(evt){
    var revision = $(this)[0].id.split("_")[1];
    updateStatus('updating');
    getRecord(gRecID, revision);
  });

  /*Attaching the actions on user interface*/
  for (resultInd in results){
    result = results[resultInd];
    $('#' + result['compareImgId']).bind("click",
      getCompareClickedHandler(result["revisionID"]));
    $('#' + result['revertImgId']).bind("click",
      getRevertClickedHandler(result["revisionID"]));
  }
}

function encodeXml(str){
  var resultString = "";
  for (var i=0;i<str.length;i++){
    var c = str.charAt(i);
    switch (c){
      case '<':
        resultString += "&lt;";
        break;
      case '>':
        resultString += "&gt;";
        break;
      case '&':
        resultString += "&amp;";
        break;
      case '"':
        resultString += "&quot;";
        break;
      case "'":
        resultString += "&apos;";
        break;
      default:
        resultString += c;
        break;
    }
  }
  return resultString;
}

function getSelectionMarcXml(){
  /*Gets the MARC XML of the current editor selection*/

  var checkedFieldBoxes = $('input[class="bibEditBoxField"]:checked'); // interesting only for the controlfields
                                                                       //  where no subfields are
  var checkedSubfieldBoxes = $('input[class="bibEditBoxSubfield"]:checked');

  // now constructing the interesting data

  var selectionNormal = {}; // a dictionary of identifiers taht have appeared already

  var selectionControlFields = [];

  var selectedFields = []; // a list of fields already selected
  var currentField = null; // a curently edited field

  // Collect subfields to be deleted in toDelete.
  var normalFieldsXml = "";
  var controlFieldsXml = "";

  $(checkedSubfieldBoxes).each(function(){
    var tmpArray = this.id.split('_');
    var tag = tmpArray[1], fieldPosition = tmpArray[2], subfieldIndex = tmpArray[3];
    if (currentField === null || currentField.tag != tag ||
        currentField.position != fieldPosition){
      if (currentField !== null){
        var newPos = selectedFields.length;
        selectedFields[newPos] = currentField;
        normalFieldsXml += "</datafield>";
      }
      // creating an empty field
      currentField={};
      currentField.subfields = [];
      currentField.tag = tag;
      currentField.position = fieldPosition;
      currentField.ind1 = gRecord[tag][fieldPosition][1];
      currentField.ind2 = gRecord[tag][fieldPosition][2];
      currentField.isControlField = false;
      selectionNormal[tag] = true;
      normalFieldsXml += "<datafield tag=\"" + currentField.tag + "\" ind1=\"" +
          currentField.ind1 + "\" ind2=\"" + currentField.ind2 + "\">";
    }

    // appending a current subfield
    var newPos = currentField.subfields.length;
    subfield = gRecord[tag][fieldPosition][0][subfieldIndex];
    currentField.subfields[newPos] = subfield;
      normalFieldsXml += "<subfield code=\"" + subfield[0] + "\">" + encodeXml(subfield[1]) + "</subfield>";
  });

  if (currentField !== null){
    var newPos = selectedFields.length;
    selectedFields[newPos] = currentField;
    normalFieldsXml += "</datafield>";
  }

  // now extending by the control fields (they did not appear earlier)
  $(checkedFieldBoxes).each(function(){
    var tmpArray = this.id.split('_');
    var tag = tmpArray[1], fieldPosition = tmpArray[2];
    if (selectionNormal[tag] == undefined){
       // we have a control field ! otherwise, the field has been already utilised
      currentField = {};
      currentField.tag = tag;
      currentField.value = gRecord[tag][fieldPosition][3];
      var newPos = selectionControlFields.length;
      selectionControlFields[newPos] = currentField;
      controlFieldsXml += "<controlfield tag=\"" + currentField.tag + "\">" + currentField.value+ "</controlfield>";
    }
  });

  return "<record>" + controlFieldsXml + normalFieldsXml + "</record>";

}

function onPerformCopy(){
  /** The handler performing the copy operation
   */
  if (document.activeElement.type == "textarea" || document.activeElement.type == "text"){
    /*we do not want to perform this in case we are in an ordinary text area*/
    return;
  }
  var valueToCopy = getSelectionMarcXml();
  clipboardCopyValue(valueToCopy);
}

function onPerformPaste(){
  /* Performing the paste operation -> retriexing the MARC XML from the clipboard,
     decoding and applying the code to the

     According to the default behaviour, the fields are appended as last of the same kind
   */

  if (document.activeElement.type == "textarea" || document.activeElement.type == "text"){
    /*we do not want to perform this in case we are in an ordinary text area*/
    return;
  }

  var clipboardContent = clipboardPasteValue();

  var record = null;
  try{
    record = decodeMarcXMLRecord(clipboardContent);
  } catch (err){
    alert("Error when parsing XML occured ... " + err.mesage);
  }

  var changesAdd = []; // the ajax requests for all the fields
  var undoHandlers = [];

  for (tag in record){
    if (gRecord[tag] == undefined){
      gRecord[tag] = [];
    }
    // now appending the fields
    for (fieldInd in record[tag]){
      newPos = gRecord[tag].length;
      gRecord[tag][newPos] = record[tag][fieldInd];
      // enqueue ajax add field request

      var isControlfield = record[tag][fieldInd][0].length === 0;
      var ind1 = record[tag][fieldInd][1];
      var ind2 = record[tag][fieldInd][2];
      var subfields = record[tag][fieldInd][0];
      var fieldvalue = record[tag][fieldInd][3]; // in case of a control field

      changesAdd.push({
        recID: gRecID,
        requestType: "addField",
        controlfield : isControlfield,
        fieldPosition : newPos,
        tag: tag,
        ind1: ind1,
        ind2: ind2,
        subfields: subfields,
        value: fieldvalue
      });

      undoHandler = prepareUndoHandlerAddField(
          tag, ind1, ind2, newPos, subfields, isControlfield, value);
      undoHandlers.push(undoHandler);
    }
  }

  undoHandlers.reverse();
  var undoHandler = prepareUndoHandlerBulkOperation(undoHandlers, "paste");
  addUndoOperation(undoHandler);
  // now sending the Ajax Request
  var optArgs = {
      undoRedo: undoHandler
  };

  createBulkReq(changesAdd, function(json){
      updateStatus('report', gRESULT_CODES[json['resultCode']]);
    }, optArgs);

  // tags have to be redrawn in the increasing order

  tags = [];
  for (tag in record){
    tags.push(tag);
  }
  tags.sort();
  for (tagInd in tags){
      redrawFields(tags[tagInd]);
  }
  reColorFields();
}
function addUndoOperation(operation){
  gUndoList.push(operation);
  invalidateRedo();
  updateUrView();
}

function invalidateRedo(){
  /** Invalidates the redo list - after some modification*/
  gRedoList = [];
}

function adjustUndoRedoBtnsActivity(){
  /** Making the undo/redo buttons active/inactive according to the needs
   */
  if (gUndoList.length > 0){
    $("#btnUndo").addAttribute("disabled", "");
  }
  else{
    $("#btnUndo").removeAttr("disabled");
  }

  if (gRedoList.length > 0){
    $("#btnRedo").addAttribute("disabled", "");
  }
  else{
    $("#btnRedo").removeAttr("disabled");
  }
}


function undoMany(number){
  /** A function undoing many operations from the undo list

      Arguments:
        number: number of operations to undo
   */

  var undoOperations = [];
  for (i=0;i<number;i++){
    undoOperations.push(getUndoOperation());
  }
  performUndoOperations(undoOperations);
  updateUrView();
}

function prepareUndoHandlerEmpty(){
  /** Creating an empty undo/redo handler - might be useful in some cases
      when undo operation is required but should not be registered
  */
  return {
    operation_type: "no_operation"
  };
}

function prepareUndoHandlerAddField(tag, ind1, ind2, fieldPosition, subfields,
                                    isControlField, value ){
  /** A function creating an undo handler for the operation of affing a new
      field

    Arguments:
      tag:            tag of the field
      ind1:           first indicator (a single character string)
      ind2:           second indicator (a single character string)
      fieldPosition:  a position of the field among other fields with the same
                      tag and possibly different indicators)
      subFields:      a list of fields subfields. each subfield is decribed by
                      a pair: [code, value]
      isControlField: a boolean value indicating if the field is a control field
      value:          a value of a control field. (important in case of passing
                      iscontrolField equal true)
  */

  var result = {};
  result.operation_type = "add_field";
  result.newSubfields = subfields;
  result.tag = tag;
  result.ind1 = ind1;
  result.ind2 = ind2;
  result.fieldPosition = fieldPosition;
  result.isControlField = isControlField;
  if (isControlField){
    // value == false means that we are dealing with a control field
    result.value = value;
  } else{
    result.subfields = subfields;
  }

  return result;
}

function prepareUndoHandlerVisualizeChangeset(changesetNumber, changesListBefore, changesListAfter){
  var result = {};
  result.operation_type = "visualize_hp_changeset";
  result.changesetNumber = changesetNumber;
  result.oldChangesList = changesListBefore;
  result.newChangesList = changesListAfter;
  return result;
}

function prepareUndoHandlerApplyHPChange(changeHandler, changeNo){
  /** changeHandler - handler to the original undo/redo handler associated with the action
   */
  var result = {};
  result.operation_type = "apply_hp_change";
  result.handler = changeHandler;
  result.changeNo = changeNo;
  result.changeType = gHoldingPenChanges[changeNo].change_type;
  return result;
}

function prepareUndoHandlerApplyHPChanges(changeHandlers, changesBefore){
  /** Producing the undo/redo handler associated with application of
      more than one HoldingPen change

      Arguments:
        changeHandlers - a list od undo/redo handlers associated with subsequent changes.
        changesBefore = a list of Holding Pen changes before the operation
   */

  var result = {};
  result.operation_type = "apply_hp_changes";
  result.handlers = changeHandlers;
  result.changesBefore = changesBefore;
  return result;
}

function prepareUndoHandlerRemoveAllHPChanges(hpChanges){
  /** A function preparing the undo handler associated with the
      removal of all the Holding Pen changes present in teh interface */
  var result = {};
  result.operation_type = "remove_all_hp_changes";
  result.old_changes_list = hpChanges;
  return result;
}

function prepareUndoHandlerBulkOperation(undoHandlers, handlerTitle){
  /*
    Preapring an und/redo handler allowing to treat the bulk operations
    ( like for example in case of pasting fields )
    arguments:
      undoHandlers : handlers of separate operations from the bulk
      handlerTitle : a message to be displayed in the undo menu
  */
  var result = {};

  result.operation_type = "bulk_operation";
  result.handlers = undoHandlers;
  result.title = handlerTitle;

  return result;
}

function urPerformAddSubfields(tag, fieldPosition, subfields, isUndo){
    var ajaxData = {
      recID: gRecID,
      requestType: 'addSubfields',
      tag: tag,
      fieldPosition: fieldPosition,
      subfields: subfields,
      undoRedo: (isUndo ? "undo": "redo")
    };

    gRecord[tag][fieldPosition][0] = gRecord[tag][fieldPosition][0].concat(subfields);
    redrawFields(tag);
    reColorFields();

    return ajaxData;
}

function performModifyHPChanges(changesList, isUndo){
  /** Undoing or redoing the operation of modifying the changeset
   */
  // first local updates
  gHoldingPenChanges = changesList;
  refreshChangesControls();
  var result = prepareOtherUpdateRequest(isUndo);
  result.undoRedo = isUndo ? "undo" : "redo";
  result.hpChanges = {toOverride: changesList};
  return result;
}

function hideUndoPreview(){
  $("#undoOperationVisualisationField").addClass("bibEditHiddenElement");
  // clearing the selection !
  $(".bibEditURDescEntrySelected").removeClass("bibEditURDescEntrySelected");
}

function getRedoOperation(){
  // getting the operation to be redoed
  currentElement = gRedoList[0];
  gRedoList.splice(0, 1);
  gUndoList.push(currentElement);
  return currentElement;
}

function getUndoOperation(){
  // getting the operation to be undoe
  currentElement = gUndoList[gUndoList.length - 1];
  gUndoList.splice(gUndoList.length - 1, 1);
  gRedoList.splice(0, 0, currentElement);
  return currentElement;
}

function setAllUnselected(){
  // make all the fields and subfields deselected
  setSelectionStatusAll(false);
}

function setSelectionStatusAll(status){
  // Changing the selection status for all the fields
  subfieldBoxes = $('.bibEditBoxSubfield');
  subfieldBoxes.each(function(e){
    if (subfieldBoxes[e].checked != status){
      subfieldBoxes[e].click();
    }
  });
}

/*** Handlers for specific operations*/

function renderURList(list, idPrefix, isInverted){
  // rendering the view of undo/redo list into a human-readible HTML
  // list -> an undo or redo list
  // idPrefix -> te prefix of the DOM identifier

  var result = "";
  var isPair = false;
  var helperCnt = 0;

  var iterationBeginning = list.length - 1;
  var iterationJump = -1;
  var iterationEnd = -1;

  if (isInverted === true){
    iterationBeginning = 0;
    iterationJump = 1;
    iterationEnd = list.length;
  }

  for (entryInd = iterationBeginning ; entryInd != iterationEnd ; entryInd += iterationJump){
      result += "<div class=\"" + (isPair ? "bibEditURPairRow" : "bibEditUROddRow" )+ " bibEditURDescEntry\" id=\"" + idPrefix + "_" + helperCnt + "\">";
      result += getHumanReadableUREntry(list[entryInd]);
      result += "</div>";
      isPair = ! isPair;
      helperCnt += 1;
  }
  result += "";
  return result;
}

function prepareApplyHPChangeHandler(){
    // A handler for HoldingPen change application/rejection
    throw 'to implement';
}

function processURUntil(entry){
  // Executing the bulk undo/redo
  var idParts = $(entry).attr("id").split("_");
  var index = parseInt(idParts[1], 10);

  if (idParts[0] == "undo"){
    undoMany(index+1);
  }
  else{
    redoMany(index+1);
  }
}

function prepareUndoHandlerChangeSubfield(tag, fieldPos, subfieldPos, oldVal,
         newVal, oldCode, newCode, operation_type){
  var result = {};
  result.operation_type = operation_type;
  result.tag = tag;
  result.oldVal = oldVal;
  result.newVal = newVal;
  result.oldCode = oldCode;
  result.newCode = newCode;
  result.fieldPos = fieldPos;
  result.subfieldPos = subfieldPos;
  return result;
}

function prepareUndoHandlerChangeFieldCode(oldTag, oldInd1, oldInd2, newTag, newInd1,
                                           newInd2, fieldPos, operation_type){
  var result = {};
  result.operation_type = operation_type;
  result.oldTag = oldTag;
  result.oldInd1 = oldInd1;
  result.oldInd2 = oldInd2;
  result.newTag = newTag;
  result.ind1 = newInd1;
  result.ind2 = newInd2;
  result.fieldPos = fieldPos;

  if (gRecord[newTag] == undefined) {
      result.newFieldPos = 0;
  }
  else {
      result.newFieldPos = gRecord[newTag].length - 1;
  }

  return result;
}

function setAllSelected(){
  // make all the fields and subfields selected
  setSelectionStatusAll(true);
}

function showUndoPreview(){
  $("#undoOperationVisualisationField").removeClass("bibEditHiddenElement");
}

function prepareUndoHandlerMoveSubfields(tag, fieldPosition, subfieldPosition, direction){
  var result = {};
  result.operation_type = "move_subfield";
  result.tag = tag;
  result.field_position = fieldPosition;
  result.subfield_position = subfieldPosition;
  result.direction = direction;
  return result;
}
// Handlers to implement:

function setFieldUnselected(tag, fieldPos){
  // unselect a given field
  setSelectionStatusField(tag, fieldPos, false);
}

function urPerformRemoveField(tag, position, isUndo){
  var toDeleteData = {};
  var toDeleteTmp = {};
  toDeleteTmp[position] = [];
  toDeleteData[tag] =  toDeleteTmp;

  // first preparing the data of Ajax request

  var ajaxData = {
    recID: gRecID,
    requestType: 'deleteFields',
    toDelete: toDeleteData,
    undoRedo: (isUndo ? "undo": "redo")
  };

  // updating the local model
  gRecord[tag].splice(position,1);
  if (gRecord[tag] == []){
    gRecord[tag] = undefined;
  }
  redrawFields(tag);
  reColorFields();

  return ajaxData;
}

function prepareOtherUpdateRequest(isUndo){
  return {
    requestType : 'otherUpdateRequest',
    recID : gRecID,
      undoRedo: ((isUndo === true) ? "undo" : "redo"),
    hpChanges: {}
  };
}

function performUndoApplyHpChanges(subRequests, oldChanges){
  /**
   Arguemnts:
     subRequests - subrequests performing the appropriate undo operations
   */

  // removing all teh undo/redo informations as they should be passed globally
  for (ind in subRequests){
      subRequests[ind].undoRedo = undefined;
  }
//  var gHoldingPenChanges
  return {
    requestType: 'applyBulkUpdates',
    undoRedo: "undo",
    requestsData: subRequests,
    hpChanges: {toOverride: oldChanges}
  };
}

function performBulkOperation(subHandlers, isUndo){
  /**
   return the bulk operation
   Arguments:
     subReqs : requests performing the sub-operations
     isUndo - is current request undo or redo ?
   */
  var subReqs = [];
  if (isUndo === true){
    subReqs = preparePerformUndoOperations(subHandlers);
  } else {
    // We can not simply assign and revers as the original would be modified
    var handlers = [];
    for (handlerInd = subHandlers.length -1; handlerInd >= 0; handlerInd--){
      handlers.push(subHandlers[handlerInd]);
    }
    subReqs = preparePerformRedoOperations(handlers);
  }

  for (ind in subReqs){
    subReqs[ind].undoRedo = undefined;
  }

  return {
    requestType: 'applyBulkUpdates',
    undoRedo: (isUndo === true ? "undo" : "redo"),
    requestsData: subReqs,
    hpChanges: {}
  };
}

function preparePerformRedoOperations(operations){
  /** Redos an operation passed as an argument */
  var ajaxRequestsData = [];
  for (operationInd in operations){
    var operation = operations[operationInd];
    var ajaxData = {};
    var isMultiple = false; // is the current decription a list of descriptors ?
    switch (operation.operation_type){
    case "no_operation":
      ajaxData = prepareOtherUpdateRequest(false);
      break;
    case "change_content":
      ajaxData = urPerformChangeSubfieldContent(operation.tag,
                                     operation.fieldPos,
                                     operation.subfieldPos,
                                     operation.newCode,
                                     operation.newVal,
                                     false);
      break;
    case "change_subfield_code":
      ajaxData = urPerformChangeSubfieldCode(operation.tag,
                                     operation.fieldPos,
                                     operation.subfieldPos,
                                     operation.newCode,
                                     operation.newVal,
                                     false);
      break;
    case "change_field_code":
        ajaxData = urPerformChangeFieldCode(operation.newTag,
                                            operation.ind1,
                                            operation.ind2,
                                            operation.oldTag,
                                            operation.oldInd1,
                                            operation.oldInd2,
                                            operation.fieldPos,
                                            false);
      break;
    case "add_field":
      ajaxData = urPerformAddField(operation.isControlField,
                        operation.fieldPosition,
                        operation.tag,
                        operation.ind1,
                        operation.ind2,
                        operation.subfields,
                        operation.value,
                        false);
      break;
     case "add_subfields":
       ajaxData = urPerformAddSubfields(operation.tag,
                             operation.fieldPosition,
                             operation.newSubfields,
                             false);
       break;

    case "delete_fields":
      ajaxData = urPerformDeletePositionedFieldsSubfields(operation.toDelete, false);
      break;

    case "move_field":
      ajaxData = performMoveField(operation.tag, operation.field_position, operation.direction , false);
      break;
    case "move_subfield":
      ajaxData = performMoveSubfield(operation.tag, operation.field_position, operation.subfield_position, operation.direction, false);
      break;
    case "bulk_operation":
      ajaxData = performBulkOperation(operation.handlers, false);
      break;
    case "apply_hp_change":
      removeViewedChange(operation.changeNo); // we redo the change application so the change itself gets removed
      ajaxData = preparePerformRedoOperations([operation.handler]);
      ajaxData[0].hpChange = {};
      ajaxData[0].hpChange.toDisable = [operation.changeNo]; // reactivate this change
      isMultiple = true;
      break;

    case "apply_hp_changes":
      // in this case many changes are applied at once and the list of changes is completely overriden
      ajaxData = performUndoApplyHpChanges();
      break;
    case "change_field":
      ajaxData = urPerformChangeField(operation.tag, operation.fieldPos,
                                      operation.newInd1, operation.newInd2,
                                      operation.newSubfields,
                                      operation.newIsControlField,
                                      operation.oldValue , false);
      break;
    case "visualize_hp_changeset":
      ajaxData = prepareVisualizeChangeset(operation.changesetNumber,
        operation.newChangesList, "redo");
      break;
    case "remove_all_hp_changes":
      ajaxData = performModifyHPChanges([], false);
      break;

    default:
      alert("Error: wrong operation to redo");
      break;
    }
    // now dealing with the results
    if (isMultiple){
      // in this case we have to merge lists rather than include inside
      for (elInd in ajaxData){
        ajaxRequestsData.push(ajaxData[elInd]);
      }
    }
    else{
      ajaxRequestsData.push(ajaxData);
    }
  }
  return ajaxRequestsData;
}

function performRedoOperations(operations){
  ajaxRequestsData = preparePerformRedoOperations(operations);
  // now submitting the bulk request
  var optArgs = {
//      undoRedo: "redo"
  };

  createBulkReq(ajaxRequestsData, function(json){
    updateStatus('report', gRESULT_CODES[json['resultCode']]);
  }, optArgs);
}

function prepareUndoHandlerDeleteFields(toDelete){
  /*Creating Undo/Redo handler for the operation of removal of fields and/or subfields
    Arguments: toDelete - indicates fields and subfields scheduled to be deleted.
      this argument should have a following structure:
      {
        "fields" : { tag: {fieldsPosition: field_structure_similar_to_on_from_gRecord}}
        "subfields" : {tag: { fieldPosition: { subfieldPosition: [code, value]}}}
      }
  */
  var result = {};
  result.operation_type = "delete_fields";
  result.toDelete = toDelete;
  return result;
}

function setSubfieldUnselected(tag, fieldPos, subfieldPos){
 // unseelcting a subfield
  setSelectionStatusSubfield(tag, fieldPos, subfieldPos, false);
}


function prepareUndoHandlerAddSubfields(tag, fieldPosition, subfields){
  /**
    tag : tag of the field inside which the fields should be added
    fieldPosition: position of the field
    subfields: new subfields to be added. This argument should be a list
      of lists representing a single subfield. Each subfield is represented
      by a list, containing 2 elements. [subfield_code, subfield_value]
  */
  var result = {};
  result.operation_type = "add_subfields";
  result.tag = tag;
  result.fieldPosition = fieldPosition;
  result.newSubfields = subfields;
  return result;
}

function setFieldSelected(tag, fieldPos){
  // select a given field
  setSelectionStatusField(tag, fieldPos, true);
}

function redoMany(number){
  // redoing an indicated number of operations
  var redoOperations = [];
  for (i=0;i<number;i++){
    redoOperations.push(getRedoOperation());
  }
  performRedoOperations(redoOperations);
  updateUrView();
}
function urPerformAddField(controlfield, fieldPosition, tag, ind1, ind2, subfields, value, isUndo){
  var ajaxData = {
    recID: gRecID,
    requestType: 'addField',
    controlfield: controlfield,
    fieldPosition: fieldPosition,
    tag: tag,
    ind1: ind1,
    ind2: ind2,
    subfields: subfields,
    value: value,
    undoRedo: (isUndo? "undo": "redo")
  };

//  createReq(data, function(json){
//    updateStatus('report', gRESULT_CODES[json['resultCode']]);
//  });

  // updating the local situation
  if (gRecord[tag] == undefined){
    gRecord[tag] = [];
  }
  var newField = [(controlfield ? [] : subfields), ind1, ind2,
                  (controlfield ? value: ""), 0];
  gRecord[tag].splice(fieldPosition, 0, newField);
  redrawFields(tag);
  reColorFields();

  return ajaxData;
}

function urPerformRemoveSubfields(tag, fieldPosition, subfields, isUndo){
  var toDelete = {};
  toDelete[tag] = {};
  toDelete[tag][fieldPosition] = [];
  var startingPosition = gRecord[tag][fieldPosition][0].length - subfields.length;
  for (var i=startingPosition; i<gRecord[tag][fieldPosition][0].length ; i++){
    toDelete[tag][fieldPosition].push(i);
  }

  var ajaxData = {
    recID: gRecID,
    requestType: 'deleteFields',
    toDelete: toDelete,
    undoRedo: (isUndo ? "undo": "redo")
  };

//  createReq(data, function(json){
//    updateStatus('report', gRESULT_CODES[json['resultCode']]);
//  });
  // modifying the client-side interface
  gRecord[tag][fieldPosition][0].splice( gRecord[tag][fieldPosition][0].length - subfields.length, subfields.length);
  redrawFields(tag);
  reColorFields();

  return ajaxData;
}

function updateUrView(){
  /*Updating the information box in the bibEdit menu
    (What are the current undo/redo handlers*/
  $('#undoOperationVisualisationFieldContent')[0].innerHTML =
    (gUndoList.length === 0) ? "(empty)" :
      renderURList(gUndoList, "undo");
  $('#redoOperationVisualisationFieldContent')[0].innerHTML =
    (gRedoList.length === 0) ? "(empty)" :
      renderURList(gRedoList, "redo", true);

  // now attaching the events ... the function is uniform for all the elements present inside the document

    var urEntries = $('.bibEditURDescEntry');
    urEntries.each(function(index){
        $(urEntries[index]).bind("mouseover", function (e){
          $(urEntries[index]).find(".bibEditURDescEntryDetails").removeClass("bibEditHiddenElement");
            urMarkSelectedUntil(urEntries[index]);
        });
        $(urEntries[index]).bind("mouseout", function(e){
          $(urEntries[index]).find(".bibEditURDescEntryDetails").addClass("bibEditHiddenElement");
        });
        $(urEntries[index]).bind("click", function(e){
            processURUntil(urEntries[index]);
        });
    });
}

function performMoveSubfield(tag, fieldPosition, subfieldIndex,
                             direction, undoRedo){
  var newSubfieldIndex = parseInt(subfieldIndex, 10) +
    (direction == "up" ? -1 : 1);
  var fieldID = tag + '_' + fieldPosition;
  var field = gRecord[tag][fieldPosition];
  var subfields = field[0];

  // Create Ajax request.
  var ajaxData = {
    recID: gRecID,
    requestType: 'moveSubfield',
    tag: tag,
    fieldPosition: fieldPosition,
    subfieldIndex: subfieldIndex,
    newSubfieldIndex: newSubfieldIndex,
    undoRedo: (undoRedo === true) ?  "undo" :
      ((undoRedo === false) ? "redo" : undoRedo)
  };

  // Continue local updating.
  var subfieldToSwap = subfields[newSubfieldIndex];
  subfields[newSubfieldIndex] = subfields[subfieldIndex];
  subfields[subfieldIndex] = subfieldToSwap;
  var rowGroup = $('#rowGroup_' + fieldID);
  var coloredRowGroup = $(rowGroup).hasClass('bibEditFieldColored');
  $(rowGroup).replaceWith(createField(tag, field, fieldPosition));
  if (coloredRowGroup)
    $('#rowGroup_' + fieldID).addClass('bibEditFieldColored');

  // taking care of having only the new subfield position selected
  setAllUnselected();
  setSubfieldSelected(tag, fieldPosition, newSubfieldIndex);

  return ajaxData;
}

function onRedo(evt){
  if (gRedoList.length <= 0){
    alert("No Redo operations to process");
    return;
  }
  redoMany(1);
}

// functions related to the automatic field selection/unseletion

function hideRedoPreview(){
  $("#redoOperationVisualisationField").addClass("bibEditHiddenElement");
  // clearing the selection !
  $(".bibEditURDescEntrySelected").removeClass("bibEditURDescEntrySelected");
}

function urPerformAddPositionedFieldsSubfields(toAdd, isUndo){
  return createFields(toAdd, isUndo);
}

function setSubfieldSelected(tag, fieldPos, subfieldPos){
  // selecting a subfield
  setSelectionStatusSubfield(tag, fieldPos, subfieldPos, true);
}

function getHumanReadableUREntry(handler){
  // rendering a human readable description of an undo/redo operation
  // handler : the u/r handler to render
  var operationDescription;

  switch (handler.operation_type){
    case "move_field":
      operationDescription = "move field";
      break;
    case "change_field":
      operationDescription = "change field";
      break;
    case "move_subfield":
      operationDescription = "move subfield";
      break;
    case "change_content":
      operationDescription = "edit subfield";
      break;
    case "change_subfield_code":
      operationDescription = "edit subfield code";
      break;
    case "change_field_code":
      operationDescription = "edit field code";
      break;
    case "add_field":
      operationDescription = "add field";
      break;
    case "add_subfields":
      operationDescription = "add field";
      break;
    case "delete_fields":
      operationDescription = "delete";
      break;
    case "bulk_operation":
      operationDescription = handler.title;
      break;
    case "apply_hp_change":
      operationDescription = "holding pen";
      break;
    case "visualize_hp_changeset":
      operationDescription = "show changes";
      break;
    case "remove_all_hp_changes":
      operationDescription = "remove changes";
      break;
    default:
      operationDescription = "unknown operation";
      break;
  }

  // now rendering parameters of the handler
  var readableDescriptors = {
    'tag' : 'tag',
    'operation_type' : false,
    'field_position' : false,
    'subfield_position' : false,
    'subfieldPos' : false,
    'newVal' : 'new value',
    'oldVal' : 'old value',
    'fieldPos' : false,
    'toDelete' : false,
    'handlers' : false,
    'newFieldPos' : false
  };

  var handlerDetails = '<table>';

  for (characteristic in handler){
    if (readableDescriptors[characteristic] !== false){
      var characteristicString = characteristic;
      if (readableDescriptors[characteristic] != undefined){
          characteristicString = readableDescriptors[characteristic];
      }
      handlerDetails += '<tr><td class="bibEditURDescChar">' +
        characteristicString + ':</td><td>' + handler[characteristic]  +
        '</td></tr>';
    }
  }

  handlerDetails += '</table>';
  // now generating the final result
  return '<div class="bibEditURDescHeader">' + operationDescription +
    '</div><div class="bibEditURDescEntryDetails bibEditHiddenElement">' +
    handlerDetails + '</div>';
}

function urMarkSelectedUntil(entry){
    // marking all the detailed entries, until a given one as selected
    //  these entries have the same prefix but a smaller number
    var identifierParts = $(entry).attr("id").split("_");
    var position = parseInt(identifierParts[1], 10);
    var potentialElements = $(".bibEditURDescEntry");
    potentialElements.each(function(index){
        var curIdentifierParts = $(potentialElements[index]).attr("id").split("_");
        if ((curIdentifierParts[0] == identifierParts[0]) &&
            (parseInt(curIdentifierParts[1], 10) <= position)){
           $(potentialElements[index]).addClass("bibEditURDescEntrySelected");
        }
        else {
           $(potentialElements[index]).removeClass("bibEditURDescEntrySelected");
        }
    });
}

function onUndo(evt){
  if (gUndoList.length <= 0){
    alert("No Undo operations to process");
    return;
  }
  undoMany(1);
}

function preparePerformUndoOperations(operations){
  /** Undos an operation passed as an argument */
  var ajaxRequestsData = [];
  for (operationInd in operations){
    var operation = operations[operationInd];
    var action = null;
    var actionData = null;
    var ajaxData = {};
    var isMultiple = false; // is the current oepration handler a list
      // of operations rather than a single op ?

    switch (operation.operation_type){
    case "no_operation":
      ajaxData = prepareOtherUpdateRequest(true);
      break;
    case "change_content":
      ajaxData = urPerformChangeSubfieldContent(operation.tag,
                                                operation.fieldPos,
                                                operation.subfieldPos,
                                                operation.oldCode,
                                                operation.oldVal,
                                                true);
      break;
    case "change_subfield_code":
      ajaxData = urPerformChangeSubfieldCode(operation.tag,
                                             operation.fieldPos,
                                             operation.subfieldPos,
                                             operation.oldCode,
                                             operation.oldVal,
                                             true);
      break;
    case "change_field_code":
      ajaxData = urPerformChangeFieldCode(operation.oldTag,
                                          operation.oldInd1,
                                          operation.oldInd2,
                                          operation.newTag,
                                          operation.ind1,
                                          operation.ind2,
                                          operation.newFieldPos,
                                          true);
      break;
    case "add_field":
      ajaxData = urPerformRemoveField(operation.tag,
                                      operation.fieldPosition,
                                      true);
      break;
    case "add_subfields":
      ajaxData = urPerformRemoveSubfields(operation.tag,
                                          operation.fieldPosition,
                                          operation.newSubfields,
                                          true);
      break;

    case "delete_fields":
      ajaxData = urPerformAddPositionedFieldsSubfields(operation.toDelete, true);
      break;

    case "move_field":
      var newDirection = "up";
      var newPosition = operation.field_position + 1;
      if (operation.direction == "up"){
        newDirection = "down";
        newPosition = operation.field_position - 1;
      }

      ajaxData = performMoveField(operation.tag, newPosition, newDirection, true);
      break;
    case "move_subfield":
      var newDirection = "up";
      var newPosition = operation.subfield_position + 1;
      if (operation.direction == "up"){
        newDirection = "down";
        newPosition = operation.subfield_position - 1;
      }
      ajaxData = performMoveSubfield(operation.tag, operation.field_position,
        newPosition, newDirection, true);
      break;
    case "bulk_operation":
      ajaxData = performBulkOperation(operation.handlers, true);
      break;
    case "apply_hp_change":
      ajaxData = preparePerformUndoOperations([operation.handler]);
      ajaxData[0]["hpChange"] = {};
      ajaxData[0]["hpChange"]["toEnable"] = [operation.changeNo]; // reactivate
      isMultiple = true;
      revertViewedChange(operation.changeNo);
      break;
    case "visualize_hp_changeset":
      ajaxData = prepareUndoVisualizeChangeset(operation.changesetNumber,
        operation.oldChangesList);
      break;
    case "change_field":
      ajaxData = urPerformChangeField(operation.tag, operation.fieldPos,
                                      operation.oldInd1, operation.oldInd2,
                                      operation.oldSubfields,
                                      operation.oldIsControlField,
                                      operation.oldValue , true);
      break;
    case "remove_all_hp_changes":
      ajaxData = performModifyHPChanges(operation.old_changes_list, true);
      break;
    default:
      alert("Error: wrong operation to undo");
      break;
    }

    if (isMultiple){
      // in this case we have to merge lists rather than include inside
      for (elInd in ajaxData){
        ajaxRequestsData.push(ajaxData[elInd]);
      }
    }
    else{
      ajaxRequestsData.push(ajaxData);
    }
  }

  return ajaxRequestsData;
}

function performUndoOperations(operations){
  var ajaxRequestsData = preparePerformUndoOperations(operations);
  // now submitting the ajax request
  var optArgs={
//    undoRedo: "undo"
  };

  createBulkReq(ajaxRequestsData, function(json){
    updateStatus('report', gRESULT_CODES[json['resultCode']]);
  }, optArgs);
}

function prepareUndoHandlerMoveField(tag, fieldPosition, direction){
  var result = {};
  result.tag = tag;
  result.operation_type = "move_field";
  result.field_position = fieldPosition;
  result.direction = direction;
  return result;
}

function prepareUndoHandlerChangeField(tag, fieldPos,
  oldInd1, oldInd2, oldSubfields, oldIsControlField, oldValue,
  newInd1, newInd2, newSubfields, newIsControlField, newValue){
  /** Function building a handler allowing to undo the operation of
      changing the field structure.

      Changing can happen only if tag and position remain the same,
      Otherwise we deal with removal and adding of a field

      Arguments:
        tag - tag of a field
        fieldPos - position of a field

        oldInd1, oldInd2 - indices of the old field
        oldSubfields - subfields present int the old structure
        oldIsControlField - a boolean value indicating if the field
                            is a control field
        oldValue - a value before change in case of field being a control field.
                   if the field is normal field, this should be equal ""

        newInd1, newInd2, newSubfields, newIsControlField, newValue -
           Similar parameters describing new structure of a field
  */
  var result = {};
  result.operation_type = "change_field";
  result.tag = tag;
  result.fieldPos = fieldPos;
  result.oldInd1 = oldInd1;
  result.oldInd2 = oldInd2;
  result.oldSubfields = oldSubfields;
  result.oldIsControlField = oldIsControlField;
  result.oldValue = oldValue;
  result.newInd1 = newInd1;
  result.newInd2 = newInd2;
  result.newSubfields = newSubfields;
  result.newIsControlField = newIsControlField;
  result.newValue = newValue;

  return result;
}

function showRedoPreview(){
  $("#redoOperationVisualisationField").removeClass("bibEditHiddenElement");
}

function deleteFields(toDeleteStruct, undoRedo){
  // a function deleting the specified fields on both client and server sides
  //
  // toDeleteFields : a structure describing fields and subfields to delete
  //   this structure is the same as for the function createFields

  var toDelete = {};

  // first we convert the data into a different format, loosing the informations about
  //   subfields of entirely removed fields

  // first the entirely deleted fields
  for (tag in toDeleteStruct.fields){
    if (toDelete[tag] == undefined){
      toDelete[tag] = {};
    }
    for (fieldPos in toDeleteStruct.fields[tag]){
      toDelete[tag][fieldPos] = [];
    }
  }

  for (tag in toDeleteStruct.subfields){
    if (toDelete[tag] == undefined){
      toDelete[tag] = {};
    }
    for (fieldPos in toDeleteStruct.subfields[tag]){
      toDelete[tag][fieldPos] = [];
      for (subfieldPos in toDeleteStruct.subfields[tag][fieldPos]){
        toDelete[tag][fieldPos].push(subfieldPos);
      }
    }
  }

  var tagsToRedraw = [];

  // reColorTable is true if any field are completely deleted.
  var reColorTable = false;

  // first we have to encode all the data in a single dictionary

  // Create Ajax request.
  var ajaxData = {
    recID: gRecID,
    requestType: 'deleteFields',
    toDelete: toDelete,
    undoRedo: (undoRedo === true) ? "undo" : ((undoRedo === false) ? "redo" :
      undoRedo)
  };

  // Continue local updating.
  // Parse data structure and delete accordingly in record.
  var fieldsToDelete, subfieldIndexesToDelete, field, subfields, subfieldIndex;
  for (var tag in toDelete) {
    tagsToRedraw.push(tag);
    fieldsToDelete = toDelete[tag];
    // The fields should be treated in the decreasing order (during the removal, indices may change)
    traversingOrder = [];
    for (fieldPosition in fieldsToDelete) {
      traversingOrder.push(fieldPosition);
    }
    // normal sorting will do this in a lexycographical order ! (problems if > 10 subfields
    // function provided, allows sorting in the reversed order
    var traversingOrder = traversingOrder.sort(function(a, b){
      return b - a;
    });

    for (var fieldInd in traversingOrder) {
      var fieldPosition = traversingOrder[fieldInd];
      var fieldID = tag + '_' + fieldPosition;
      subfieldIndexesToDelete = fieldsToDelete[fieldPosition];
      if (subfieldIndexesToDelete.length === 0)
        deleteFieldFromTag(tag, fieldPosition);
      else {
        // normal sorting will do this in a lexycographical order ! (problems if > 10 subfields
        subfieldIndexesToDelete.sort(function(a, b){
          return a - b;
        });
        field = gRecord[tag][fieldPosition];
        subfields = field[0];
        for (var j = subfieldIndexesToDelete.length - 1; j >= 0; j--){
          subfields.splice(subfieldIndexesToDelete[j], 1);
        }
      }
    }
  }

  // If entire fields has been deleted, redraw all fields with the same tag
  // and recolor the full table.
  for (tag in tagsToRedraw)
      redrawFields(tagsToRedraw[tag]);
  reColorFields();

  return ajaxData;
}

function getSelectedFields(){
  /** Function returning a list of selected fields
    Returns all the fields and subfields that are slected.
    The structure of a result is following:
    {
      "fields" : { tag: {fieldsPosition: field_structure_similar_to_on_from_gRecord}}
      "subfields" : {tag: { fieldPosition: { subfieldPosition: [code, value]}}}
    }
  */
  var selectedFields = {};
  var selectedSubfields = {};

  var checkedFieldBoxes = $('input[class="bibEditBoxField"]:checked');
  var checkedSubfieldBoxes = $('input[class="bibEditBoxSubfield"]:checked');

  if (!checkedFieldBoxes.length && !checkedSubfieldBoxes.length)
    // No fields selected
    return null;

  // Collect fields to be deleted in toDelete.
  $(checkedFieldBoxes).each(function(){
    var tmpArray = this.id.split('_');
    var tag = tmpArray[1], fieldPosition = tmpArray[2];
    if (!selectedFields[tag]) {
      selectedFields[tag] = {};
    }
    selectedFields[tag][fieldPosition] = gRecord[tag][fieldPosition];
  });

  // Collect subfields to be deleted in toDelete.
  $(checkedSubfieldBoxes).each(function(){
    var tmpArray = this.id.split('_');
    var tag = tmpArray[1], fieldPosition = tmpArray[2], subfieldIndex = tmpArray[3];
    if (selectedFields[tag] == undefined || selectedFields[tag][fieldPosition] == undefined){
      // this field has not been selected entirely, we can proceed with processing subfield slection
      if (!selectedSubfields[tag]) {
        selectedSubfields[tag] = {};
        selectedSubfields[tag][fieldPosition] = {};
        selectedSubfields[tag][fieldPosition][subfieldIndex] =
          gRecord[tag][fieldPosition][0][subfieldIndex];
      }
      else {
        if (!selectedSubfields[tag][fieldPosition])
          selectedSubfields[tag][fieldPosition] = {};
        selectedSubfields[tag][fieldPosition][subfieldIndex] =
          gRecord[tag][fieldPosition][0][subfieldIndex];
      }
    } // else - this subfield is a part of entirely selected field...
      // we have already included the information about subfields
  });
  var result={};
  result.fields = selectedFields;
  result.subfields = selectedSubfields;
  return result;
}

function urPerformChangeSubfieldContent(tag, fieldPos, subfieldPos, code, val, isUndo){
  // changing the server side model
  var ajaxData = {
    recID: gRecID,
    requestType: 'modifyContent',
    tag: tag,
    fieldPosition: fieldPos,
    subfieldIndex: subfieldPos,
    subfieldCode: code,
    value: val,
    undoRedo: (isUndo ? "undo": "redo")
  };

  // changing the model
  gRecord[tag][fieldPos][0][subfieldPos][0] = code;
  gRecord[tag][fieldPos][0][subfieldPos][1] = val;

  // changing the display .... what if being edited right now ?
  redrawFields(tag);
  reColorFields();

  return ajaxData;
}

function urPerformChangeSubfieldCode(tag, fieldPos, subfieldPos, code, val, isUndo){
  // changing the server side model
  var ajaxData = {
    recID: gRecID,
    requestType: 'modifySubfieldTag',
    tag: tag,
    fieldPosition: fieldPos,
    subfieldIndex: subfieldPos,
    subfieldCode: code,
    value: val,
    undoRedo: (isUndo ? "undo": "redo")
  };

  gRecord[tag][fieldPos][0][subfieldPos][0] = code;
  gRecord[tag][fieldPos][0][subfieldPos][1] = val;

  // changing the display .... what if being edited right now ?
  redrawFields(tag);
  reColorFields();

  return ajaxData;
}

function urPerformChangeFieldCode(oldTag, oldInd1, oldInd2, newTag, ind1, ind2,
                                  fieldPos, isUndo){
  // changing the server side model
  var ajaxData = {
    recID: gRecID,
    requestType: 'modifyFieldTag',
    oldTag: newTag,
    oldInd1: ind1,
    oldInd2: ind2,
    newTag: oldTag,
    fieldPosition: fieldPos,
    ind1: oldInd1,
    ind2: oldInd2,
    undoRedo: (isUndo ? "undo": "redo")
  };

  // updating the local model
  var currentField = gRecord[newTag][fieldPos];
  currentField[1] = oldInd1;
  currentField[2] = oldInd2;
  gRecord[newTag].splice(fieldPos,1);
  if (gRecord[newTag].length == 0){
      delete gRecord[newTag];
  }
  var fieldNewPos;
  if (gRecord[oldTag] == undefined) {
      fieldNewPos = 0;
      gRecord[oldTag] = [];
      gRecord[oldTag][fieldNewPos] = currentField;
  }
  else {
      fieldNewPos = gRecord[oldTag].length;
      gRecord[oldTag].splice(fieldNewPos, 0, currentField);
  }
  // changing the display .... what if being edited right now ?
  redrawFields(newTag);
  redrawFields(oldTag);
  reColorFields();

  return ajaxData;
}

function performChangeField(tag, fieldPos, ind1, ind2, subFields, isControlfield,
  value, undoRedo){
  /** Function changing the field structure and generating an appropriate AJAX
      request handler
      Arguments:
        tag, fieldPos, ind1, ind2, subFields, isControlfield, value - standard
          values describing a field. tag, fieldPos are used to locate the field
          instance (which has to exist) and its content is modified accordingly.
        undoRedo - a undoRedo Handler or one of the words "undo"/"redo"
   */
  var ajaxData = {
    recID: gRecID,
    requestType: "modifyField",
    controlfield : isControlfield,
    fieldPosition : fieldPos,
    ind1: ind1,
    ind2: ind2,
    tag: tag,
    subFields: subFields,
    undoRedo : undoRedo,
    hpChanges: {}
  };

  // local changes
  gRecord[tag][fieldPos][0] = subFields;
  gRecord[tag][fieldPos][1] = ind1;
  gRecord[tag][fieldPos][2] = ind2;
  gRecord[tag][fieldPos][3] = value;
  redrawFields(tag);
  reColorFields();

  return ajaxData;
}

function urPerformChangeField(tag, fieldPos, ind1, ind2, subFields,
  isControlfield, value, isUndo){
  /**
   */
  return performChangeField(tag, fieldPos, ind1, ind2, subFields,
    isControlfield, value, (isUndo ? "undo" : "redo"));
}

function performMoveField(tag, oldFieldPosition, direction, undoRedo){
  var newFieldPosition = oldFieldPosition + (direction == "up" ? -1 : 1);
  // Create Ajax request.
  var ajaxData = {
    recID: gRecID,
    requestType: 'moveField',
    tag: tag,
    fieldPosition: oldFieldPosition,
    direction: direction,
    undoRedo: (undoRedo === true) ? "undo" : ((undoRedo === false) ? "redo" : undoRedo)
  };

  //continue updating locally
  var currentField = gRecord[tag][oldFieldPosition];
  gRecord[tag][oldFieldPosition] = gRecord[tag][newFieldPosition];
  gRecord[tag][newFieldPosition] = currentField;

  $('tbody#rowGroup_'+tag+'_'+(newFieldPosition)).replaceWith(
      createField(tag, gRecord[tag][newFieldPosition], newFieldPosition));
  $('tbody#rowGroup_'+tag+'_'+oldFieldPosition).replaceWith(
      createField(tag, gRecord[tag][oldFieldPosition], oldFieldPosition));

  reColorFields();

  // Now taking care of having the new field selected and the rest unselected
  setAllUnselected();
  setFieldSelected(tag, newFieldPosition);
//$('#boxField_'+tag+'_'+(newFieldPosition)).click();
  return ajaxData;
}

function setSelectionStatusField(tag, fieldPos, status){
  var fieldCheckbox = $('#boxField_' + tag + '_' + fieldPos);
  var subfieldCheckboxes = $('#rowGroup_' + tag + '_' + fieldPos + ' .bibEditBoxSubfield');

  fieldCheckbox.each(function(ind){
      if (fieldCheckbox[ind].checked != status)
      {
          fieldCheckbox[ind].click();
      }
  });
}

function urPerformDeletePositionedFieldsSubfields(toDelete, isUndo){
  return deleteFields(toDelete, isUndo);
}

/** General Undo/Redo treatment lists */

function setSelectionStatusSubfield(tag, fieldPos, subfieldPos, status){
  var subfieldCheckbox = $('#boxSubfield_' + tag + '_' + fieldPos + '_' + subfieldPos);
  if (subfieldCheckbox[0].checked != status)
  {
      subfieldCheckbox[0].click();
  }
}

function createFields(toCreateFields, isUndo){
  // a function adding fields.
  // toCreateFields : a structure describing fields and subfields to create
  //   this structure is the same as for the function deleteFields

  // 1) Preparing the AJAX request
  var tagsToRedraw = {};
  var ajaxData = {
    recID: gRecID,
    requestType: 'addFieldsSubfieldsOnPositions',
    fieldsToAdd: toCreateFields.fields,
    subfieldsToAdd: toCreateFields.subfields
  };

  if (isUndo != undefined){
    ajaxData['undoRedo'] = (isUndo ? "undo": "redo");
  }

  // 2) local processing -> creating the fields locally
  //   - first creating the missing fields so all the subsequent field indices are correcr
  for (tag in toCreateFields.fields){
    if (gRecord[tag] == undefined){
      gRecord[tag] = [];
    }
    tagsToRedraw[tag] = true;
    var fieldIndices = [];
    for (fieldPos in toCreateFields.fields[tag]){
      fieldIndices.push(fieldPos);
    }
    fieldIndices.sort(); // we have to add fields in the increasing order
      for (indInd in fieldIndices){
        var fieldIndexToAdd = fieldIndices[indInd]; // index of the field index to add in the indices array
        var newField = toCreateFields.fields[tag][fieldIndexToAdd];
        gRecord[tag].splice(fieldIndexToAdd, 0, newField);
      }
  }

  //   - now appending the remaining subfields

  for (tag in toCreateFields.subfields){
    tagsToRedraw[tag] = true;
    for (fieldPos in toCreateFields.subfields[tag]){
      var subfieldPositions = [];
      for (subfieldPos in toCreateFields.subfields[tag][fieldPos]){
        subfieldPositions.push(subfieldPos);
      }
      subfieldPositions.sort();
      for (subfieldInd in subfieldPositions){
        subfieldPosition = subfieldPositions[subfieldInd];
        gRecord[tag][fieldPos][0].splice(
          subfieldPosition, 0,
          toCreateFields.subfields[tag][fieldPos][subfieldPosition]);
      }
    }
  }

  // - redrawint the affected tags

  for (tag in tagsToRedraw){
   redrawFields(tag);
  }
  reColorFields();

  return ajaxData;
}


/* Bibcirculation Panel functions */

function isBibCirculationPanelNecessary(){
  /** A function checking if the BibCirculation connectivity panel should
      be displayed. This information is derieved from the state of the record.
      Returns true or false
  */

  if (gRecID === null){
    return false;
  }

  // only if the record is saved and exists in the database and belongs
  // to a particular colelction
  return gDisplayBibCircPanel;
}


function updateBibCirculationPanel(){
  /** Updates the BibCirculation panel contents and visibility
  */
  if (gDisplayBibCircPanel === false){
    // in case, the panel is present, should be hidden
    $("#bibEditBibCircConnection").addClass("bibEditHiddenElement");
  }
  else {
    // the panel must be present - we have to show it
    $(".bibEditBibCircConnection").removeClass("bibEditHiddenElement");
  }

  var interfaceElement = $("#bibEditBibCircConnection");
  if (isBibCirculationPanelNecessary()){
    interfaceElement.removeClass("bibEditHiddenElement");
  } else {
    interfaceElement.addClass("bibEditHiddenElement");
  }

  // updating the content
  var copiesCountElement = $('#bibEditBibCirculationCopies');
  copiesCountElement.attr("innerHTML", gPhysCopiesNum);
}

function bibCircIntGetEditCopyUrl(recId){
  /**A function returning the address under which, the edition of a
      given record is possible
  */

//  return "/admin/bibcirculation/bibcirculationadmin.py/get_item_details?recid=" + recId;
  return gBibCircUrl;
}


function onBibCirculationBtnClicked(e){
  /** A function redirecting the user to the BibCiculation web interface
  */
  var link = bibCircIntGetEditCopyUrl(gRecID);
  window.open(link);
}<|MERGE_RESOLUTION|>--- conflicted
+++ resolved
@@ -1229,12 +1229,8 @@
       cleanUp(!gNavigatingRecordSet, '', null, true);
       updateStatus('report', gRESULT_CODES[resCode]);
       displayMessage(resCode);
-<<<<<<< HEAD
       updateToolbar(false);
       resetBibeditState()
-=======
-      resetBibeditState();
->>>>>>> f935bd5e
     });
     onSubmitClick.force = false;
     resetBibeditState();
