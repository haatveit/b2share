# -*- coding: utf-8 -*-
#
# This file is part of Invenio.
# Copyright (C) 2012, 2013, 2014, 2015 CERN.
#
# Invenio is free software; you can redistribute it and/or
# modify it under the terms of the GNU General Public License as
# published by the Free Software Foundation; either version 2 of the
# License, or (at your option) any later version.
#
# Invenio is distributed in the hope that it will be useful, but
# WITHOUT ANY WARRANTY; without even the implied warranty of
# MERCHANTABILITY or FITNESS FOR A PARTICULAR PURPOSE.  See the GNU
# General Public License for more details.
#
# You should have received a copy of the GNU General Public License
# along with Invenio; if not, write to the Free Software Foundation, Inc.,
# 59 Temple Place, Suite 330, Boston, MA 02111-1307, USA.

"""WebSearch Flask Blueprint."""

import cStringIO

from functools import wraps
from flask import g, render_template, request, flash, redirect, url_for, \
    current_app, abort, Blueprint, send_file
<<<<<<< HEAD
from flask.ext.breadcrumbs import default_breadcrumb_root
from flask.ext.login import current_user
from flask.ext.breadcrumbs import register_breadcrumb
from flask.ext.menu import register_menu
=======
from flask_breadcrumbs import default_breadcrumb_root
from flask_login import current_user
from flask_menu import register_menu
>>>>>>> 66edb099

from invenio.base.decorators import wash_arguments
from invenio.base.globals import cfg
from invenio.base.i18n import _
from invenio.base.signals import pre_template_render
from invenio.config import CFG_SITE_RECORD
from invenio.ext.template.context_processor import \
    register_template_context_processor
from invenio.modules.search.models import Collection
from invenio.modules.search.signals import record_viewed
from invenio.utils import apache
from .api import get_record
from .models import Record as Bibrec
from .utils import references_nb_counts, citations_nb_counts, \
    visible_collection_tabs

blueprint = Blueprint('record', __name__, url_prefix="/" + CFG_SITE_RECORD,
                      static_url_path='/record', template_folder='templates',
                      static_folder='static')

default_breadcrumb_root(blueprint, 'breadcrumbs.record')


def request_record(f):
    """Perform standard operation to check record availability for user."""
    @wraps(f)
    def decorated(recid, *args, **kwargs):
        from invenio.modules.access.mailcookie import \
            mail_cookie_create_authorize_action
        from invenio.modules.access.local_config import VIEWRESTRCOLL
        from invenio.legacy.search_engine import \
            guess_primary_collection_of_a_record, \
            check_user_can_view_record
        from invenio.b2share.modules.main.utils import check_fresh_record
        # ensure recid to be integer
        recid = int(recid)

        from invenio.legacy.search_engine import record_exists, get_merged_recid
        if record_exists(recid) == 0:
            # record doesn't exist, abort so it doesn't get incorrectly cached
            abort(apache.HTTP_NOT_FOUND)  # The record is gone!
        if check_fresh_record(current_user, recid):
            return render_template('record_waitforit.html', recid=recid)

        g.collection = collection = Collection.query.filter(
            Collection.name == guess_primary_collection_of_a_record(recid)).\
            one()

        (auth_code, auth_msg) = check_user_can_view_record(current_user, recid)

        # only superadmins can use verbose parameter for obtaining debug
        # information
        if not current_user.is_super_admin and 'verbose' in kwargs:
            kwargs['verbose'] = 0

        if auth_code and current_user.is_guest:
            cookie = mail_cookie_create_authorize_action(VIEWRESTRCOLL, {
                'collection': g.collection.name})
            url_args = {'action': cookie, 'ln': g.ln, 'referer': request.url}
            flash(_("Authorization failure"), 'error')
            return redirect(url_for('webaccount.login', **url_args))
        elif auth_code:
            flash(auth_msg, 'error')
            abort(apache.HTTP_UNAUTHORIZED)

        from invenio.legacy.search_engine import record_exists, \
            get_merged_recid
        # check if the current record has been deleted
        # and has been merged, case in which the deleted record
        # will be redirect to the new one
        record_status = record_exists(recid)
        merged_recid = get_merged_recid(recid)
        if record_status == -1 and merged_recid:
            return redirect(url_for('record.metadata', recid=merged_recid))
        elif record_status == -1:
            abort(apache.HTTP_GONE)  # The record is gone!

        g.bibrec = Bibrec.query.get(recid)
        record = get_record(recid)

        if record is None:
            return render_template('404.html')

        title = record.get(cfg.get('RECORDS_BREADCRUMB_TITLE_KEY'), '')
        tabs = []

        if cfg.get('CFG_WEBLINKBACK_TRACKBACK_ENABLED'):
            @register_template_context_processor
            def trackback_context():
                from invenio.legacy.weblinkback.templates import \
                    get_trackback_auto_discovery_tag
                return {'headerLinkbackTrackbackLink':
                        get_trackback_auto_discovery_tag(recid)}

        def _format_record(recid, of='hd', user_info=current_user, *args,
                           **kwargs):
            from invenio.modules.formatter import format_record
            return format_record(recid, of, user_info=user_info, *args,
                                 **kwargs)

        @register_template_context_processor
        def record_context():
            from invenio.modules.comments.api import get_mini_reviews
            from invenio.legacy.bibdocfile.api import BibRecDocs
            all_files = [f for f in BibRecDocs(recid, human_readable=True).list_latest_files(list_hidden=False) \
                         if not f.is_icon()]
            files = [f for f in all_files if f.is_restricted(current_user)[0] == 0]
            has_private_files = len(files) < len(all_files)
            return dict(recid=recid,
                        record=record,
                        tabs=tabs,
                        title=title,
                        get_mini_reviews=get_mini_reviews,
                        collection=collection,
                        format_record=_format_record,
                        has_private_files=has_private_files,
                        files=files
                        )

        pre_template_render.send(
            "%s.%s" % (blueprint.name, f.__name__),
            recid=recid,
        )
        return f(recid, *args, **kwargs)
    return decorated


@blueprint.route('/<int:recid>/metadata', methods=['GET', 'POST'])
@blueprint.route('/<int:recid>/', methods=['GET', 'POST'])
@blueprint.route('/<int:recid>', methods=['GET', 'POST'])
@blueprint.route('/<int:recid>/export/<of>', methods=['GET', 'POST'])
@register_breadcrumb(blueprint, '.', _('Record'))
@wash_arguments({'of': (unicode, 'hd'), 'ot': (unicode, None)})
@request_record
@register_menu(blueprint, 'record.metadata', _('Information'), order=1,
               endpoint_arguments_constructor=lambda:
               dict(recid=request.view_args.get('recid')),
               visible_when=visible_collection_tabs('metadata'))
def metadata(recid, of='hd', ot=None):
    """Display formated record metadata."""
    from invenio.legacy.bibrank.downloads_similarity import \
        register_page_view_event
    from invenio.modules.formatter import get_output_format_content_type
    register_page_view_event(recid, current_user.get_id(),
                             str(request.remote_addr))
    if get_output_format_content_type(of) != 'text/html':
        from invenio.modules.search.views.search import \
            response_formated_records
        return response_formated_records([recid], g.collection, of, qid=None)

    # Send the signal 'document viewed'
    record_viewed.send(
        current_app._get_current_object(),
        recid=recid,
        id_user=current_user.get_id(),
        request=request)

    from invenio.b2share.modules.b2deposit.edit import is_record_editable
    return render_template('records/metadata.html', of=of, ot=ot,
                            editable=is_record_editable(recid))


@blueprint.route('/<int:recid>/references', methods=['GET', 'POST'])
@request_record
@register_menu(blueprint, 'record.references', _('References'), order=2,
               visible_when=visible_collection_tabs('references'),
               endpoint_arguments_constructor=lambda:
               dict(recid=request.view_args.get('recid')),
               count=references_nb_counts)
def references(recid):
    """Display references."""
    return render_template('records/references.html')


@blueprint.route('/<int:recid>/files', methods=['GET', 'POST'])
@request_record
@register_menu(blueprint, 'record.files', _('Files'), order=8,
               endpoint_arguments_constructor=lambda:
               dict(recid=request.view_args.get('recid')),
               visible_when=visible_collection_tabs('files'))
def files(recid):
    """Return overview of attached files."""
    def get_files():
        from invenio.legacy.bibdocfile.api import BibRecDocs
        for bibdoc in BibRecDocs(recid).list_bibdocs():
            for file in bibdoc.list_all_files():
                yield file.get_url()

    return render_template('records/files.html', files=list(get_files()))


@blueprint.route('/<int:recid>/files/<path:filename>', methods=['GET'])
@request_record
def file(recid, filename):
    """Serve attached documents."""
    from invenio.modules.documents import api
    record = get_record(recid)
    duuids = [uuid for (k, uuid) in record.get('_documents', [])
              if k == filename]
    error = 404
    for duuid in duuids:
        document = api.Document.get_document(duuid)
        if not document.is_authorized(current_user):
            current_app.logger.info(
                "Unauthorized access to /{recid}/files/{filename} "
                "({document}) by {current_user}".format(
                    recid=recid, filename=filename, document=document,
                    current_user=current_user))
            error = 401
            continue

        # TODO add logging of downloads

        if document.get('linked', False):
            if document.get('uri').startswith('http://') or \
                    document.get('uri').startswith('https://'):
                return redirect(document.get('uri'))

            # FIXME create better streaming support

            file_ = cStringIO.StringIO(document.open('rb').read())
            file_.seek(0)
            return send_file(file_, mimetype='application/octet-stream',
                             attachment_filename=filename)
        return send_file(document['uri'])
    abort(error)


@blueprint.route('/<int:recid>/citations', methods=['GET', 'POST'])
@request_record
@register_menu(blueprint, 'record.citations', _('Citations'), order=3,
               visible_when=visible_collection_tabs('citations'),
               endpoint_arguments_constructor=lambda:
               dict(recid=request.view_args.get('recid')),
               count=citations_nb_counts)
def citations(recid):
    """Display citations."""
    from invenio.legacy.bibrank.citation_searcher import calculate_cited_by_list,\
        get_self_cited_by, calculate_co_cited_with_list
    citations = dict(
        citinglist=calculate_cited_by_list(recid),
        selfcited=get_self_cited_by(recid),
        co_cited=calculate_co_cited_with_list(recid)
        )
    return render_template('records/citations.html',
                           citations=citations)


@blueprint.route('/<int:recid>/keywords', methods=['GET', 'POST'])
@request_record
@register_menu(blueprint, 'record.keywords', _('Keywords'), order=4,
               endpoint_arguments_constructor=lambda:
               dict(recid=request.view_args.get('recid')),
               visible_when=visible_collection_tabs('keywords'))
def keywords(recid):
    """Return keywords overview."""
    from invenio.legacy.bibclassify.webinterface import record_get_keywords
    found, keywords, record = record_get_keywords(recid)
    return render_template('records/keywords.html',
                           found=found,
                           keywords=keywords)


@blueprint.route('/<int:recid>/usage', methods=['GET', 'POST'])
@request_record
@register_menu(blueprint, 'record.usage', _('Usage statistics'), order=7,
               endpoint_arguments_constructor=lambda:
               dict(recid=request.view_args.get('recid')),
               visible_when=visible_collection_tabs('usage'))
def usage(recid):
    """Return usage statistics."""
    from invenio.legacy.bibrank.downloads_similarity import \
        calculate_reading_similarity_list
    from invenio.legacy.bibrank.downloads_grapher import \
        create_download_history_graph_and_box
    viewsimilarity = calculate_reading_similarity_list(recid, "pageviews")
    downloadsimilarity = calculate_reading_similarity_list(recid, "downloads")
    downloadgraph = create_download_history_graph_and_box(recid)

    return render_template('records/usage.html',
                           viewsimilarity=viewsimilarity,
                           downloadsimilarity=downloadsimilarity,
                           downloadgraph=downloadgraph)


@blueprint.route('/', methods=['GET', 'POST'])
def no_recid():
    """Redirect to homepage."""
    return redirect("/")<|MERGE_RESOLUTION|>--- conflicted
+++ resolved
@@ -24,16 +24,11 @@
 from functools import wraps
 from flask import g, render_template, request, flash, redirect, url_for, \
     current_app, abort, Blueprint, send_file
-<<<<<<< HEAD
-from flask.ext.breadcrumbs import default_breadcrumb_root
-from flask.ext.login import current_user
-from flask.ext.breadcrumbs import register_breadcrumb
-from flask.ext.menu import register_menu
-=======
+
+from flask_breadcrumbs import register_breadcrumb
 from flask_breadcrumbs import default_breadcrumb_root
 from flask_login import current_user
 from flask_menu import register_menu
->>>>>>> 66edb099
 
 from invenio.base.decorators import wash_arguments
 from invenio.base.globals import cfg
